--- conflicted
+++ resolved
@@ -40,20 +40,9 @@
  */
 @SuppressWarnings("removal")
 public class MeasureEvaluator {
-<<<<<<< HEAD
-
-    private static final Logger logger = LoggerFactory.getLogger(MeasureEvaluator.class);
-
-    //private final LibraryEngine libraryEngine;
     private final PopulationBasisValidator populationBasisValidator;
 
-    public MeasureEvaluator(
-            PopulationBasisValidator populationBasisValidator) {
-=======
-    private final PopulationBasisValidator populationBasisValidator;
-
     public MeasureEvaluator(PopulationBasisValidator populationBasisValidator) {
->>>>>>> 72355efc
         this.populationBasisValidator = populationBasisValidator;
     }
 
@@ -71,19 +60,6 @@
             case PATIENT:
             case SUBJECT:
                 return this.evaluateSubject(
-<<<<<<< HEAD
-                        measureDef, subjectType, subjectId, 1, MeasureReportType.INDIVIDUAL, evaluationResult, applyScoring);
-            case SUBJECTLIST:
-                return this.evaluateSubject(
-                    measureDef, subjectType, subjectId, 1, MeasureReportType.SUBJECTLIST, evaluationResult, applyScoring);
-            case PATIENTLIST:
-                // DSTU3 Only
-                return this.evaluateSubject(
-                    measureDef, subjectType, subjectId, 1, MeasureReportType.PATIENTLIST, evaluationResult, applyScoring);
-            case POPULATION:
-                return this.evaluateSubject(
-                    measureDef, subjectType, subjectId, 1, MeasureReportType.SUMMARY, evaluationResult, applyScoring);
-=======
                         measureDef,
                         subjectType,
                         subjectId,
@@ -110,7 +86,6 @@
             case POPULATION:
                 return this.evaluateSubject(
                         measureDef, subjectType, subjectId, MeasureReportType.SUMMARY, evaluationResult, applyScoring);
->>>>>>> 72355efc
             default:
                 // never hit because this value is set upstream
                 throw new InvalidRequestException(String.format(
@@ -128,11 +103,7 @@
             boolean applyScoring) {
         evaluateSdes(subjectId, measureDef.sdes(), evaluationResult);
         for (GroupDef groupDef : measureDef.groups()) {
-<<<<<<< HEAD
-            evaluateGroup(measureDef, groupDef, subjectType, subjectId, populationSize, reportType, evaluationResult, applyScoring);
-=======
             evaluateGroup(measureDef, groupDef, subjectType, subjectId, reportType, evaluationResult, applyScoring);
->>>>>>> 72355efc
         }
         return measureDef;
     }
@@ -196,11 +167,7 @@
             String subjectId,
             MeasureReportType reportType,
             EvaluationResult evaluationResult,
-<<<<<<< HEAD
-        boolean applyScoring) {
-=======
             boolean applyScoring) {
->>>>>>> 72355efc
         // check populations
         R4MeasureScoringTypePopulations.validateScoringTypePopulations(
                 groupDef.populations().stream().map(PopulationDef::type).collect(Collectors.toList()),
@@ -224,11 +191,7 @@
             // Evaluate Population Expressions
             denominator = evaluatePopulationMembership(subjectType, subjectId, denominator, evaluationResult);
             numerator = evaluatePopulationMembership(subjectType, subjectId, numerator, evaluationResult);
-<<<<<<< HEAD
-            if(applyScoring) {
-=======
             if (applyScoring) {
->>>>>>> 72355efc
                 // remove denominator values not in IP
                 denominator.getResources().retainAll(initialPopulation.getResources());
                 denominator.getSubjects().retainAll(initialPopulation.getSubjects());
@@ -313,15 +276,11 @@
     }
 
     protected void evaluateContinuousVariable(
-<<<<<<< HEAD
-            GroupDef groupDef, String subjectType, String subjectId, EvaluationResult evaluationResult, boolean applyScoring) {
-=======
             GroupDef groupDef,
             String subjectType,
             String subjectId,
             EvaluationResult evaluationResult,
             boolean applyScoring) {
->>>>>>> 72355efc
         PopulationDef initialPopulation = groupDef.getSingle(INITIALPOPULATION);
         PopulationDef measurePopulation = groupDef.getSingle(MEASUREPOPULATION);
         PopulationDef measurePopulationExclusion = groupDef.getSingle(MEASUREPOPULATIONEXCLUSION);
@@ -339,19 +298,10 @@
             if (measurePopulationExclusion != null) {
                 evaluatePopulationMembership(
                         subjectType, subjectId, groupDef.getSingle(MEASUREPOPULATIONEXCLUSION), evaluationResult);
-<<<<<<< HEAD
-                if(applyScoring) {
-                    // verify exclusions are in measure-population
-                    measurePopulationExclusion.getResources()
-                        .retainAll(measurePopulation.getResources());
-                    measurePopulationExclusion.getSubjects()
-                        .retainAll(measurePopulation.getSubjects());
-=======
                 if (applyScoring) {
                     // verify exclusions are in measure-population
                     measurePopulationExclusion.getResources().retainAll(measurePopulation.getResources());
                     measurePopulationExclusion.getSubjects().retainAll(measurePopulation.getSubjects());
->>>>>>> 72355efc
                 }
             }
         }
@@ -386,11 +336,7 @@
         switch (scoring) {
             case PROPORTION:
             case RATIO:
-<<<<<<< HEAD
-                evaluateProportion(groupDef, subjectType, subjectId, populationSize, reportType, evaluationResult, applyScoring);
-=======
                 evaluateProportion(groupDef, subjectType, subjectId, reportType, evaluationResult, applyScoring);
->>>>>>> 72355efc
                 break;
             case CONTINUOUSVARIABLE:
                 evaluateContinuousVariable(groupDef, subjectType, subjectId, evaluationResult, applyScoring);
