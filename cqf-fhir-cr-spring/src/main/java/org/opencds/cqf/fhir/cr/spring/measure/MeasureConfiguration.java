package org.opencds.cqf.fhir.cr.spring.measure;

import ca.uhn.fhir.repository.IRepository;
import org.opencds.cqf.fhir.cr.measure.MeasureEvaluationOptions;
import org.opencds.cqf.fhir.cr.measure.common.MeasureProcessorUtils;
import org.opencds.cqf.fhir.cr.measure.common.SubjectProvider;
import org.opencds.cqf.fhir.cr.measure.dstu3.Dstu3MeasureProcessor;
import org.opencds.cqf.fhir.cr.measure.r4.R4MeasureProcessor;
<<<<<<< HEAD
import org.opencds.cqf.fhir.cr.measure.r4.utils.R4MeasureServiceUtils;
import org.opencds.cqf.fhir.utility.npm.NpmPackageLoader;
=======
>>>>>>> 9731c966
import org.springframework.context.annotation.Bean;
import org.springframework.context.annotation.ComponentScan;
import org.springframework.context.annotation.Configuration;

@Configuration
@ComponentScan("org.opencds.cqf.fhir.cr.measure")
public class MeasureConfiguration {

    @Bean
    Dstu3MeasureProcessor dstu3MeasureProcessor(
            IRepository repository,
            MeasureEvaluationOptions measureEvaluationOptions,
            SubjectProvider subjectProvider) {
        return new Dstu3MeasureProcessor(repository, measureEvaluationOptions, subjectProvider);
    }

    @Bean
    R4MeasureProcessor r4MeasureProcessor(
            IRepository repository,
            MeasureEvaluationOptions measureEvaluationOptions,
<<<<<<< HEAD
            SubjectProvider subjectProvider,
            R4MeasureServiceUtils measureServiceUtils,
            NpmPackageLoader npmPackageLoader) {
        return new R4MeasureProcessor(
                repository, measureEvaluationOptions, subjectProvider, measureServiceUtils, npmPackageLoader);
=======
            MeasureProcessorUtils measureProcessorUtils) {
        return new R4MeasureProcessor(repository, measureEvaluationOptions, measureProcessorUtils);
>>>>>>> 9731c966
    }
}<|MERGE_RESOLUTION|>--- conflicted
+++ resolved
@@ -2,15 +2,11 @@
 
 import ca.uhn.fhir.repository.IRepository;
 import org.opencds.cqf.fhir.cr.measure.MeasureEvaluationOptions;
-import org.opencds.cqf.fhir.cr.measure.common.MeasureProcessorUtils;
 import org.opencds.cqf.fhir.cr.measure.common.SubjectProvider;
 import org.opencds.cqf.fhir.cr.measure.dstu3.Dstu3MeasureProcessor;
 import org.opencds.cqf.fhir.cr.measure.r4.R4MeasureProcessor;
-<<<<<<< HEAD
 import org.opencds.cqf.fhir.cr.measure.r4.utils.R4MeasureServiceUtils;
 import org.opencds.cqf.fhir.utility.npm.NpmPackageLoader;
-=======
->>>>>>> 9731c966
 import org.springframework.context.annotation.Bean;
 import org.springframework.context.annotation.ComponentScan;
 import org.springframework.context.annotation.Configuration;
@@ -31,15 +27,9 @@
     R4MeasureProcessor r4MeasureProcessor(
             IRepository repository,
             MeasureEvaluationOptions measureEvaluationOptions,
-<<<<<<< HEAD
-            SubjectProvider subjectProvider,
             R4MeasureServiceUtils measureServiceUtils,
             NpmPackageLoader npmPackageLoader) {
         return new R4MeasureProcessor(
-                repository, measureEvaluationOptions, subjectProvider, measureServiceUtils, npmPackageLoader);
-=======
-            MeasureProcessorUtils measureProcessorUtils) {
-        return new R4MeasureProcessor(repository, measureEvaluationOptions, measureProcessorUtils);
->>>>>>> 9731c966
+                repository, measureEvaluationOptions, measureServiceUtils, npmPackageLoader);
     }
 }