package org.opencds.cqf.fhir.cr.measure.common;

import jakarta.annotation.Nullable;
import java.util.ArrayList;
import java.util.List;
import java.util.Objects;
import java.util.StringJoiner;

public class MeasureDef {

    private final String id;

    @Nullable
    private final String url;

    private final String version;
    private final List<GroupDef> groups;
    private final List<SdeDef> sdes;
    private final List<String> errors;

<<<<<<< HEAD
    public static MeasureDef fromIdAndUrl(String id, String url) {
=======
    public static MeasureDef fromIdAndUrl(String id, @Nullable String url) {
>>>>>>> 17880923
        return new MeasureDef(id, url, null, List.of(), List.of());
    }

    public MeasureDef(String id, String url, String version, List<GroupDef> groups, List<SdeDef> sdes) {
        this.id = id;
        this.url = url;
        this.version = version;
        this.groups = groups;
        this.sdes = sdes;

        this.errors = new ArrayList<>();
    }

    public String id() {
        return this.id;
    }

    @Nullable
    public String url() {
        return this.url;
    }

    public String version() {
        return this.version;
    }

    public List<SdeDef> sdes() {
        return this.sdes;
    }

    public List<GroupDef> groups() {
        return this.groups;
    }

    public List<String> errors() {
        return this.errors;
    }

    public void addError(String error) {
        this.errors.add(error);
    }

    // We need to limit the contract of equality to id, url, and version only
    @Override
    public boolean equals(Object other) {
        if (other == null || getClass() != other.getClass()) {
            return false;
        }
        MeasureDef that = (MeasureDef) other;
        return Objects.equals(id, that.id) && Objects.equals(url, that.url) && Objects.equals(version, that.version);
    }

    // We need to limit the contract of equality to id, url, and version only
    @Override
    public int hashCode() {
        return Objects.hash(id, url, version);
    }

    @Override
    public String toString() {
        return new StringJoiner(", ", MeasureDef.class.getSimpleName() + "[", "]")
                .add("id='" + id + "'")
                .add("url='" + url + "'")
                .add("version='" + version + "'")
                .add("groups=" + groups.size())
                .add("sdes=" + sdes.size())
                .add("errors=" + errors)
                .toString();
    }
}<|MERGE_RESOLUTION|>--- conflicted
+++ resolved
@@ -18,11 +18,7 @@
     private final List<SdeDef> sdes;
     private final List<String> errors;
 
-<<<<<<< HEAD
-    public static MeasureDef fromIdAndUrl(String id, String url) {
-=======
     public static MeasureDef fromIdAndUrl(String id, @Nullable String url) {
->>>>>>> 17880923
         return new MeasureDef(id, url, null, List.of(), List.of());
     }
 
