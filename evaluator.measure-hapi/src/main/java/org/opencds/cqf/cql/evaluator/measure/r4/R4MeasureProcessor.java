package org.opencds.cqf.cql.evaluator.measure.r4;


import java.util.ArrayList;
import java.util.Iterator;
import java.util.List;
import java.util.Map;
import java.util.Optional;
import java.util.concurrent.CompletableFuture;
import java.util.concurrent.ConcurrentHashMap;
import java.util.stream.Collectors;

import javax.inject.Inject;
import javax.inject.Named;

import org.apache.commons.lang3.StringUtils;
import org.cqframework.cql.cql2elm.LibrarySourceProvider;
import org.cqframework.cql.cql2elm.ModelManager;
import org.cqframework.cql.cql2elm.model.Model;
import org.cqframework.cql.cql2elm.quick.FhirLibrarySourceProvider;
import org.cqframework.cql.elm.execution.Library;
import org.cqframework.cql.elm.execution.VersionedIdentifier;
import org.hl7.cql.model.ModelIdentifier;
import org.hl7.fhir.instance.model.api.IBaseResource;
import org.hl7.fhir.r4.model.Bundle;
import org.hl7.fhir.r4.model.CanonicalType;
import org.hl7.fhir.r4.model.Endpoint;
import org.hl7.fhir.r4.model.Measure;
import org.hl7.fhir.r4.model.MeasureReport;
import org.opencds.cqf.cql.engine.data.CompositeDataProvider;
import org.opencds.cqf.cql.engine.data.DataProvider;
import org.opencds.cqf.cql.engine.debug.DebugMap;
import org.opencds.cqf.cql.engine.execution.Context;
import org.opencds.cqf.cql.engine.execution.CqlEngine;
import org.opencds.cqf.cql.engine.execution.LibraryLoader;
import org.opencds.cqf.cql.engine.runtime.DateTime;
import org.opencds.cqf.cql.engine.runtime.Interval;
import org.opencds.cqf.cql.engine.terminology.TerminologyProvider;
import org.opencds.cqf.cql.evaluator.CqlOptions;
import org.opencds.cqf.cql.evaluator.builder.DataProviderComponents;
import org.opencds.cqf.cql.evaluator.builder.DataProviderFactory;
import org.opencds.cqf.cql.evaluator.builder.EndpointConverter;
import org.opencds.cqf.cql.evaluator.builder.FhirDalFactory;
import org.opencds.cqf.cql.evaluator.builder.LibrarySourceProviderFactory;
import org.opencds.cqf.cql.evaluator.builder.RetrieveProviderConfig;
import org.opencds.cqf.cql.evaluator.builder.TerminologyProviderFactory;
import org.opencds.cqf.cql.evaluator.builder.data.RetrieveProviderConfigurer;
import org.opencds.cqf.cql.evaluator.engine.execution.TranslatingLibraryLoader;
import org.opencds.cqf.cql.evaluator.engine.terminology.PrivateCachingTerminologyProviderDecorator;
import org.opencds.cqf.cql.evaluator.fhir.Constants;
import org.opencds.cqf.cql.evaluator.fhir.dal.BundleFhirDal;
import org.opencds.cqf.cql.evaluator.fhir.dal.CompositeFhirDal;
import org.opencds.cqf.cql.evaluator.fhir.dal.FhirDal;
import org.opencds.cqf.cql.evaluator.fhir.util.ResourceValidator;
import org.opencds.cqf.cql.evaluator.measure.MeasureEvaluationOptions;
import org.opencds.cqf.cql.evaluator.measure.common.MeasureEvalType;
import org.opencds.cqf.cql.evaluator.measure.common.MeasureProcessor;
import org.opencds.cqf.cql.evaluator.measure.common.MeasureReportType;
import org.opencds.cqf.cql.evaluator.measure.common.MeasureScoring;
import org.opencds.cqf.cql.evaluator.measure.common.SubjectProvider;
import org.opencds.cqf.cql.evaluator.measure.helper.DateHelper;
import org.slf4j.Logger;
import org.slf4j.LoggerFactory;

import ca.uhn.fhir.context.FhirContext;
import ca.uhn.fhir.context.FhirVersionEnum;
import org.springframework.security.concurrent.DelegatingSecurityContextExecutorService;

// TODO: This class needs a bit of refactoring to match the patterns that
// have been defined in other parts of the cql-evaluator project. The main issue
// is the direct use of engine Context.
@Named
public class R4MeasureProcessor implements MeasureProcessor<MeasureReport, Endpoint, Bundle> {

  private static Logger logger = LoggerFactory.getLogger(R4MeasureProcessor.class);

  protected TerminologyProviderFactory terminologyProviderFactory;
  protected DataProviderFactory dataProviderFactory;
  protected EndpointConverter endpointConverter;
  protected LibrarySourceProviderFactory librarySourceProviderFactory;
  protected FhirDalFactory fhirDalFactory;

  private static Map<ModelIdentifier, Model> globalModelCache = new ConcurrentHashMap<>();

  private Map<org.cqframework.cql.elm.execution.VersionedIdentifier, org.cqframework.cql.elm.execution.Library> libraryCache;

  private CqlOptions cqlOptions = CqlOptions.defaultOptions();

  private RetrieveProviderConfig retrieveProviderConfig = RetrieveProviderConfig.defaultConfig();
  private MeasureEvaluationOptions measureEvaluationOptions =
      MeasureEvaluationOptions.defaultOptions();

  private ResourceValidator validator;

  // TODO: This should all be collapsed down to FhirDal
  protected LibrarySourceProvider localLibrarySourceProvider;
  protected DataProvider localDataProvider;
  protected TerminologyProvider localTerminologyProvider;
  protected FhirDal localFhirDal;

  @Inject
  public R4MeasureProcessor(TerminologyProviderFactory terminologyProviderFactory,
      DataProviderFactory dataProviderFactory,
      LibrarySourceProviderFactory librarySourceProviderFactory, FhirDalFactory fhirDalFactory,
      EndpointConverter endpointConverter) {
    this(terminologyProviderFactory, dataProviderFactory, librarySourceProviderFactory,
        fhirDalFactory, endpointConverter, null, null, null, null, null, null, null);
  }

  public R4MeasureProcessor(TerminologyProviderFactory terminologyProviderFactory,
      DataProviderFactory dataProviderFactory,
      LibrarySourceProviderFactory librarySourceProviderFactory, FhirDalFactory fhirDalFactory,
      EndpointConverter endpointConverter, TerminologyProvider localTerminologyProvider,
      LibrarySourceProvider localLibrarySourceProvider, DataProvider localDataProvider,
      FhirDal localFhirDal, MeasureEvaluationOptions measureEvaluationOptions,
      CqlOptions cqlOptions,
      Map<org.cqframework.cql.elm.execution.VersionedIdentifier, org.cqframework.cql.elm.execution.Library> libraryCache) {
    this.terminologyProviderFactory = terminologyProviderFactory;
    this.dataProviderFactory = dataProviderFactory;
    this.librarySourceProviderFactory = librarySourceProviderFactory;
    this.endpointConverter = endpointConverter;
    this.fhirDalFactory = fhirDalFactory;

    this.localTerminologyProvider = localTerminologyProvider;
    this.localLibrarySourceProvider = localLibrarySourceProvider;
    this.localFhirDal = localFhirDal;
    this.localDataProvider = localDataProvider;

    this.libraryCache = libraryCache;

    if (measureEvaluationOptions != null) {
      this.measureEvaluationOptions = measureEvaluationOptions;
    }

    if (cqlOptions != null) {
      this.cqlOptions = cqlOptions;
    }

    if (this.measureEvaluationOptions.isValidationEnabled()) {
      createValidator();
    }
  }

  public R4MeasureProcessor(TerminologyProvider localTerminologyProvider,
      LibrarySourceProvider localLibrarySourceProvider, DataProvider localDataProvider,
      FhirDal localFhirDal) {
    this(null, null, null, null, null, localTerminologyProvider, localLibrarySourceProvider,
        localDataProvider, localFhirDal, null, null, null);
  }

  protected void createValidator() {
    this.validator = new ResourceValidator(FhirVersionEnum.R4,
        this.measureEvaluationOptions.getValidationProfiles(), this.localFhirDal);
  }

  public void setValidationEnabled(boolean value) {
    this.measureEvaluationOptions.setValidationEnabled(value);
    if (value) {
      createValidator();
    } else {
      this.validator = null;
    }
  }

  public MeasureReport evaluateMeasure(String url, String periodStart, String periodEnd,
      String reportType, String subject, String practitioner, String lastReceivedOn,
      Endpoint contentEndpoint, Endpoint terminologyEndpoint, Endpoint dataEndpoint,
      Bundle additionalData) {

    Iterable<String> subjectIds = this.getSubjects(reportType,
        subject != null ? subject : practitioner, dataEndpoint, additionalData);

    return evaluateMeasure(url, periodStart, periodEnd, reportType, subjectIds, lastReceivedOn,
        contentEndpoint, terminologyEndpoint, dataEndpoint, additionalData);
  }

  public MeasureReport evaluateMeasure(String url, String periodStart, String periodEnd,
      String reportType, Iterable<String> subjectIds, String lastReceivedOn,
      Endpoint contentEndpoint, Endpoint terminologyEndpoint, Endpoint dataEndpoint,
      Bundle additionalData) {

    // TODO: Need a federated FhirDal..
    FhirDal fhirDal = contentEndpoint != null
        ? this.fhirDalFactory.create(this.endpointConverter.getEndpointInfo(contentEndpoint))
        : localFhirDal;

    measureEvalValidation(lastReceivedOn, fhirDal);

    Measure measure = getMeasure(fhirDal, url);

    MeasureReport measureReport = this.evaluateMeasure(measure, periodStart, periodEnd, reportType,
        subjectIds, fhirDal, contentEndpoint, terminologyEndpoint, dataEndpoint, additionalData);
    MeasureScoring measureScoring =
        MeasureScoring.fromCode(measure.getScoring().getCodingFirstRep().getCode());
    R4MeasureReportScorer scorer = new R4MeasureReportScorer();
    scorer.score(measureScoring, measureReport);

    return measureReport;
  }

  private void measureEvalValidation(String lastReceivedOn, FhirDal fhirDal) {
    if (lastReceivedOn != null) {
      logger.warn(
          "the Measure evaluate implementation does not yet support the lastReceivedOn parameter. Ignoring.");
    }

    if (fhirDal == null) {
      throw new IllegalStateException(
          "a fhirDal was not provided and one could not be constructed");
    }
  }

  private Measure getMeasure(FhirDal fhirDal, String url) {
    Iterable<IBaseResource> measures = fhirDal.searchByUrl("Measure", url);
    Iterator<IBaseResource> measureIter = measures.iterator();
    if (!measureIter.hasNext()) {
      throw new IllegalArgumentException(
          String.format("Unable to locate Measure with url %s", url));
    }

    return (Measure) measureIter.next();
  }

  public Iterable<String> getSubjects(String reportType, String subjectId, Endpoint dataEndpoint) {
    MeasureEvalType measureEvalType = MeasureEvalType.fromCode(reportType);
    return getSubjects(measureEvalType, subjectId, dataEndpoint, null);
  }

  public Iterable<String> getSubjects(String reportType, String subjectId, Bundle additionalData) {
    MeasureEvalType measureEvalType = MeasureEvalType.fromCode(reportType);
    return getSubjects(measureEvalType, subjectId, null, additionalData);
  }

  public Iterable<String> getSubjects(String reportType, String subjectId, Endpoint dataEndpoint,
      Bundle additionalData) {
    MeasureEvalType measureEvalType = MeasureEvalType.fromCode(reportType);
    return getSubjects(measureEvalType, subjectId, dataEndpoint, additionalData);
  }

  public Iterable<String> getSubjects(MeasureEvalType measureEvalType, String subjectId,
      Endpoint dataEndpoint, Bundle additionalData) {
    CompositeFhirDal compositeFhirDal;
    BundleFhirDal bundleDal = null;
    FhirDal endpointDal = null;

    if (this.fhirDalFactory != null && dataEndpoint != null) {
      endpointDal =
          this.fhirDalFactory.create(this.endpointConverter.getEndpointInfo(dataEndpoint));
    }
    if (additionalData != null) {
      bundleDal = new BundleFhirDal(FhirContext.forCached(FhirVersionEnum.R4), additionalData);
    }

    compositeFhirDal = new CompositeFhirDal(bundleDal, endpointDal, localFhirDal);
    SubjectProvider subjectProvider = new R4FhirDalSubjectProvider(compositeFhirDal);
    return subjectProvider.getSubjects(measureEvalType, subjectId);

  }

  public MeasureReport evaluateMeasure(Measure measure, String periodStart, String periodEnd,
      String reportType, Iterable<String> subjectIds, FhirDal fhirDal, Endpoint contentEndpoint,
      Endpoint terminologyEndpoint, Endpoint dataEndpoint, Bundle additionalData) {
    if (Boolean.TRUE.equals(this.measureEvaluationOptions.isValidationEnabled())) {
      if (this.validator == null) {
        // Throw or log?
        logger.error(
            "Validation is enabled and no validator has been found. Check measure validation configuration.");
      } else {
        this.validator.validate(measure, true);
      }
    }
    var subjectIterator = subjectIds.iterator();

    int threadBatchSize = Optional.ofNullable(measureEvaluationOptions.getThreadedBatchSize())
        .orElse(Integer.MAX_VALUE);

    List<CompletableFuture<MeasureReport>> futures = new ArrayList<>();
    var ids = new ArrayList<String>();
    while (subjectIterator.hasNext()) {
      ids.add(subjectIterator.next());
      if (ids.size() % threadBatchSize == 0) {
        futures.add(runEvaluate(measure, periodStart, periodEnd, reportType, ids, fhirDal,
            contentEndpoint, terminologyEndpoint, dataEndpoint, additionalData));
        ids = new ArrayList<>();
      }
    }

    // Make sure to run partial batches.
    if (!ids.isEmpty()) {
      futures.add(runEvaluate(measure, periodStart, periodEnd, reportType, ids, fhirDal,
          contentEndpoint, terminologyEndpoint, dataEndpoint, additionalData));
    }

    var reports = futures.stream().map(CompletableFuture::join).collect(Collectors.toList());
    if (reports.size() > 1) {
      R4MeasureReportAggregator reportAggregator = new R4MeasureReportAggregator();
      return reportAggregator.aggregate(reports);
    } else if (reports.size() == 1) {
      return reports.get(0);
    } else {
      throw new AssertionError(
          "No reports were generated by Measure evaluation. This should be impossible.");
    }
  }


  protected CompletableFuture<MeasureReport> runEvaluate(Measure measure, String periodStart,
      String periodEnd, String reportType, List<String> subjectIds, FhirDal fhirDal,
      Endpoint contentEndpoint, Endpoint terminologyEndpoint, Endpoint dataEndpoint,
      Bundle additionalData) {

    if (measureEvaluationOptions.isThreadedEnabled()) {
<<<<<<< HEAD
      ExecutorService executor = Executors.newFixedThreadPool(this.measureEvaluationOptions.getNumThreads());
      executor = new DelegatingSecurityContextExecutorService(executor);
=======

      var myMeasureExecutor = this.measureEvaluationOptions.getMeasureExecutor();

>>>>>>> 938ed778
      return CompletableFuture.supplyAsync(
          () -> this.innerEvaluateMeasure(measure, periodStart, periodEnd, reportType, subjectIds,
              fhirDal, contentEndpoint, terminologyEndpoint, dataEndpoint, additionalData),
          myMeasureExecutor);
    } else {
      return CompletableFuture.completedFuture(
          this.innerEvaluateMeasure(measure, periodStart, periodEnd, reportType, subjectIds,
              fhirDal, contentEndpoint, terminologyEndpoint, dataEndpoint, additionalData));
    }
  }

  protected MeasureReport innerEvaluateMeasure(Measure measure, String periodStart,
      String periodEnd, String reportType, List<String> subjectIds, FhirDal fhirDal,
      Endpoint contentEndpoint, Endpoint terminologyEndpoint, Endpoint dataEndpoint,
      Bundle additionalData) {

    if (!measure.hasLibrary()) {
      throw new IllegalArgumentException(
          String.format("Measure %s does not have a primary library specified", measure.getUrl()));
    }

    CanonicalType libraryUrl = measure.getLibrary().get(0);

    Iterable<IBaseResource> libraries = fhirDal.searchByUrl("Library", libraryUrl.getValue());
    Iterator<IBaseResource> libraryIter = libraries.iterator();
    if (!libraryIter.hasNext()) {
      throw new IllegalArgumentException(
          String.format("Unable to locate primary Library with url %s", libraryUrl.getValue()));
    }

    org.hl7.fhir.r4.model.Library primaryLibrary =
        (org.hl7.fhir.r4.model.Library) libraryIter.next();

    LibrarySourceProvider librarySourceProvider =
        contentEndpoint != null
            ? this.librarySourceProviderFactory
                .create(this.endpointConverter.getEndpointInfo(contentEndpoint))
            : localLibrarySourceProvider;

    if (librarySourceProvider == null) {
      throw new IllegalStateException(
          "a librarySourceProvider was not provided and one could not be constructed");
    }

    LibraryLoader libraryLoader = this.buildLibraryLoader(librarySourceProvider);

    Library library = libraryLoader.load(new VersionedIdentifier().withId(primaryLibrary.getName())
        .withVersion(primaryLibrary.getVersion()));

    TerminologyProvider terminologyProvider =
        terminologyEndpoint != null ? this.buildTerminologyProvider(terminologyEndpoint)
            : this.localTerminologyProvider;

    if (terminologyProvider == null) {
      throw new IllegalStateException(
          "a terminologyProvider was not provided and one could not be constructed");
    }

    DataProvider dataProvider = (dataEndpoint != null || additionalData != null)
        ? this.buildDataProvider(dataEndpoint, additionalData, terminologyProvider)
        : this.localDataProvider;

    if (dataProvider == null) {
      throw new IllegalStateException(
          "a dataProvider was not provided and one could not be constructed");
    }


    Interval measurementPeriod = null;
    if (StringUtils.isNotBlank(periodStart) && StringUtils.isNotBlank(periodEnd)) {
      measurementPeriod = this.buildMeasurementPeriod(periodStart, periodEnd);
    }

    Context context =
        this.buildMeasureContext(library, libraryLoader, terminologyProvider, dataProvider);
    R4MeasureEvaluation measureEvaluator = new R4MeasureEvaluation(context, measure);
    return measureEvaluator.evaluate(MeasureEvalType.fromCode(reportType), subjectIds,
        measurementPeriod);
  }

  protected MeasureReportType evalTypeToReportType(MeasureEvalType measureEvalType) {
    switch (measureEvalType) {
      case PATIENT:
      case SUBJECT:
        return MeasureReportType.INDIVIDUAL;
      case PATIENTLIST:
      case SUBJECTLIST:
        return MeasureReportType.PATIENTLIST;
      case POPULATION:
        return MeasureReportType.SUMMARY;
      default:
        throw new IllegalArgumentException(
            String.format("Unsupported MeasureEvalType: %s", measureEvalType.toCode()));
    }
  }

  // TODO: This is duplicate logic from the evaluator builder
  // TODO: Add NPM library source loader support
  private LibraryLoader buildLibraryLoader(LibrarySourceProvider librarySourceProvider) {
    List<LibrarySourceProvider> librarySourceProviders = new ArrayList<>();
    librarySourceProviders.add(librarySourceProvider);
    if (this.cqlOptions.useEmbeddedLibraries()) {
      librarySourceProviders.add(new FhirLibrarySourceProvider());
    }
    return new TranslatingLibraryLoader(new ModelManager(globalModelCache),
        librarySourceProviders, this.cqlOptions.getCqlTranslatorOptions(), this.libraryCache);
  }

  private Interval buildMeasurementPeriod(String periodStart, String periodEnd) {
    // resolve the measurement period
    return new Interval(DateTime.fromJavaDate(DateHelper.resolveRequestDate(periodStart, true)),
        true, DateTime.fromJavaDate(DateHelper.resolveRequestDate(periodEnd, false)), true);
  }

  // TODO: This is duplicate logic from the evaluator builder
  private DataProvider buildDataProvider(Endpoint dataEndpoint, Bundle additionalData,
      TerminologyProvider terminologyProvider) {
    if (dataEndpoint != null && additionalData != null) {
      throw new IllegalArgumentException(
          "dataEndpoint and additionalData parameters are currently mutually exclusive. Use only one.");
    }

    if (dataEndpoint == null && additionalData == null) {
      throw new IllegalArgumentException("Either dataEndpoint or additionalData must be specified");
    }

    DataProviderComponents dataProvider;
    if (dataEndpoint != null) {
      dataProvider =
          this.dataProviderFactory.create(this.endpointConverter.getEndpointInfo(dataEndpoint));
    } else {
      dataProvider = this.dataProviderFactory.create(additionalData);
    }

    RetrieveProviderConfigurer retrieveProviderConfigurer =
        new RetrieveProviderConfigurer(retrieveProviderConfig);

    retrieveProviderConfigurer.configure(dataProvider.getRetrieveProvider(), terminologyProvider);

    return new CompositeDataProvider(dataProvider.getModelResolver(),
        dataProvider.getRetrieveProvider());
  }

  // TODO: This is duplicate logic from the evaluator builder
  private TerminologyProvider buildTerminologyProvider(Endpoint terminologyEndpoint) {
    if (terminologyEndpoint != null) {
      return new PrivateCachingTerminologyProviderDecorator(this.terminologyProviderFactory
          .create(this.endpointConverter.getEndpointInfo(terminologyEndpoint)));
    }

    return null;
  }

  // TODO: This is duplicate logic from the evaluator builder
  private Context buildMeasureContext(Library primaryLibrary, LibraryLoader libraryLoader,
      TerminologyProvider terminologyProvider, DataProvider dataProvider) {
    Context context = new Context(primaryLibrary);
    context.registerLibraryLoader(libraryLoader);
    context.registerTerminologyProvider(terminologyProvider);
    context.registerDataProvider(Constants.FHIR_MODEL_URI, dataProvider);
    context.setDebugMap(new DebugMap());

    if (this.cqlOptions.getCqlEngineOptions().getOptions()
        .contains(CqlEngine.Options.EnableExpressionCaching)) {
      context.setExpressionCaching(true);
    }

    if (this.cqlOptions.getCqlEngineOptions().isDebugLoggingEnabled()) {
      context.getDebugMap().setIsLoggingEnabled(true);
    }

    return context;
  }
}<|MERGE_RESOLUTION|>--- conflicted
+++ resolved
@@ -64,7 +64,6 @@
 
 import ca.uhn.fhir.context.FhirContext;
 import ca.uhn.fhir.context.FhirVersionEnum;
-import org.springframework.security.concurrent.DelegatingSecurityContextExecutorService;
 
 // TODO: This class needs a bit of refactoring to match the patterns that
 // have been defined in other parts of the cql-evaluator project. The main issue
@@ -310,14 +309,8 @@
       Bundle additionalData) {
 
     if (measureEvaluationOptions.isThreadedEnabled()) {
-<<<<<<< HEAD
-      ExecutorService executor = Executors.newFixedThreadPool(this.measureEvaluationOptions.getNumThreads());
-      executor = new DelegatingSecurityContextExecutorService(executor);
-=======
 
       var myMeasureExecutor = this.measureEvaluationOptions.getMeasureExecutor();
-
->>>>>>> 938ed778
       return CompletableFuture.supplyAsync(
           () -> this.innerEvaluateMeasure(measure, periodStart, periodEnd, reportType, subjectIds,
               fhirDal, contentEndpoint, terminologyEndpoint, dataEndpoint, additionalData),
