--- conflicted
+++ resolved
@@ -1,11 +1,7 @@
 package org.opencds.cqf.cql.evaluator.questionnaire.dstu3;
 
+import static org.opencds.cqf.cql.evaluator.questionnaire.dstu3.ItemValueTransformer.transformValue;
 import static ca.uhn.fhir.util.ExtensionUtil.getExtensionByUrl;
-<<<<<<< HEAD
-=======
-import static org.opencds.cqf.cql.evaluator.fhir.util.dstu3.SearchHelper.searchRepositoryByCanonical;
-import static org.opencds.cqf.cql.evaluator.questionnaire.dstu3.ItemValueTransformer.transformValue;
->>>>>>> 82db6d69
 
 import java.util.ArrayList;
 import java.util.Collections;
@@ -32,19 +28,14 @@
 import org.hl7.fhir.instance.model.api.IBaseResource;
 import org.hl7.fhir.instance.model.api.IIdType;
 import org.hl7.fhir.instance.model.api.IPrimitiveType;
-<<<<<<< HEAD
-=======
-import org.opencds.cqf.cql.evaluator.fhir.Constants;
-import org.opencds.cqf.cql.evaluator.fhir.helper.dstu3.PackageHelper;
 import org.opencds.cqf.cql.evaluator.library.CqfExpression;
-import org.opencds.cqf.cql.evaluator.library.EvaluationSettings;
->>>>>>> 82db6d69
 import org.opencds.cqf.cql.evaluator.library.LibraryEngine;
 import org.opencds.cqf.cql.evaluator.questionnaire.BaseQuestionnaireProcessor;
 import org.opencds.cqf.fhir.api.Repository;
 import org.opencds.cqf.fhir.cql.EvaluationSettings;
 import org.opencds.cqf.fhir.utility.Canonicals;
 import org.opencds.cqf.fhir.utility.Constants;
+import org.opencds.cqf.fhir.utility.dstu3.PackageHelper;
 import org.opencds.cqf.fhir.utility.dstu3.SearchHelper;
 
 public class QuestionnaireProcessor extends BaseQuestionnaireProcessor<Questionnaire> {
@@ -284,47 +275,6 @@
     return questionnaire;
   }
 
-<<<<<<< HEAD
-  private static List<String> packableResources = Arrays.asList(FHIRAllTypes.LIBRARY.toCode(),
-      FHIRAllTypes.CODESYSTEM.toCode(), FHIRAllTypes.VALUESET.toCode());
-
-  private void addRelatedArtifacts(Bundle theBundle, List<RelatedArtifact> theArtifacts) {
-    for (var artifact : theArtifacts) {
-      if (artifact.getType().toCode().equals(RelatedArtifactType.DEPENDSON.toCode())
-          && artifact.hasResource()) {
-        try {
-          var canonical = artifact.getResource().getReferenceElement_();
-          if (packableResources.contains(Canonicals.getResourceType(canonical))) {
-            var resource = SearchHelper.searchRepositoryByCanonical(repository, canonical);
-            if (resource != null
-                && theBundle.getEntry().stream()
-                    .noneMatch(
-                        e -> e.getResource().getIdElement().equals(resource.getIdElement()))) {
-              theBundle.addEntry(new BundleEntryComponent().setResource(resource));
-              if (resource.fhirType().equals(FHIRAllTypes.LIBRARY.toCode())
-                  && ((Library) resource).hasRelatedArtifact()) {
-                addRelatedArtifacts(theBundle, ((Library) resource).getRelatedArtifact());
-              }
-            }
-          }
-        } catch (Exception e) {
-          logger.error(e.getMessage(), e);
-        }
-      }
-    }
-  }
-
-  @Override
-  public Bundle packageQuestionnaire(Questionnaire theQuestionnaire, boolean theIsPut) {
-    var bundle = new Bundle();
-    bundle.setType(BundleType.COLLECTION);
-    bundle.addEntry(new BundleEntryComponent().setResource(theQuestionnaire));
-    var libraryExtension = theQuestionnaire.getExtensionsByUrl(Constants.CQF_LIBRARY);
-    if (libraryExtension != null && !libraryExtension.isEmpty()) {
-      var libraryCanonical = (UriType) libraryExtension.get(0).getValue();
-      var library =
-          (Library) SearchHelper.searchRepositoryByCanonical(repository, libraryCanonical);
-=======
   @Override
   public Bundle packageQuestionnaire(Questionnaire theQuestionnaire, boolean theIsPut) {
     var bundle = new Bundle();
@@ -333,8 +283,8 @@
     var libraryExtension = theQuestionnaire.getExtensionByUrl(Constants.CQF_LIBRARY);
     if (libraryExtension != null) {
       var libraryCanonical = (UriType) libraryExtension.getValue();
-      var library = (Library) searchRepositoryByCanonical(repository, libraryCanonical);
->>>>>>> 82db6d69
+      var library =
+          (Library) SearchHelper.searchRepositoryByCanonical(repository, libraryCanonical);
       if (library != null) {
         bundle.addEntry(PackageHelper.createEntry(library, theIsPut));
         if (library.hasRelatedArtifact()) {
