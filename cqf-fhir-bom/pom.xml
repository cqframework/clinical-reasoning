<?xml version="1.0" encoding="UTF-8"?>
<project xmlns="http://maven.apache.org/POM/4.0.0"
  xmlns:xsi="http://www.w3.org/2001/XMLSchema-instance" xsi:schemaLocation="http://maven.apache.org/POM/4.0.0 http://maven.apache.org/xsd/maven-4.0.0.xsd">
  <modelVersion>4.0.0</modelVersion>

  <groupId>org.opencds.cqf.fhir</groupId>
  <artifactId>cqf-fhir-bom</artifactId>
<<<<<<< HEAD
  <version>4.0.0-SNAPSHOT</version>
=======
  <version>3.28.1</version>
>>>>>>> 4859306c
  <packaging>pom</packaging>
  <name>FHIR Clinical Reasoning (Bill Of Materials)</name>
  <description>This bom can be used to simplify dependency management when using this project</description>

  <parent>
    <groupId>org.opencds.cqf.fhir</groupId>
    <artifactId>cqf-fhir</artifactId>
<<<<<<< HEAD
    <version>4.0.0-SNAPSHOT</version>
=======
    <version>3.28.1</version>
>>>>>>> 4859306c
  </parent>

  <dependencyManagement>
    <dependencies>
      <dependency>
        <groupId>org.opencds.cqf.fhir</groupId>
        <artifactId>cqf-fhir-api</artifactId>
<<<<<<< HEAD
        <version>4.0.0-SNAPSHOT</version>
=======
        <version>3.28.1</version>
>>>>>>> 4859306c
      </dependency>
      <dependency>
        <groupId>org.opencds.cqf.fhir</groupId>
        <artifactId>cqf-fhir-test</artifactId>
<<<<<<< HEAD
        <version>4.0.0-SNAPSHOT</version>
=======
        <version>3.28.1</version>
>>>>>>> 4859306c
      </dependency>
      <dependency>
        <groupId>org.opencds.cqf.fhir</groupId>
        <artifactId>cqf-fhir-utility</artifactId>
<<<<<<< HEAD
        <version>4.0.0-SNAPSHOT</version>
=======
        <version>3.28.1</version>
>>>>>>> 4859306c
      </dependency>
      <dependency>
        <groupId>org.opencds.cqf.fhir</groupId>
        <artifactId>cqf-fhir-cql</artifactId>
<<<<<<< HEAD
        <version>4.0.0-SNAPSHOT</version>
=======
        <version>3.28.1</version>
>>>>>>> 4859306c
      </dependency>
      <dependency>
        <groupId>org.opencds.cqf.fhir</groupId>
        <artifactId>cqf-fhir-jackson</artifactId>
<<<<<<< HEAD
        <version>4.0.0-SNAPSHOT</version>
=======
        <version>3.28.1</version>
>>>>>>> 4859306c
        <type>pom</type>
      </dependency>
      <dependency>
        <groupId>org.opencds.cqf.fhir</groupId>
        <artifactId>cqf-fhir-jaxb</artifactId>
<<<<<<< HEAD
        <version>4.0.0-SNAPSHOT</version>
=======
        <version>3.28.1</version>
>>>>>>> 4859306c
        <type>pom</type>
      </dependency>
      <dependency>
        <groupId>org.opencds.cqf.fhir</groupId>
        <artifactId>cqf-fhir-cr</artifactId>
<<<<<<< HEAD
        <version>4.0.0-SNAPSHOT</version>
=======
        <version>3.28.1</version>
>>>>>>> 4859306c
      </dependency>
      <dependency>
        <groupId>org.opencds.cqf.fhir</groupId>
        <artifactId>cqf-fhir-cr-cli</artifactId>
<<<<<<< HEAD
        <version>4.0.0-SNAPSHOT</version>
=======
        <version>3.28.1</version>
>>>>>>> 4859306c
      </dependency>
    </dependencies>
  </dependencyManagement>
</project><|MERGE_RESOLUTION|>--- conflicted
+++ resolved
@@ -5,11 +5,7 @@
 
   <groupId>org.opencds.cqf.fhir</groupId>
   <artifactId>cqf-fhir-bom</artifactId>
-<<<<<<< HEAD
   <version>4.0.0-SNAPSHOT</version>
-=======
-  <version>3.28.1</version>
->>>>>>> 4859306c
   <packaging>pom</packaging>
   <name>FHIR Clinical Reasoning (Bill Of Materials)</name>
   <description>This bom can be used to simplify dependency management when using this project</description>
@@ -17,11 +13,7 @@
   <parent>
     <groupId>org.opencds.cqf.fhir</groupId>
     <artifactId>cqf-fhir</artifactId>
-<<<<<<< HEAD
     <version>4.0.0-SNAPSHOT</version>
-=======
-    <version>3.28.1</version>
->>>>>>> 4859306c
   </parent>
 
   <dependencyManagement>
@@ -29,76 +21,54 @@
       <dependency>
         <groupId>org.opencds.cqf.fhir</groupId>
         <artifactId>cqf-fhir-api</artifactId>
-<<<<<<< HEAD
         <version>4.0.0-SNAPSHOT</version>
-=======
-        <version>3.28.1</version>
->>>>>>> 4859306c
       </dependency>
       <dependency>
         <groupId>org.opencds.cqf.fhir</groupId>
         <artifactId>cqf-fhir-test</artifactId>
-<<<<<<< HEAD
         <version>4.0.0-SNAPSHOT</version>
-=======
-        <version>3.28.1</version>
->>>>>>> 4859306c
       </dependency>
       <dependency>
         <groupId>org.opencds.cqf.fhir</groupId>
         <artifactId>cqf-fhir-utility</artifactId>
-<<<<<<< HEAD
         <version>4.0.0-SNAPSHOT</version>
-=======
-        <version>3.28.1</version>
->>>>>>> 4859306c
       </dependency>
       <dependency>
         <groupId>org.opencds.cqf.fhir</groupId>
         <artifactId>cqf-fhir-cql</artifactId>
-<<<<<<< HEAD
         <version>4.0.0-SNAPSHOT</version>
-=======
-        <version>3.28.1</version>
->>>>>>> 4859306c
       </dependency>
       <dependency>
         <groupId>org.opencds.cqf.fhir</groupId>
         <artifactId>cqf-fhir-jackson</artifactId>
-<<<<<<< HEAD
         <version>4.0.0-SNAPSHOT</version>
-=======
-        <version>3.28.1</version>
->>>>>>> 4859306c
         <type>pom</type>
       </dependency>
       <dependency>
         <groupId>org.opencds.cqf.fhir</groupId>
         <artifactId>cqf-fhir-jaxb</artifactId>
-<<<<<<< HEAD
         <version>4.0.0-SNAPSHOT</version>
-=======
-        <version>3.28.1</version>
->>>>>>> 4859306c
         <type>pom</type>
       </dependency>
       <dependency>
         <groupId>org.opencds.cqf.fhir</groupId>
         <artifactId>cqf-fhir-cr</artifactId>
-<<<<<<< HEAD
         <version>4.0.0-SNAPSHOT</version>
-=======
-        <version>3.28.1</version>
->>>>>>> 4859306c
       </dependency>
       <dependency>
         <groupId>org.opencds.cqf.fhir</groupId>
         <artifactId>cqf-fhir-cr-cli</artifactId>
-<<<<<<< HEAD
         <version>4.0.0-SNAPSHOT</version>
-=======
-        <version>3.28.1</version>
->>>>>>> 4859306c
+      </dependency>
+      <dependency>
+        <groupId>org.opencds.cqf.fhir</groupId>
+        <artifactId>cqf-fhir-cr-hapi</artifactId>
+        <version>4.0.0-SNAPSHOT</version>
+      </dependency>
+      <dependency>
+        <groupId>org.opencds.cqf.fhir</groupId>
+        <artifactId>cqf-fhir-cr-spring</artifactId>
+        <version>4.0.0-SNAPSHOT</version>
       </dependency>
     </dependencies>
   </dependencyManagement>
