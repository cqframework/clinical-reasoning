package org.opencds.cqf.fhir.utility.adapter.r5;

import ca.uhn.fhir.rest.server.exceptions.UnprocessableEntityException;
import java.util.ArrayList;
import java.util.Date;
import java.util.List;
import java.util.stream.Collectors;
import org.hl7.fhir.exceptions.FHIRException;
import org.hl7.fhir.instance.model.api.IBaseHasExtensions;
import org.hl7.fhir.instance.model.api.ICompositeType;
import org.hl7.fhir.instance.model.api.IDomainResource;
import org.hl7.fhir.instance.model.api.IPrimitiveType;
import org.hl7.fhir.r5.model.DateTimeType;
import org.hl7.fhir.r5.model.Enumerations.PublicationStatus;
import org.hl7.fhir.r5.model.MetadataResource;
import org.hl7.fhir.r5.model.Period;
import org.hl7.fhir.r5.model.RelatedArtifact;
import org.hl7.fhir.r5.model.RelatedArtifact.RelatedArtifactType;
import org.opencds.cqf.fhir.utility.adapter.IDependencyInfo;

public class KnowledgeArtifactAdapter extends ResourceAdapter
        implements org.opencds.cqf.fhir.utility.adapter.KnowledgeArtifactAdapter {
    MetadataResource adaptedResource;

    public KnowledgeArtifactAdapter(IDomainResource resource) {
        super(resource);
        if (!(resource instanceof MetadataResource)) {
            throw new IllegalArgumentException(
                    "resource passed as resource argument is not a MetadataResource resource");
        }
        adaptedResource = (MetadataResource) resource;
    }

    public KnowledgeArtifactAdapter(MetadataResource resource) {
        super(resource);
        adaptedResource = resource;
    }

    @Override
    public MetadataResource get() {
        return adaptedResource;
    }

    @Override
    public MetadataResource copy() {
<<<<<<< HEAD
        return get().copy();
=======
        return this.get().copy();
    }

    @Override
    public String getUrl() {
        return this.get().getUrl();
    }

    @Override
    public boolean hasUrl() {
        return this.get().hasUrl();
    }

    @Override
    public void setUrl(String url) {
        this.get().setUrl(url);
    }

    @Override
    public void setVersion(String version) {
        this.get().setVersion(version);
    }

    @Override
    public String getVersion() {
        return this.get().getVersion();
    }

    @Override
    public boolean hasVersion() {
        return this.get().hasVersion();
    }

    @Override
    public String getName() {
        return this.get().getName();
    }

    @Override
    public void setName(String name) {
        this.get().setName(name);
    }

    @Override
    public boolean hasTitle() {
        return this.get().hasTitle();
    }

    @Override
    public String getTitle() {
        return this.get().getTitle();
    }

    @Override
    public void setTitle(String title) {
        this.get().setTitle(title);
    }

    @Override
    public Date getApprovalDate() {
        return this.get().getApprovalDate();
    }

    @Override
    public Date getDate() {
        return this.get().getDate();
    }

    @Override
    public void setDate(Date approvalDate) {
        this.get().setDate(approvalDate);
>>>>>>> d8bde267
    }

    @Override
    public void setDateElement(IPrimitiveType<Date> date) {
        if (date != null && !(date instanceof DateTimeType)) {
            throw new UnprocessableEntityException("Date must be " + DateTimeType.class.getName());
        }
        org.opencds.cqf.fhir.utility.adapter.KnowledgeArtifactAdapter.super.setDateElement(date);
    }

    @Override
    public void setEffectivePeriod(ICompositeType effectivePeriod) {
        if (effectivePeriod != null && !(effectivePeriod instanceof Period)) {
            throw new UnprocessableEntityException("EffectivePeriod must be a valid " + Period.class.getName());
        }
        org.opencds.cqf.fhir.utility.adapter.KnowledgeArtifactAdapter.super.setEffectivePeriod(effectivePeriod);
    }

    @Override
    public List<IDependencyInfo> getDependencies() {
        List<IDependencyInfo> references = new ArrayList<>();
        final String referenceSource = getReferenceSource();
        addProfileReferences(references, referenceSource);
        return references;
    }

    @SuppressWarnings("unchecked")
    @Override
    public List<RelatedArtifact> getRelatedArtifactsOfType(String codeString) {
        RelatedArtifactType type;
        try {
            type = RelatedArtifactType.fromCode(codeString);
        } catch (FHIRException e) {
            throw new UnprocessableEntityException("Invalid related artifact code");
        }
        return getRelatedArtifact().stream()
                .map(ra -> (RelatedArtifact) ra)
                .filter(ra -> ra.getType() == type)
                .collect(Collectors.toList());
    }

    @Override
    public String getStatus() {
        return get().getStatus() == null ? null : get().getStatus().toCode();
    }

    @Override
    public void setStatus(String statusCodeString) {
        PublicationStatus status;
        try {
            status = PublicationStatus.fromCode(statusCodeString);
        } catch (FHIRException e) {
            throw new UnprocessableEntityException("Invalid status code");
        }
        get().setStatus(status);
    }

    @Override
    public <T extends ICompositeType & IBaseHasExtensions> void setRelatedArtifact(List<T> relatedArtifacts)
            throws UnprocessableEntityException {
        org.opencds.cqf.fhir.utility.adapter.KnowledgeArtifactAdapter.super.setRelatedArtifact(relatedArtifacts.stream()
                .map(ra -> {
                    try {
                        return (RelatedArtifact) ra;
                    } catch (ClassCastException e) {
                        throw new UnprocessableEntityException(
                                "All related artifacts must be of type " + RelatedArtifact.class.getName());
                    }
                })
                .collect(Collectors.toList()));
    }
}<|MERGE_RESOLUTION|>--- conflicted
+++ resolved
@@ -43,9 +43,6 @@
 
     @Override
     public MetadataResource copy() {
-<<<<<<< HEAD
-        return get().copy();
-=======
         return this.get().copy();
     }
 
@@ -117,7 +114,6 @@
     @Override
     public void setDate(Date approvalDate) {
         this.get().setDate(approvalDate);
->>>>>>> d8bde267
     }
 
     @Override
