<?xml version="1.0" encoding="UTF-8"?>
<project xmlns="http://maven.apache.org/POM/4.0.0"
  xmlns:xsi="http://www.w3.org/2001/XMLSchema-instance" xsi:schemaLocation="http://maven.apache.org/POM/4.0.0 http://maven.apache.org/xsd/maven-4.0.0.xsd">
  <modelVersion>4.0.0</modelVersion>

  <groupId>org.opencds.cqf.cql</groupId>
  <artifactId>evaluator.measure</artifactId>
<<<<<<< HEAD
  <version>3.0.0-PRE5</version>
=======
  <version>3.0.0-PRE5-SNAPSHOT</version>
>>>>>>> 81daf44c
  <packaging>jar</packaging>

  <description>CQL Evaluator - Measure Evaluation</description>

  <parent>
    <groupId>org.opencds.cqf.cql</groupId>
    <artifactId>evaluator.shared</artifactId>
<<<<<<< HEAD
    <version>3.0.0-PRE5</version>
=======
    <version>3.0.0-PRE5-SNAPSHOT</version>
>>>>>>> 81daf44c
  </parent>

  <dependencies>
    <dependency>
      <groupId>org.opencds.cqf.cql</groupId>
      <artifactId>evaluator</artifactId>
<<<<<<< HEAD
      <version>3.0.0-PRE5</version>
=======
      <version>3.0.0-PRE5-SNAPSHOT</version>
>>>>>>> 81daf44c
    </dependency>
  </dependencies>
</project><|MERGE_RESOLUTION|>--- conflicted
+++ resolved
@@ -5,11 +5,7 @@
 
   <groupId>org.opencds.cqf.cql</groupId>
   <artifactId>evaluator.measure</artifactId>
-<<<<<<< HEAD
-  <version>3.0.0-PRE5</version>
-=======
   <version>3.0.0-PRE5-SNAPSHOT</version>
->>>>>>> 81daf44c
   <packaging>jar</packaging>
 
   <description>CQL Evaluator - Measure Evaluation</description>
@@ -17,22 +13,14 @@
   <parent>
     <groupId>org.opencds.cqf.cql</groupId>
     <artifactId>evaluator.shared</artifactId>
-<<<<<<< HEAD
-    <version>3.0.0-PRE5</version>
-=======
     <version>3.0.0-PRE5-SNAPSHOT</version>
->>>>>>> 81daf44c
   </parent>
 
   <dependencies>
     <dependency>
       <groupId>org.opencds.cqf.cql</groupId>
       <artifactId>evaluator</artifactId>
-<<<<<<< HEAD
-      <version>3.0.0-PRE5</version>
-=======
       <version>3.0.0-PRE5-SNAPSHOT</version>
->>>>>>> 81daf44c
     </dependency>
   </dependencies>
 </project>