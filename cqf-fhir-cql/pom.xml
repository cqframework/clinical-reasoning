--- conflicted
+++ resolved
@@ -5,33 +5,24 @@
 
   <groupId>org.opencds.cqf.fhir</groupId>
   <artifactId>cqf-fhir-cql</artifactId>
-<<<<<<< HEAD
-  <version>4.0.1-SNAPSHOT</version>
-=======
   <version>4.1.0-SNAPSHOT</version>
->>>>>>> 7adcb2c9
+<!--  <version>4.0.1-SNAPSHOT</version>-->
   <name>FHIR Clinical Reasoning (CQL)</name>
   <description>Tools, utilities, code gen to support CQL in FHIR Clinical Reasoning operations</description>
 
   <parent>
     <groupId>org.opencds.cqf.fhir</groupId>
     <artifactId>cqf-fhir</artifactId>
-<<<<<<< HEAD
-    <version>4.0.1-SNAPSHOT</version>
-=======
     <version>4.1.0-SNAPSHOT</version>
->>>>>>> 7adcb2c9
+<!--    <version>4.0.1-SNAPSHOT</version>-->
   </parent>
 
   <dependencies>
     <dependency>
       <groupId>org.opencds.cqf.fhir</groupId>
       <artifactId>cqf-fhir-utility</artifactId>
-<<<<<<< HEAD
-      <version>4.0.1-SNAPSHOT</version>
-=======
       <version>4.1.0-SNAPSHOT</version>
->>>>>>> 7adcb2c9
+<!--      <version>4.0.1-SNAPSHOT</version>-->
     </dependency>
       <dependency>
       <groupId>org.cqframework</groupId>
@@ -65,11 +56,8 @@
     <dependency>
       <groupId>org.opencds.cqf.fhir</groupId>
       <artifactId>cqf-fhir-test</artifactId>
-<<<<<<< HEAD
-      <version>4.0.1-SNAPSHOT</version>
-=======
       <version>4.1.0-SNAPSHOT</version>
->>>>>>> 7adcb2c9
+<!--      <version>4.0.1-SNAPSHOT</version>-->
       <scope>test</scope>
     </dependency>
     <dependency>
