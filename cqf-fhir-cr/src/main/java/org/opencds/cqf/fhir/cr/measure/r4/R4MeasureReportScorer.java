--- conflicted
+++ resolved
@@ -454,11 +454,7 @@
     private boolean doesStratumPopDefMatchGroupPopDef(
             StratumPopulationDef stratumPopulationDef, Entry<String, Set<Object>> entry) {
 
-<<<<<<< HEAD
-        return stratumPopulationDef.getSubjects().stream()
-=======
         return stratumPopulationDef.getSubjectsUnqualified().stream()
->>>>>>> ce87cc77
                 .collect(Collectors.toUnmodifiableSet())
                 .contains(entry.getKey());
     }
