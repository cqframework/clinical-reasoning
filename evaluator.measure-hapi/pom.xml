<?xml version="1.0" encoding="UTF-8"?>
<project xmlns="http://maven.apache.org/POM/4.0.0"
  xmlns:xsi="http://www.w3.org/2001/XMLSchema-instance" xsi:schemaLocation="http://maven.apache.org/POM/4.0.0 http://maven.apache.org/xsd/maven-4.0.0.xsd">
  <modelVersion>4.0.0</modelVersion>

  <groupId>org.opencds.cqf.cql</groupId>
  <artifactId>evaluator.measure-hapi</artifactId>
  <version>3.0.0-PRE3-SNAPSHOT</version>
  <packaging>jar</packaging>

  <description>CQL Evaluator - Measure Evaluation for HAPI FHIR</description>

  <parent>
    <groupId>org.opencds.cqf.cql</groupId>
    <artifactId>evaluator.shared</artifactId>
    <version>3.0.0-PRE3-SNAPSHOT</version>
  </parent>

  <dependencies>
    <dependency>
      <groupId>org.opencds.cqf.cql</groupId>
      <artifactId>evaluator</artifactId>
      <version>3.0.0-PRE3-SNAPSHOT</version>
    </dependency>
    <dependency>
      <groupId>org.opencds.cqf.cql</groupId>
      <artifactId>evaluator.fhir</artifactId>
      <version>3.0.0-PRE3-SNAPSHOT</version>
    </dependency>
    <dependency>
      <groupId>org.opencds.cqf.cql</groupId>
      <artifactId>evaluator.measure</artifactId>
      <version>3.0.0-PRE3-SNAPSHOT</version>
    </dependency>
    <dependency>
      <groupId>org.opencds.cqf.cql</groupId>
      <artifactId>evaluator.builder</artifactId>
      <version>3.0.0-PRE3-SNAPSHOT</version>
    </dependency>
<<<<<<< HEAD
=======

    <dependency>
      <groupId>org.opencds.cqf.cql</groupId>
      <artifactId>evaluator.jackson-deps</artifactId>
      <version>3.0.0-PRE3-SNAPSHOT</version>
      <type>pom</type>
      <scope>test</scope>
    </dependency>
>>>>>>> 9ba316d4
    <dependency>
      <groupId>org.opencds.cqf.fhir</groupId>
      <artifactId>cqf-fhir-api</artifactId>
      <version>3.0.0-PRE3-SNAPSHOT</version>
      <scope>compile</scope>
    </dependency>
    <dependency>
      <groupId>org.opencds.cqf.fhir</groupId>
      <artifactId>cqf-fhir-utility</artifactId>
      <version>3.0.0-PRE3-SNAPSHOT</version>
      <scope>compile</scope>
    </dependency>
    <dependency>
      <groupId>org.opencds.cqf.cql</groupId>
      <artifactId>evaluator.library</artifactId>
      <version>3.0.0-SNAPSHOT</version>
      <scope>compile</scope>
    </dependency>
    <dependency>
      <groupId>org.skyscreamer</groupId>
      <artifactId>jsonassert</artifactId>
      <scope>test</scope>
    </dependency>
    <dependency>
      <groupId>org.opencds.cqf.cql</groupId>
      <artifactId>evaluator.jackson-deps</artifactId>
      <version>3.0.0-SNAPSHOT</version>
      <type>pom</type>
      <scope>test</scope>
    </dependency>
    <dependency>
      <groupId>org.opencds.cqf.fhir</groupId>
      <artifactId>cqf-fhir-test</artifactId>
      <version>3.0.0-PRE3-SNAPSHOT</version>
      <scope>test</scope>
    </dependency>
  </dependencies>

  <build>
    <plugins>
      <plugin>
        <groupId>org.codehaus.mojo</groupId>
        <artifactId>animal-sniffer-maven-plugin</artifactId>
      </plugin>
    </plugins>
  </build>
</project><|MERGE_RESOLUTION|>--- conflicted
+++ resolved
@@ -37,17 +37,6 @@
       <artifactId>evaluator.builder</artifactId>
       <version>3.0.0-PRE3-SNAPSHOT</version>
     </dependency>
-<<<<<<< HEAD
-=======
-
-    <dependency>
-      <groupId>org.opencds.cqf.cql</groupId>
-      <artifactId>evaluator.jackson-deps</artifactId>
-      <version>3.0.0-PRE3-SNAPSHOT</version>
-      <type>pom</type>
-      <scope>test</scope>
-    </dependency>
->>>>>>> 9ba316d4
     <dependency>
       <groupId>org.opencds.cqf.fhir</groupId>
       <artifactId>cqf-fhir-api</artifactId>
@@ -63,7 +52,7 @@
     <dependency>
       <groupId>org.opencds.cqf.cql</groupId>
       <artifactId>evaluator.library</artifactId>
-      <version>3.0.0-SNAPSHOT</version>
+      <version>3.0.0-PRE3-SNAPSHOT</version>
       <scope>compile</scope>
     </dependency>
     <dependency>
@@ -74,7 +63,7 @@
     <dependency>
       <groupId>org.opencds.cqf.cql</groupId>
       <artifactId>evaluator.jackson-deps</artifactId>
-      <version>3.0.0-SNAPSHOT</version>
+      <version>3.0.0-PRE3-SNAPSHOT</version>
       <type>pom</type>
       <scope>test</scope>
     </dependency>
