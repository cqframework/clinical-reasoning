--- conflicted
+++ resolved
@@ -66,12 +66,8 @@
         <dependency>
             <groupId>org.opencds.cqf.cql</groupId>
             <artifactId>evaluator.jackson-deps</artifactId>
-<<<<<<< HEAD
             <version>2.2.0</version>
-=======
-            <version>2.2.0-SNAPSHOT</version>
             <type>pom</type>
->>>>>>> 37259df6
             <scope>test</scope>
         </dependency>
         <dependency>
