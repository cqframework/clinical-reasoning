--- conflicted
+++ resolved
@@ -5,22 +5,14 @@
 
   <groupId>org.opencds.cqf.fhir</groupId>
   <artifactId>cqf-fhir-test</artifactId>
-<<<<<<< HEAD
-  <version>3.0.0-PRE5</version>
-=======
   <version>3.0.0-PRE5-SNAPSHOT</version>
->>>>>>> 81daf44c
   <name>FHIR Clinical Reasoning (Test Utilities)</name>
   <description>Utilities to support unit testing clinical reasoning operations</description>
 
   <parent>
     <groupId>org.opencds.cqf.fhir</groupId>
     <artifactId>cqf-fhir</artifactId>
-<<<<<<< HEAD
-    <version>3.0.0-PRE5</version>
-=======
     <version>3.0.0-PRE5-SNAPSHOT</version>
->>>>>>> 81daf44c
     <relativePath>../cqf-fhir/pom.xml</relativePath>
   </parent>
 
@@ -28,20 +20,12 @@
     <dependency>
       <groupId>org.opencds.cqf.fhir</groupId>
       <artifactId>cqf-fhir-api</artifactId>
-<<<<<<< HEAD
-      <version>3.0.0-PRE5</version>
-=======
       <version>3.0.0-PRE5-SNAPSHOT</version>
->>>>>>> 81daf44c
     </dependency>
     <dependency>
       <groupId>org.opencds.cqf.fhir</groupId>
       <artifactId>cqf-fhir-utility</artifactId>
-<<<<<<< HEAD
-      <version>3.0.0-PRE5</version>
-=======
       <version>3.0.0-PRE5-SNAPSHOT</version>
->>>>>>> 81daf44c
     </dependency>
   </dependencies>
 </project>