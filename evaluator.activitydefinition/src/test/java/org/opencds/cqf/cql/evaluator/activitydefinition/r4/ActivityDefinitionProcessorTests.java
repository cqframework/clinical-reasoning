--- conflicted
+++ resolved
@@ -7,16 +7,10 @@
 import org.hl7.fhir.r4.model.IdType;
 import org.hl7.fhir.r4.model.MedicationRequest;
 import org.hl7.fhir.r4.model.Task;
-<<<<<<< HEAD
 import org.junit.jupiter.api.Assertions;
 import org.junit.jupiter.api.BeforeAll;
 import org.junit.jupiter.api.Test;
-import org.opencds.cqf.cql.evaluator.library.LibraryEngine;
-=======
-import org.opencds.cqf.cql.evaluator.fhir.repository.InMemoryFhirRepository;
->>>>>>> 82db6d69
 import org.opencds.cqf.fhir.api.Repository;
-import org.opencds.cqf.fhir.cql.EvaluationSettings;
 import org.opencds.cqf.fhir.utility.repository.InMemoryFhirRepository;
 import org.opencds.cqf.fhir.utility.repository.Repositories;
 
@@ -28,14 +22,7 @@
   private Repository repository;
   private ActivityDefinitionProcessor activityDefinitionProcessor;
 
-<<<<<<< HEAD
-  private static final FhirContext fhirContext = FhirContext.forR4Cached();
-  private static final EvaluationSettings evaluationSettings = EvaluationSettings.getDefault();
-
   @BeforeAll
-=======
-  @BeforeClass
->>>>>>> 82db6d69
   public void setup() {
     var data = new InMemoryFhirRepository(fhirContext, this.getClass(), List.of("tests"), false);
     var content =
@@ -52,13 +39,8 @@
   public void testActivityDefinitionApply() throws FHIRException {
     var result = this.activityDefinitionProcessor.apply(
         new IdType("ActivityDefinition", "activityDefinition-test"), null,
-<<<<<<< HEAD
-        null, "patient-1", null, null, null, null, null, null, null, null, null, libraryEngine);
+        null, "patient-1", null, null, null, null, null, null, null, null);
     Assertions.assertTrue(result instanceof MedicationRequest);
-=======
-        null, "patient-1", null, null, null, null, null, null, null, null);
-    Assert.assertTrue(result instanceof MedicationRequest);
->>>>>>> 82db6d69
     MedicationRequest request = (MedicationRequest) result;
     Assertions.assertTrue(request.getDoNotPerform());
   }
@@ -66,13 +48,8 @@
   @Test
   public void testDynamicValueWithNestedPath() {
     var result = this.activityDefinitionProcessor.apply(new IdType("ASLPCrd"), null,
-<<<<<<< HEAD
-        null, "patient-1", null, null, null, null, null, null, null, null, null, libraryEngine);
+        null, "patient-1", null, null, null, null, null, null, null, null);
     Assertions.assertTrue(result instanceof Task);
-=======
-        null, "patient-1", null, null, null, null, null, null, null, null);
-    Assert.assertTrue(result instanceof Task);
->>>>>>> 82db6d69
     var task = (Task) result;
     Assertions.assertTrue(task.hasInput());
     var input = task.getInput().get(0);
