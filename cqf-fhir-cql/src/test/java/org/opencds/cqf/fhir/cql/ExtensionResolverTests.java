--- conflicted
+++ resolved
@@ -24,12 +24,7 @@
     private final Extension expressionExtension = new Extension(Constants.CQF_EXPRESSION, expression);
 
     @Test
-<<<<<<< HEAD
-    public void testExtensionResolution() {
-=======
     void testExtensionResolution() {
-        var patientId = "Patient/Patient1";
->>>>>>> b0deb9ec
         var repository = new InMemoryFhirRepository(FhirContext.forR4Cached());
         var libraryEngine = new LibraryEngine(repository, EvaluationSettings.getDefault());
         var subjectId = Ids.newId(repository.fhirContext().getVersion().getVersion(), "Patient/Patient1");
