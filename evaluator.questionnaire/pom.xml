--- conflicted
+++ resolved
@@ -4,11 +4,7 @@
   <parent>
     <artifactId>evaluator.shared</artifactId>
     <groupId>org.opencds.cqf.cql</groupId>
-<<<<<<< HEAD
-    <version>3.0.0-PRE5</version>
-=======
     <version>3.0.0-PRE5-SNAPSHOT</version>
->>>>>>> 81daf44c
   </parent>
   <build>
     <plugins>
@@ -29,29 +25,17 @@
     <dependency>
       <groupId>org.opencds.cqf.cql</groupId>
       <artifactId>evaluator.fhir</artifactId>
-<<<<<<< HEAD
-      <version>3.0.0-PRE5</version>
-=======
       <version>3.0.0-PRE5-SNAPSHOT</version>
->>>>>>> 81daf44c
     </dependency>
     <dependency>
       <groupId>org.opencds.cqf.cql</groupId>
       <artifactId>evaluator.expression</artifactId>
-<<<<<<< HEAD
-      <version>3.0.0-PRE5</version>
-=======
       <version>3.0.0-PRE5-SNAPSHOT</version>
->>>>>>> 81daf44c
     </dependency>
     <dependency>
       <groupId>org.opencds.cqf.cql</groupId>
       <artifactId>evaluator.library</artifactId>
-<<<<<<< HEAD
-      <version>3.0.0-PRE5</version>
-=======
       <version>3.0.0-PRE5-SNAPSHOT</version>
->>>>>>> 81daf44c
     </dependency>
     <dependency>
       <groupId>org.skyscreamer</groupId>
@@ -67,21 +51,13 @@
     <dependency>
       <groupId>org.opencds.cqf.fhir</groupId>
       <artifactId>cqf-fhir-test</artifactId>
-<<<<<<< HEAD
-      <version>3.0.0-PRE5</version>
-=======
       <version>3.0.0-PRE5-SNAPSHOT</version>
->>>>>>> 81daf44c
       <scope>test</scope>
     </dependency>
     <dependency>
       <groupId>org.opencds.cqf.cql</groupId>
       <artifactId>evaluator.jackson-deps</artifactId>
-<<<<<<< HEAD
-      <version>3.0.0-PRE5</version>
-=======
       <version>3.0.0-PRE5-SNAPSHOT</version>
->>>>>>> 81daf44c
       <type>pom</type>
       <scope>test</scope>
     </dependency>
