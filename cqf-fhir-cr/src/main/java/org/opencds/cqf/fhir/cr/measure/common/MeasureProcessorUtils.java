--- conflicted
+++ resolved
@@ -314,22 +314,14 @@
                     var measureDefs =
                             multiLibraryIdMeasureEngineDetails.getMeasureDefsForLibrary(libraryVersionedIdentifier);
 
-<<<<<<< HEAD
-                    final MeasureObservationResults measureObservationResults =
-=======
                     final List<EvaluationResult> measureObservationResults =
->>>>>>> 17880923
                             ContinuousVariableObservationHandler.continuousVariableEvaluation(
                                     context,
                                     measureDefs,
                                     libraryVersionedIdentifier,
                                     evaluationResult,
-<<<<<<< HEAD
-                                    subjectTypePart);
-=======
                                     subjectTypePart,
                                     continuousVariableObservationConverter);
->>>>>>> 17880923
 
                     resultsBuilder.addResults(measureDefs, subjectId, evaluationResult, measureObservationResults);
 
