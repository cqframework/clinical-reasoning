--- conflicted
+++ resolved
@@ -6,15 +6,7 @@
  * Convert continuous variable scoring function-returned resources to Quantities in * a FHIR
  * version specific way.
  */
-<<<<<<< HEAD
-@SuppressWarnings("squid:S1135")
-public interface ContinuousVariableObservationConverter<T extends ICompositeType> {
-
-    // TODO:  LD:  We need to come up with something other than an Observation to wrap FHIR Quantities
-    T wrapResultAsQuantity(String id, Object result);
-=======
 public interface ContinuousVariableObservationConverter<T extends ICompositeType> {
 
     T wrapResultAsQuantity(Object result);
->>>>>>> ce87cc77
 }