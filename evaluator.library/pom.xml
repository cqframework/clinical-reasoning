--- conflicted
+++ resolved
@@ -34,13 +34,8 @@
             <version>2.7.0-SNAPSHOT</version>
         </dependency>
         <dependency>
-<<<<<<< HEAD
-            <groupId>org.opencds.cqf.fhir</groupId>
-            <artifactId>cqf-fhir-jackson</artifactId>
-=======
             <groupId>org.opencds.cqf.cql</groupId>
             <artifactId>evaluator.jackson-deps</artifactId>
->>>>>>> 324ce9cd
             <version>2.7.0-SNAPSHOT</version>
             <type>pom</type>
             <scope>test</scope>
