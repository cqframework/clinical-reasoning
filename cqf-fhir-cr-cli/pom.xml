--- conflicted
+++ resolved
@@ -33,15 +33,6 @@
             <version>3.28.0-SNAPSHOT</version>
         </dependency>
         <dependency>
-<<<<<<< HEAD
-=======
-            <groupId>org.opencds.cqf.fhir</groupId>
-            <artifactId>cqf-fhir-jackson</artifactId>
-            <version>3.28.0-SNAPSHOT</version>
-            <type>pom</type>
-        </dependency>
-        <dependency>
->>>>>>> 0bd34e3e
             <groupId>info.picocli</groupId>
             <artifactId>picocli</artifactId>
         </dependency>
