--- conflicted
+++ resolved
@@ -420,11 +420,7 @@
 
         Map<String, CriteriaResult> subjectValues = stratifierDef.getResults();
 
-<<<<<<< HEAD
-        validateStratifierBasisType(bc.measure, subjectValues, bc.measureDef.isBooleanBasis());
-=======
-        validateStratifierBasisType(subjectValues, groupDef.isBooleanBasis());
->>>>>>> 83da84e0
+        validateStratifierBasisType(bc.measure, subjectValues, groupDef.isBooleanBasis());
 
         // Stratifiers should be of the same basis as population
         if (groupDef.isBooleanBasis()) {
