--- conflicted
+++ resolved
@@ -87,16 +87,9 @@
             return this;
         }
 
-<<<<<<< HEAD
-        public LibraryProcessor buildProcessor(IRepository repository) {
-            if (repository instanceof IgRepository) {
-                ((IgRepository) repository)
-                        .setOperationProvider(TestOperationProvider.newProvider(repository.fhirContext()));
-=======
         public LibraryProcessor buildProcessor(Repository repository) {
             if (repository instanceof IgRepository igRepository) {
                 igRepository.setOperationProvider(TestOperationProvider.newProvider(repository.fhirContext()));
->>>>>>> aff14573
             }
             if (evaluationSettings == null) {
                 evaluationSettings = EvaluationSettings.getDefault();
