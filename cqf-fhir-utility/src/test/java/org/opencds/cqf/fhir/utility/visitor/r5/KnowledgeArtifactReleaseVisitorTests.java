package org.opencds.cqf.fhir.utility.visitor.r5;

import static org.junit.jupiter.api.Assertions.assertEquals;
import static org.junit.jupiter.api.Assertions.assertNotNull;
import static org.junit.jupiter.api.Assertions.assertTrue;
import static org.mockito.ArgumentMatchers.any;
import static org.mockito.Mockito.doAnswer;
import static org.mockito.Mockito.mock;
import static org.mockito.Mockito.spy;
import static org.opencds.cqf.fhir.utility.r5.Parameters.parameters;
import static org.opencds.cqf.fhir.utility.r5.Parameters.part;

import ca.uhn.fhir.context.FhirContext;
import ca.uhn.fhir.parser.IParser;
import ca.uhn.fhir.rest.server.exceptions.PreconditionFailedException;
import ca.uhn.fhir.rest.server.exceptions.UnprocessableEntityException;
import ch.qos.logback.classic.Level;
import ch.qos.logback.classic.spi.ILoggingEvent;
import ch.qos.logback.core.Appender;
import java.util.ArrayList;
import java.util.Arrays;
import java.util.Calendar;
import java.util.Date;
import java.util.GregorianCalendar;
import java.util.List;
import java.util.Optional;
import java.util.stream.Collectors;
import org.hl7.fhir.exceptions.FHIRException;
import org.hl7.fhir.r5.model.BooleanType;
import org.hl7.fhir.r5.model.Bundle;
import org.hl7.fhir.r5.model.Bundle.BundleEntryComponent;
import org.hl7.fhir.r5.model.CodeType;
import org.hl7.fhir.r5.model.Extension;
import org.hl7.fhir.r5.model.IdType;
import org.hl7.fhir.r5.model.Library;
import org.hl7.fhir.r5.model.Parameters;
import org.hl7.fhir.r5.model.Period;
import org.hl7.fhir.r5.model.RelatedArtifact;
import org.hl7.fhir.r5.model.SearchParameter;
import org.hl7.fhir.r5.model.StringType;
import org.junit.jupiter.api.BeforeEach;
import org.junit.jupiter.api.Test;
import org.mockito.invocation.InvocationOnMock;
import org.mockito.stubbing.Answer;
import org.opencds.cqf.fhir.api.Repository;
import org.opencds.cqf.fhir.utility.adapter.KnowledgeArtifactAdapter;
import org.opencds.cqf.fhir.utility.adapter.LibraryAdapter;
import org.opencds.cqf.fhir.utility.adapter.r5.AdapterFactory;
import org.opencds.cqf.fhir.utility.r5.MetadataResourceHelper;
import org.opencds.cqf.fhir.utility.repository.InMemoryFhirRepository;
import org.opencds.cqf.fhir.utility.visitor.ReleaseVisitor;
import org.slf4j.LoggerFactory;

class KnowledgeArtifactReleaseVisitorTests {
    private final FhirContext fhirContext = FhirContext.forR5Cached();
    private Repository spyRepository;
    private final IParser jsonParser = fhirContext.newJsonParser();
    private final List<String> badVersionList = Arrays.asList(
            "11asd1",
            "1.1.3.1.1",
            "1.|1.1.1",
            "1/.1.1.1",
            "-1.-1.2.1",
            "1.-1.2.1",
            "1.1.-2.1",
            "7.1..21",
            "1.2.1.3-draft",
            "1.2.3-draft",
            "3.2",
            "1.",
            "3.ad.2.",
            "1.0.0.1",
            "",
            null);

    @BeforeEach
    void setup() {
        SearchParameter sp = (SearchParameter)
                jsonParser.parseResource(KnowledgeArtifactReleaseVisitorTests.class.getResourceAsStream(
                        "SearchParameter-artifactAssessment.json"));
        spyRepository = spy(new InMemoryFhirRepository(fhirContext));
        spyRepository.update(sp);
        doAnswer(new Answer<Bundle>() {
                    @Override
                    public Bundle answer(InvocationOnMock a) throws Throwable {
                        Bundle b = a.getArgument(0);
                        return InMemoryFhirRepository.transactionStub(b, spyRepository);
                    }
                })
                .when(spyRepository)
                .transaction(any());
    }

    @Test
    void visitLibraryTest() {
        Bundle bundle = (Bundle) jsonParser.parseResource(
                KnowledgeArtifactReleaseVisitorTests.class.getResourceAsStream("Bundle-ersd-release-bundle.json"));
        spyRepository.transaction(bundle);
        ReleaseVisitor releaseVisitor = new ReleaseVisitor();
        Library library = spyRepository
                .read(Library.class, new IdType("Library/ReleaseSpecificationLibrary"))
                .copy();
        LibraryAdapter libraryAdapter = new AdapterFactory().createLibrary(library);
        String version = "1.0.1";
        String existingVersion = "1.2.3";
        Parameters params = new Parameters();
        params.addParameter("version", version);
        params.addParameter("versionBehavior", new CodeType("default"));

        Bundle returnResource = (Bundle) libraryAdapter.accept(releaseVisitor, spyRepository, params);
        assertNotNull(returnResource);
        Optional<BundleEntryComponent> maybeLib = returnResource.getEntry().stream()
                .filter(entry -> entry.getResponse().getLocation().contains("Library"))
                .findFirst();
        assertTrue(maybeLib.isPresent());
        Library releasedLibrary = spyRepository.read(
                Library.class, new IdType(maybeLib.get().getResponse().getLocation()));
        // versionBehaviour == 'default' so version should be
        // existingVersion and not the new version provided in
        // the parameters
        assertEquals(releasedLibrary.getVersion(), existingVersion);
        var expectedErsdTestArtifactDependencies = Arrays.asList(
                "http://ersd.aimsplatform.org/fhir/PlanDefinition/release-us-ecr-specification|" + existingVersion,
                "http://ersd.aimsplatform.org/fhir/Library/release-rctc|" + existingVersion,
                "http://ersd.aimsplatform.org/fhir/ValueSet/release-dxtc|" + existingVersion,
                "http://ersd.aimsplatform.org/fhir/ValueSet/release-ostc|" + existingVersion,
                "http://ersd.aimsplatform.org/fhir/ValueSet/release-lotc|" + existingVersion,
                "http://ersd.aimsplatform.org/fhir/ValueSet/release-lrtc|" + existingVersion,
                "http://ersd.aimsplatform.org/fhir/ValueSet/release-mrtc|" + existingVersion,
                "http://ersd.aimsplatform.org/fhir/ValueSet/release-sdtc|" + existingVersion,
                "http://cts.nlm.nih.gov/fhir/ValueSet/2.16.840.1.113762.1.4.1146.6|2022-10-19",
                "http://cts.nlm.nih.gov/fhir/ValueSet/2.16.840.1.113762.1.4.1146.1063|2022-10-19",
                "http://cts.nlm.nih.gov/fhir/ValueSet/2.16.840.1.113762.1.4.1146.360|2022-10-19",
                "http://cts.nlm.nih.gov/fhir/ValueSet/2.16.840.1.113762.1.4.1146.120|2022-10-19",
                "http://cts.nlm.nih.gov/fhir/ValueSet/2.16.840.1.113762.1.4.1146.362|2022-10-19",
                "http://cts.nlm.nih.gov/fhir/ValueSet/2.16.840.1.113762.1.4.1146.528|2022-10-19",
                "http://cts.nlm.nih.gov/fhir/ValueSet/2.16.840.1.113762.1.4.1146.408|2022-10-19",
                "http://cts.nlm.nih.gov/fhir/ValueSet/2.16.840.1.113762.1.4.1146.409|2022-10-19",
                "http://cts.nlm.nih.gov/fhir/ValueSet/2.16.840.1.113762.1.4.1146.1469|2022-10-19",
                "http://cts.nlm.nih.gov/fhir/ValueSet/2.16.840.1.113762.1.4.1146.1866|2022-10-19",
                "http://cts.nlm.nih.gov/fhir/ValueSet/2.16.840.1.113762.1.4.1146.1906|2022-10-19",
                "http://cts.nlm.nih.gov/fhir/ValueSet/2.16.840.1.113762.1.4.1146.480|2022-10-19",
                "http://cts.nlm.nih.gov/fhir/ValueSet/2.16.840.1.113762.1.4.1146.481|2022-10-19",
                "http://cts.nlm.nih.gov/fhir/ValueSet/2.16.840.1.113762.1.4.1146.761|2022-10-19",
                "http://cts.nlm.nih.gov/fhir/ValueSet/2.16.840.1.113762.1.4.1146.1223|2022-10-19",
                "http://cts.nlm.nih.gov/fhir/ValueSet/2.16.840.1.113762.1.4.1146.1182|2022-10-19",
                "http://cts.nlm.nih.gov/fhir/ValueSet/2.16.840.1.113762.1.4.1146.1181|2022-10-19",
                "http://cts.nlm.nih.gov/fhir/ValueSet/2.16.840.1.113762.1.4.1146.1184|2022-10-19",
                "http://cts.nlm.nih.gov/fhir/ValueSet/2.16.840.1.113762.1.4.1146.1601|2022-10-19",
                "http://cts.nlm.nih.gov/fhir/ValueSet/2.16.840.1.113762.1.4.1146.1600|2022-10-19",
                "http://cts.nlm.nih.gov/fhir/ValueSet/2.16.840.1.113762.1.4.1146.1603|2022-10-19",
                "http://cts.nlm.nih.gov/fhir/ValueSet/2.16.840.1.113762.1.4.1146.1602|2022-10-19",
                "http://cts.nlm.nih.gov/fhir/ValueSet/2.16.840.1.113762.1.4.1146.1082|2022-10-19",
                "http://cts.nlm.nih.gov/fhir/ValueSet/2.16.840.1.113762.1.4.1146.1439|2022-10-19",
                "http://cts.nlm.nih.gov/fhir/ValueSet/2.16.840.1.113762.1.4.1146.1436|2022-10-19",
                "http://cts.nlm.nih.gov/fhir/ValueSet/2.16.840.1.113762.1.4.1146.1435|2022-10-19",
                "http://cts.nlm.nih.gov/fhir/ValueSet/2.16.840.1.113762.1.4.1146.1446|2022-10-19",
                "http://cts.nlm.nih.gov/fhir/ValueSet/2.16.840.1.113762.1.4.1146.1438|2022-10-19",
                "http://notOwnedTest.com/Library/notOwnedRoot|0.1.1",
                "http://notOwnedTest.com/Library/notOwnedLeaf|0.1.1",
                "http://notOwnedTest.com/Library/notOwnedLeaf1|0.1.1",
                "http://hl7.org/fhir/us/core/StructureDefinition/us-core-patient",
                "http://hl7.org/fhir/us/core/StructureDefinition/us-core-condition",
                "http://hl7.org/fhir/us/core/StructureDefinition/us-core-encounter",
                "http://hl7.org/fhir/us/core/StructureDefinition/us-core-medicationrequest",
                "http://hl7.org/fhir/us/core/StructureDefinition/us-core-immunization",
                "http://hl7.org/fhir/us/core/StructureDefinition/us-core-observation-lab",
                "http://hl7.org/fhir/us/core/StructureDefinition/us-core-diagnosticreport-lab",
                "http://hl7.org/fhir/us/ecr/StructureDefinition/eicr-document-bundle",
                "http://hl7.org/fhir/StructureDefinition/ServiceRequest");
        var expectedErsdTestArtifactComponents = Arrays.asList(
                "http://ersd.aimsplatform.org/fhir/PlanDefinition/release-us-ecr-specification|" + existingVersion,
                "http://ersd.aimsplatform.org/fhir/Library/release-rctc|" + existingVersion,
                "http://notOwnedTest.com/Library/notOwnedRoot|0.1.1");
        var dependenciesOnReleasedArtifact = releasedLibrary.getRelatedArtifact().stream()
                .filter(ra -> ra.getType().equals(RelatedArtifact.RelatedArtifactType.DEPENDSON))
                .map(ra -> ra.getResource())
                .collect(Collectors.toList());
        var componentsOnReleasedArtifact = releasedLibrary.getRelatedArtifact().stream()
                .filter(ra -> ra.getType().equals(RelatedArtifact.RelatedArtifactType.COMPOSEDOF))
                .map(ra -> ra.getResource())
                .collect(Collectors.toList());
        // check that the released artifact has all the required dependencies
        for (var dependency : expectedErsdTestArtifactDependencies) {
            assertTrue(dependenciesOnReleasedArtifact.contains(dependency));
        }
        // and components
        for (var component : expectedErsdTestArtifactComponents) {
            assertTrue(componentsOnReleasedArtifact.contains(component));
        }
        // has extra groupers and rctc dependencies
        assertEquals(expectedErsdTestArtifactDependencies.size(), dependenciesOnReleasedArtifact.size());
        assertEquals(expectedErsdTestArtifactComponents.size(), componentsOnReleasedArtifact.size());
    }

    @Test
    void releaseResource_force_version() {
        Bundle bundle = (Bundle) jsonParser.parseResource(
                KnowledgeArtifactReleaseVisitorTests.class.getResourceAsStream("Bundle-small-approved-draft.json"));
        spyRepository.transaction(bundle);
        // Existing version should be "1.2.3";
<<<<<<< HEAD
        String newVersionToForce = "1.2.7.23";
        ReleaseVisitor releaseVisitor = new ReleaseVisitor();
=======
        String newVersionToForce = "1.2.7";
        KnowledgeArtifactReleaseVisitor releaseVisitor = new KnowledgeArtifactReleaseVisitor();
>>>>>>> c8d53173
        Library library = spyRepository
                .read(Library.class, new IdType("Library/SpecificationLibrary"))
                .copy();
        LibraryAdapter libraryAdapter = new AdapterFactory().createLibrary(library);
        Parameters params = parameters(
                part("version", new StringType(newVersionToForce)), part("versionBehavior", new CodeType("force")));

        Bundle returnResource = (Bundle) libraryAdapter.accept(releaseVisitor, spyRepository, params);

        assertNotNull(returnResource);
        Optional<BundleEntryComponent> maybeLib = returnResource.getEntry().stream()
                .filter(entry -> entry.getResponse().getLocation().contains("Library/SpecificationLibrary"))
                .findFirst();
        assertTrue(maybeLib.isPresent());
        Library releasedLibrary = spyRepository.read(
                Library.class, new IdType(maybeLib.get().getResponse().getLocation()));
        assertEquals(releasedLibrary.getVersion(), newVersionToForce);
    }

    @Test
    void releaseResource_require_non_experimental_error() {
        // SpecificationLibrary - root is experimentalbut HAS experimental children
        Bundle bundle =
                (Bundle) jsonParser.parseResource(KnowledgeArtifactReleaseVisitorTests.class.getResourceAsStream(
                        "Bundle-small-approved-draft-experimental.json"));
        spyRepository.transaction(bundle);
        // SpecificationLibrary2 - root is NOT experimental but HAS experimental children
        Bundle bundle2 =
                (Bundle) jsonParser.parseResource(KnowledgeArtifactReleaseVisitorTests.class.getResourceAsStream(
                        "Bundle-small-approved-draft-experimental-children.json"));
        spyRepository.transaction(bundle2);
        Parameters params = parameters(
                part("version", new StringType("1.2.3")),
                part("versionBehavior", new CodeType("default")),
                part("requireNonExperimental", new CodeType("error")));
        Exception notExpectingAnyException = null;
        // no Exception if root is experimental
        ReleaseVisitor releaseVisitor = new ReleaseVisitor();
        Library library = spyRepository
                .read(Library.class, new IdType("Library/SpecificationLibrary"))
                .copy();
        LibraryAdapter libraryAdapter = new AdapterFactory().createLibrary(library);
        try {
            libraryAdapter.accept(releaseVisitor, spyRepository, params);
        } catch (Exception e) {
            notExpectingAnyException = e;
        }
        assertTrue(notExpectingAnyException == null);

        UnprocessableEntityException nonExperimentalChildException = null;
        Library library2 = spyRepository
                .read(Library.class, new IdType("Library/SpecificationLibrary2"))
                .copy();
        LibraryAdapter libraryAdapter2 = new AdapterFactory().createLibrary(library2);
        try {
            libraryAdapter2.accept(releaseVisitor, spyRepository, params);
        } catch (UnprocessableEntityException e) {
            nonExperimentalChildException = e;
        }
        assertTrue(nonExperimentalChildException != null);
        assertTrue(nonExperimentalChildException.getMessage().contains("not Experimental"));
    }

    @Test
    void releaseResource_require_non_experimental_warn() {
        // SpecificationLibrary - root is experimentalbut HAS experimental children
        Bundle bundle =
                (Bundle) jsonParser.parseResource(KnowledgeArtifactReleaseVisitorTests.class.getResourceAsStream(
                        "Bundle-small-approved-draft-experimental.json"));
        spyRepository.transaction(bundle);
        // SpecificationLibrary2 - root is NOT experimental but HAS experimental children
        Bundle bundle2 =
                (Bundle) jsonParser.parseResource(KnowledgeArtifactReleaseVisitorTests.class.getResourceAsStream(
                        "Bundle-small-approved-draft-experimental-children.json"));
        spyRepository.transaction(bundle2);

        ReleaseVisitor releaseVisitor = new ReleaseVisitor();
        Library library = spyRepository
                .read(Library.class, new IdType("Library/SpecificationLibrary"))
                .copy();
        Library library2 = spyRepository
                .read(Library.class, new IdType("Library/SpecificationLibrary2"))
                .copy();
        LibraryAdapter libraryAdapter = new AdapterFactory().createLibrary(library);
        LibraryAdapter libraryAdapter2 = new AdapterFactory().createLibrary(library2);

        Appender<ILoggingEvent> myMockAppender = mock(Appender.class);
        List<String> warningMessages = new ArrayList<>();
        doAnswer(t -> {
                    ILoggingEvent evt = (ILoggingEvent) t.getArguments()[0];
                    // we only care about warning messages here
                    if (evt.getLevel().equals(Level.WARN)) {
                        // instead of appending to logs, we just add it to a list
                        warningMessages.add(evt.getFormattedMessage());
                    }
                    return null;
                })
                .when(myMockAppender)
                .doAppend(any());
        org.slf4j.Logger logger = LoggerFactory.getLogger(org.slf4j.Logger.ROOT_LOGGER_NAME);
        ch.qos.logback.classic.Logger loggerRoot = (ch.qos.logback.classic.Logger) logger;
        // add the mocked appender, make sure it is detached at the end
        loggerRoot.addAppender(myMockAppender);

        Parameters params = parameters(
                part("version", new StringType("1.2.3")),
                part("versionBehavior", new CodeType("default")),
                part("requireNonExperimental", new CodeType("warn")));
        libraryAdapter.accept(releaseVisitor, spyRepository, params);
        // no warning if the root is Experimental
        assertEquals(0, warningMessages.size());

        libraryAdapter2.accept(releaseVisitor, spyRepository, params);

        // SHOULD warn if the root is not experimental
        assertTrue(warningMessages.stream()
                .anyMatch(message ->
                        message.contains("http://cts.nlm.nih.gov/fhir/ValueSet/2.16.840.1.113762.1.4.1146.7")));
        assertTrue(warningMessages.stream()
                .anyMatch(message -> message.contains("http://ersd.aimsplatform.org/fhir/Library/rctc2")));
        // cleanup
        loggerRoot.detachAppender(myMockAppender);
    }

    @Test
    void releaseResource_propagate_effective_period() {
        Bundle bundle =
                (Bundle) jsonParser.parseResource(KnowledgeArtifactReleaseVisitorTests.class.getResourceAsStream(
                        "Bundle-ersd-no-child-effective-period.json"));
        spyRepository.transaction(bundle);
        String effectivePeriodToPropagate = "2020-12-11";

        Parameters params =
                parameters(part("version", new StringType("1.2.7")), part("versionBehavior", new CodeType("default")));
        ReleaseVisitor releaseVisitor = new ReleaseVisitor();
        Library library = spyRepository
                .read(Library.class, new IdType("Library/SpecificationLibrary"))
                .copy();
        LibraryAdapter libraryAdapter = new AdapterFactory().createLibrary(library);
        Bundle returnResource = (Bundle) libraryAdapter.accept(releaseVisitor, spyRepository, params);
        assertNotNull(returnResource);
        MetadataResourceHelper.forEachMetadataResource(
                returnResource.getEntry(),
                resource -> {
                    assertNotNull(resource);
                    if (!resource.getClass().getSimpleName().equals("ValueSet")) {
                        KnowledgeArtifactAdapter adapter = new AdapterFactory().createLibrary(library);
                        assertTrue(((Period) adapter.getEffectivePeriod()).hasStart());
                        Date start = ((Period) adapter.getEffectivePeriod()).getStart();
                        Calendar calendar = new GregorianCalendar();
                        calendar.setTime(start);
                        int year = calendar.get(Calendar.YEAR);
                        int month = calendar.get(Calendar.MONTH) + 1;
                        int day = calendar.get(Calendar.DAY_OF_MONTH);
                        String startString = year + "-" + month + "-" + day;
                        assertEquals(startString, effectivePeriodToPropagate);
                    }
                },
                spyRepository);
    }

    @Test
    void releaseResource_latestFromTx_NotSupported_test() {
        Bundle bundle = (Bundle) jsonParser.parseResource(
                KnowledgeArtifactReleaseVisitorTests.class.getResourceAsStream("Bundle-small-approved-draft.json"));
        spyRepository.transaction(bundle);

        String actualErrorMessage = "";

        Parameters params = parameters(
                part("version", "1.2.3"),
                part("versionBehavior", new CodeType("default")),
                part("latestFromTxServer", new BooleanType(true)));
        ReleaseVisitor releaseVisitor = new ReleaseVisitor();
        Library library = spyRepository
                .read(Library.class, new IdType("Library/SpecificationLibrary"))
                .copy();
        LibraryAdapter libraryAdapter = new AdapterFactory().createLibrary(library);

        try {
            libraryAdapter.accept(releaseVisitor, spyRepository, params);
        } catch (Exception e) {
            actualErrorMessage = e.getMessage();
        }
        assertTrue(actualErrorMessage.contains("not yet implemented"));
    }

    @Test
    void release_missing_approvalDate_validation_test() {
        Bundle bundle =
                (Bundle) jsonParser.parseResource(KnowledgeArtifactReleaseVisitorTests.class.getResourceAsStream(
                        "Bundle-release-missing-approvalDate.json"));
        spyRepository.transaction(bundle);

        String versionData = "1.2.3";
        String actualErrorMessage = "";

        Parameters params1 = parameters(part("version", versionData), part("versionBehavior", new CodeType("default")));
        ReleaseVisitor releaseVisitor = new ReleaseVisitor();
        Library library = spyRepository
                .read(Library.class, new IdType("Library/ReleaseSpecificationLibrary"))
                .copy();
        LibraryAdapter libraryAdapter = new AdapterFactory().createLibrary(library);
        try {
            libraryAdapter.accept(releaseVisitor, spyRepository, params1);
        } catch (Exception e) {
            actualErrorMessage = e.getMessage();
        }
        assertTrue(actualErrorMessage.contains("approvalDate"));
    }

    @Test
    void release_version_format_test() {
        Bundle bundle = (Bundle) jsonParser.parseResource(
                KnowledgeArtifactReleaseVisitorTests.class.getResourceAsStream("Bundle-small-approved-draft.json"));
        spyRepository.transaction(bundle);
        ReleaseVisitor releaseVisitor = new ReleaseVisitor();
        Library library = spyRepository
                .read(Library.class, new IdType("Library/SpecificationLibrary"))
                .copy();
        LibraryAdapter libraryAdapter = new AdapterFactory().createLibrary(library);
        for (String version : badVersionList) {
            UnprocessableEntityException maybeException = null;
            Parameters params = parameters(
                    part("version", new StringType(version)), part("versionBehavior", new CodeType("force")));
            try {
                libraryAdapter.accept(releaseVisitor, spyRepository, params);

            } catch (UnprocessableEntityException e) {
                maybeException = e;
            }
            assertNotNull(maybeException);
        }
    }

    @Test
    void release_releaseLabel_test() {
        Bundle bundle = (Bundle) jsonParser.parseResource(
                KnowledgeArtifactReleaseVisitorTests.class.getResourceAsStream("Bundle-small-approved-draft.json"));
        spyRepository.transaction(bundle);
        String releaseLabel = "release label test";
        ReleaseVisitor releaseVisitor = new ReleaseVisitor();
        Library library = spyRepository
                .read(Library.class, new IdType("Library/SpecificationLibrary"))
                .copy();
        LibraryAdapter libraryAdapter = new AdapterFactory().createLibrary(library);
        Parameters params = parameters(
                part("releaseLabel", new StringType(releaseLabel)),
                part("version", "1.2.3"),
                part("versionBehavior", new CodeType("default")));
        Bundle returnResource = (Bundle) libraryAdapter.accept(releaseVisitor, spyRepository, params);

        Optional<BundleEntryComponent> maybeLib = returnResource.getEntry().stream()
                .filter(entry -> entry.getResponse().getLocation().contains("Library/SpecificationLibrary"))
                .findFirst();
        assertTrue(maybeLib.isPresent());
        Library releasedLibrary = spyRepository.read(
                Library.class, new IdType(maybeLib.get().getResponse().getLocation()));
        Optional<Extension> maybeReleaseLabel = releasedLibrary.getExtension().stream()
                .filter(ext -> ext.getUrl().equals(KnowledgeArtifactAdapter.releaseLabelUrl))
                .findFirst();
        assertTrue(maybeReleaseLabel.isPresent());
        assertEquals(((StringType) maybeReleaseLabel.get().getValue()).getValue(), releaseLabel);
    }

    @Test
    void release_version_active_test() {
        Bundle bundle = (Bundle) jsonParser.parseResource(
                KnowledgeArtifactReleaseVisitorTests.class.getResourceAsStream("Bundle-ersd-small-active.json"));
        spyRepository.transaction(bundle);
        ReleaseVisitor releaseVisitor = new ReleaseVisitor();
        Library library = spyRepository
                .read(Library.class, new IdType("Library/SpecificationLibrary"))
                .copy();
        LibraryAdapter libraryAdapter = new AdapterFactory().createLibrary(library);

        PreconditionFailedException maybeException = null;
        Parameters params =
                parameters(part("version", new StringType("1.2.3")), part("versionBehavior", new CodeType("force")));
        try {
            libraryAdapter.accept(releaseVisitor, spyRepository, params);
        } catch (PreconditionFailedException e) {
            maybeException = e;
        }
        assertNotNull(maybeException);
    }

    @Test
    void release_versionBehaviour_format_test() {
        Bundle bundle = (Bundle) jsonParser.parseResource(
                KnowledgeArtifactReleaseVisitorTests.class.getResourceAsStream("Bundle-small-approved-draft.json"));
        spyRepository.transaction(bundle);
        ReleaseVisitor releaseVisitor = new ReleaseVisitor();
        Library library = spyRepository
                .read(Library.class, new IdType("Library/SpecificationLibrary"))
                .copy();
        LibraryAdapter libraryAdapter = new AdapterFactory().createLibrary(library);
        List<String> badVersionBehaviors = Arrays.asList("not-a-valid-option", null);
        for (String versionBehaviour : badVersionBehaviors) {
            Exception maybeException = null;
            Parameters params = parameters(
                    part("version", new StringType("1.2.3")), part("versionBehavior", new CodeType(versionBehaviour)));
            try {
                libraryAdapter.accept(releaseVisitor, spyRepository, params);
            } catch (FHIRException e) {
                maybeException = e;
            } catch (UnprocessableEntityException e) {
                maybeException = e;
            }
            assertNotNull(maybeException);
        }
    }

    // @Test
    // void release_test_artifactComment_updated() {
    //     Bundle bundle = (Bundle)
    // jsonParser.parseResource(KnowledgeArtifactAdapterReleaseVisitorTests.class.getResourceAsStream("Bundle-release-missing-approvalDate.json"));
    //     spyRepository.transaction(bundle);
    //     KnowledgeArtifactReleaseVisitor releaseVisitor = new KnowledgeArtifactReleaseVisitor();
    //     Library library = spyRepository.read(Library.class, new IdType("Library/SpecificationLibrary")).copy();
    //     r5LibraryAdapter libraryAdapter = new AdapterFactory().createLibrary(library);
    // 	String versionData = "1.2.3";
    // 	Parameters approveParams = parameters(
    // 		part("approvalDate", new DateType(new Date(),TemporalPrecisionEnum.DAY))
    // 	);
    //     Bundle approvedBundle = (Bundle) libraryAdapter.accept(releaseVisitor, spyRepository, params);

    // 	Optional<BundleEntryComponent> maybeArtifactAssessment = approvedBundle.getEntry().stream().filter(entry ->
    // entry.getResponse().getLocation().contains("Basic")).findAny();
    // 	assertTrue(maybeArtifactAssessment.isPresent());
    // 	ArtifactAssessment artifactAssessment =
    // spyRepository.read(ArtifactAssessment.class,maybeArtifactAssessment.get().getResponse().getLocation());
    //
    //	assertTrue(artifactAssessment.getDerivedFromContentRelatedArtifact().get().getResourceElement().getValue().equals("http://ersd.aimsplatform.org/fhir/Library/ReleaseSpecificationLibrary|1.2.3-draft"));
    // 	Parameters releaseParams = parameters(
    // 		part("version", versionData),
    // 		part("versionBehavior", new CodeType("default"))
    // 	);
    // 	Bundle releasedBundle = getClient().operation()
    // 			.onInstance("Library/ReleaseSpecificationLibrary")
    // 			.named("$release")
    // 			.withParameters(releaseParams)
    // 			.useHttpGet()
    // 			.returnResourceType(Bundle.class)
    // 			.execute();
    // 	Optional<BundleEntryComponent> maybeReleasedArtifactAssessment = releasedBundle.getEntry().stream().filter(entry
    // -> entry.getResponse().getLocation().contains("Basic")).findAny();
    // 	assertTrue(maybeReleasedArtifactAssessment.isPresent());
    // 	ArtifactAssessment releasedArtifactAssessment =
    // getClient().fetchResourceFromUrl(ArtifactAssessment.class,maybeReleasedArtifactAssessment.get().getResponse().getLocation());
    //
    //	assertTrue(releasedArtifactAssessment.getDerivedFromContentRelatedArtifact().get().getResourceElement().getValue().equals("http://ersd.aimsplatform.org/fhir/Library/ReleaseSpecificationLibrary|1.2.3"));
    // }
}<|MERGE_RESOLUTION|>--- conflicted
+++ resolved
@@ -199,13 +199,8 @@
                 KnowledgeArtifactReleaseVisitorTests.class.getResourceAsStream("Bundle-small-approved-draft.json"));
         spyRepository.transaction(bundle);
         // Existing version should be "1.2.3";
-<<<<<<< HEAD
-        String newVersionToForce = "1.2.7.23";
-        ReleaseVisitor releaseVisitor = new ReleaseVisitor();
-=======
         String newVersionToForce = "1.2.7";
-        KnowledgeArtifactReleaseVisitor releaseVisitor = new KnowledgeArtifactReleaseVisitor();
->>>>>>> c8d53173
+        ReleaseVisitor releaseVisitor = new ReleaseVisitor();
         Library library = spyRepository
                 .read(Library.class, new IdType("Library/SpecificationLibrary"))
                 .copy();
