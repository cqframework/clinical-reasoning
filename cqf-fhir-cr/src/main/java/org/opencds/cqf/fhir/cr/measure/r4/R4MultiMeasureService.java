package org.opencds.cqf.fhir.cr.measure.r4;

import static org.opencds.cqf.fhir.cr.measure.r4.utils.R4MeasureServiceUtils.getFullUrl;

import ca.uhn.fhir.repository.IRepository;
import com.google.common.base.Strings;
import jakarta.annotation.Nonnull;
import jakarta.annotation.Nullable;
import java.time.ZonedDateTime;
import java.util.Collections;
import java.util.List;
import java.util.UUID;
import org.hl7.fhir.instance.model.api.IIdType;
import org.hl7.fhir.r4.model.Bundle;
import org.hl7.fhir.r4.model.Bundle.BundleType;
import org.hl7.fhir.r4.model.Endpoint;
import org.hl7.fhir.r4.model.IdType;
import org.hl7.fhir.r4.model.MeasureReport;
import org.hl7.fhir.r4.model.Parameters;
import org.hl7.fhir.r4.model.Resource;
import org.opencds.cqf.cql.engine.execution.CqlEngine;
import org.opencds.cqf.fhir.cql.Engines;
import org.opencds.cqf.fhir.cql.Engines.EngineInitializationContext;
import org.opencds.cqf.fhir.cr.measure.MeasureEvaluationOptions;
import org.opencds.cqf.fhir.cr.measure.common.CompositeEvaluationResultsPerMeasure;
import org.opencds.cqf.fhir.cr.measure.common.MeasureEvalType;
import org.opencds.cqf.fhir.cr.measure.common.MeasurePeriodValidator;
import org.opencds.cqf.fhir.cr.measure.common.MeasureProcessorUtils;
import org.opencds.cqf.fhir.cr.measure.r4.npm.R4RepositoryOrNpmResourceProvider;
import org.opencds.cqf.fhir.cr.measure.r4.utils.R4MeasureServiceUtils;
import org.opencds.cqf.fhir.utility.Ids;
import org.opencds.cqf.fhir.utility.builder.BundleBuilder;
import org.opencds.cqf.fhir.utility.npm.MeasureOrNpmResourceHolder;
import org.opencds.cqf.fhir.utility.npm.MeasureOrNpmResourceHolderList;
import org.opencds.cqf.fhir.utility.repository.Repositories;

/**
 * Alternate MeasureService call to Process MeasureEvaluation for the selected population of subjects against n-number
 * of measure resources. The output of this operation would be a bundle of MeasureReports instead of MeasureReport.
 */
@SuppressWarnings({"squid:S107", "UnstableApiUsage"})
public class R4MultiMeasureService implements R4MeasureEvaluatorMultiple {

    private static final org.slf4j.Logger log = org.slf4j.LoggerFactory.getLogger(R4MultiMeasureService.class);

    private final IRepository repository;
    private final EngineInitializationContext engineInitializationContext;
    private final MeasureEvaluationOptions measureEvaluationOptions;
    private final MeasurePeriodValidator measurePeriodValidator;
    private final MeasureProcessorUtils measureProcessorUtils = new MeasureProcessorUtils();
    private final String serverBase;
    private final R4RepositorySubjectProvider subjectProvider;
    private final R4MeasureProcessor r4MeasureProcessorStandardRepository;
    private final R4MeasureServiceUtils r4MeasureServiceUtilsStandardRepository;
    private final R4RepositoryOrNpmResourceProvider r4RepositoryOrNpmResourceProvider;

    public R4MultiMeasureService(
            IRepository repository,
            EngineInitializationContext engineInitializationContext,
            MeasureEvaluationOptions measureEvaluationOptions,
            String serverBase,
            MeasurePeriodValidator measurePeriodValidator,
            R4RepositoryOrNpmResourceProvider r4RepositoryOrNpmResourceProvider) {
        this.repository = repository;
        this.engineInitializationContext = engineInitializationContext;
        this.measureEvaluationOptions = measureEvaluationOptions;
        this.measurePeriodValidator = measurePeriodValidator;
        this.serverBase = serverBase;
        this.subjectProvider = new R4RepositorySubjectProvider(measureEvaluationOptions.getSubjectProviderOptions());
        this.r4RepositoryOrNpmResourceProvider = r4RepositoryOrNpmResourceProvider;
        this.r4MeasureProcessorStandardRepository = new R4MeasureProcessor(
                repository,
                engineInitializationContext,
                this.measureEvaluationOptions,
                this.measureProcessorUtils,
                this.r4RepositoryOrNpmResourceProvider);
        this.r4MeasureServiceUtilsStandardRepository = new R4MeasureServiceUtils(repository);
    }

    @Override
    public Parameters evaluate(
            List<IdType> measureId,
            List<String> measureUrl,
            List<String> measureIdentifier,
            @Nullable ZonedDateTime periodStart,
            @Nullable ZonedDateTime periodEnd,
            String reportType,
            String subject, // practitioner passed in here
            Endpoint contentEndpoint,
            Endpoint terminologyEndpoint,
            Endpoint dataEndpoint,
            Bundle additionalData,
            Parameters parameters,
            String productLine,
            String reporter) {

        measurePeriodValidator.validatePeriodStartAndEnd(periodStart, periodEnd);

        final R4MeasureProcessor r4ProcessorToUse;
        final R4MeasureServiceUtils r4MeasureServiceUtilsToUse;
        if (dataEndpoint != null && contentEndpoint != null && terminologyEndpoint != null) {
            // if needing to use proxy repository, initialize new R4MeasureProcessor and R4MeasureServiceUtils
            var repositoryToUse =
                    Repositories.proxy(repository, true, dataEndpoint, contentEndpoint, terminologyEndpoint);

            r4ProcessorToUse = new R4MeasureProcessor(
                    repositoryToUse,
                    this.engineInitializationContext,
                    this.measureEvaluationOptions,
                    this.measureProcessorUtils,
                    this.r4RepositoryOrNpmResourceProvider);

            r4MeasureServiceUtilsToUse = new R4MeasureServiceUtils(repositoryToUse);
        } else {
            r4ProcessorToUse = r4MeasureProcessorStandardRepository;
            r4MeasureServiceUtilsToUse = r4MeasureServiceUtilsStandardRepository;
        }

        r4MeasureServiceUtilsToUse.ensureSupplementalDataElementSearchParameter();

        var measurePlusNpmResourceHolderList =
                r4RepositoryOrNpmResourceProvider.getMeasureOrNpmDetails(measureId, measureIdentifier, measureUrl);

        log.info("multi-evaluate-measure, measures to evaluate: {}", measurePlusNpmResourceHolderList.size());

        var evalType = r4MeasureServiceUtilsToUse.getMeasureEvalType(reportType, subject);

        // get subjects
        var subjects = getSubjects(subjectProvider, subject);

        // create parameters
        var result = new Parameters();

        // Replicate the old logic of using the repository used to initialize the measure processor
        // as the repository for the CQL engine context.
        var context = Engines.forContext(
                buildEvaluationContext(r4ProcessorToUse.getRepository(), measurePlusNpmResourceHolderList),
                additionalData);

        // This is basically a Map of measure -> subject -> EvaluationResult
        var compositeEvaluationResultsPerMeasure = r4ProcessorToUse.evaluateMultiMeasuresPlusNpmHoldersWithCqlEngine(
                subjects, measurePlusNpmResourceHolderList, periodStart, periodEnd, parameters, context);

        // evaluate Measures
        if (evalType.equals(MeasureEvalType.POPULATION) || evalType.equals(MeasureEvalType.SUBJECTLIST)) {
            populationMeasureReport(
                    r4ProcessorToUse,
                    r4MeasureServiceUtilsToUse,
                    compositeEvaluationResultsPerMeasure,
                    context,
<<<<<<< HEAD
                    bundle,
                    measurePlusNpmResourceHolderList,
=======
                    result,
                    measures,
>>>>>>> 275f3012
                    periodStart,
                    periodEnd,
                    reportType,
                    evalType,
                    subject,
                    subjects,
                    productLine,
                    reporter);
        } else {
            subjectMeasureReport(
                    r4ProcessorToUse,
                    r4MeasureServiceUtilsToUse,
                    compositeEvaluationResultsPerMeasure,
                    context,
<<<<<<< HEAD
                    bundle,
                    measurePlusNpmResourceHolderList,
=======
                    result,
                    measures,
>>>>>>> 275f3012
                    periodStart,
                    periodEnd,
                    reportType,
                    evalType,
                    subjects,
                    productLine,
                    reporter);
        }

        return result;
    }

    protected void populationMeasureReport(
            R4MeasureProcessor r4Processor,
            R4MeasureServiceUtils r4MeasureServiceUtils,
            CompositeEvaluationResultsPerMeasure compositeEvaluationResultsPerMeasure,
            CqlEngine context,
<<<<<<< HEAD
            Bundle bundle,
            MeasureOrNpmResourceHolderList measureOrNpmResourceHolderList,
=======
            Parameters result,
            List<Measure> measures,
>>>>>>> 275f3012
            @Nullable ZonedDateTime periodStart,
            @Nullable ZonedDateTime periodEnd,
            String reportType,
            MeasureEvalType evalType,
            String subjectParam,
            List<String> subjects,
            String productLine,
            String reporter) {

        var totalMeasures = measureOrNpmResourceHolderList.size();
        for (MeasureOrNpmResourceHolder measureOrNpmResourceHolder :
                measureOrNpmResourceHolderList.measuresPlusNpmResourceHolders()) {
            MeasureReport measureReport;
            // evaluate each measure
            measureReport = r4Processor.evaluateMeasure(
                    measureOrNpmResourceHolder,
                    periodStart,
                    periodEnd,
                    reportType,
                    subjects,
                    evalType,
                    context,
                    compositeEvaluationResultsPerMeasure);

            // add ProductLine after report is generated
            measureReport = r4MeasureServiceUtils.addProductLineExtension(measureReport, productLine);

            // add subject reference for non-individual reportTypes
            measureReport = r4MeasureServiceUtils.addSubjectReference(measureReport, null, subjectParam);

            // add reporter if available
            if (reporter != null && !reporter.isEmpty()) {
                measureReport.setReporter(
                        r4MeasureServiceUtils.getReporter(reporter).orElse(null));
            }
            // add id to measureReport
            initializeReport(measureReport);

            // create bundle
            Bundle bundle = new BundleBuilder<>(Bundle.class)
                    .withType(BundleType.SEARCHSET.toString())
                    .build();
            // add report to bundle
            bundle.addEntry(getBundleEntry(serverBase, measureReport));
            // add bundle to result
            result.addParameter().setName("return").setResource(bundle);

            // progress feedback
            var measureUrl = measureReport.getMeasure();
            if (!measureUrl.isEmpty()) {
                log.debug(
                        "Completed evaluation for Measure: {}, Measures remaining to evaluate: {}",
                        measureUrl,
                        totalMeasures--);
            }
        }
    }

    protected void subjectMeasureReport(
            R4MeasureProcessor r4Processor,
            R4MeasureServiceUtils r4MeasureServiceUtils,
            CompositeEvaluationResultsPerMeasure compositeEvaluationResultsPerMeasure,
            CqlEngine context,
<<<<<<< HEAD
            Bundle bundle,
            MeasureOrNpmResourceHolderList measureOrNpmResourceHolderList,
=======
            Parameters result,
            List<Measure> measures,
>>>>>>> 275f3012
            @Nullable ZonedDateTime periodStart,
            @Nullable ZonedDateTime periodEnd,
            String reportType,
            MeasureEvalType evalType,
            List<String> subjects,
            String productLine,
            String reporter) {

        // create individual reports for each subject, and each measure
        var totalReports = subjects.size() * measureOrNpmResourceHolderList.size();
        var totalMeasures = measureOrNpmResourceHolderList.size();
        log.debug(
                "Evaluating individual MeasureReports for {} patients, and {} measures",
                subjects.size(),
                measureOrNpmResourceHolderList.size());
        for (MeasureOrNpmResourceHolder measureOrNpmResourceHolder :
                measureOrNpmResourceHolderList.getMeasuresOrNpmResourceHolders()) {
            for (String subject : subjects) {
                MeasureReport measureReport;
                // evaluate each measure
                measureReport = r4Processor.evaluateMeasure(
                        measureOrNpmResourceHolder,
                        periodStart,
                        periodEnd,
                        reportType,
                        Collections.singletonList(subject),
                        evalType,
                        context,
                        compositeEvaluationResultsPerMeasure);

                // add ProductLine after report is generated
                measureReport = r4MeasureServiceUtils.addProductLineExtension(measureReport, productLine);

                // add reporter if available
                if (reporter != null && !reporter.isEmpty()) {
                    measureReport.setReporter(
                            r4MeasureServiceUtils.getReporter(reporter).orElse(null));
                }
                // add id to measureReport
                initializeReport(measureReport);

                // create bundle
                Bundle bundle = new BundleBuilder<>(Bundle.class)
                        .withType(BundleType.SEARCHSET.toString())
                        .build();
                // add report to bundle
                bundle.addEntry(getBundleEntry(serverBase, measureReport));
                // add bundle to result
                result.addParameter().setName("return").setResource(bundle);

                // progress feedback
                var measureUrl = measureReport.getMeasure();
                if (!measureUrl.isEmpty()) {
                    log.debug("MeasureReports remaining to evaluate {}", totalReports--);
                }
            }
            if (measureOrNpmResourceHolder.hasMeasureUrl()) {
                log.info(
                        "Completed evaluation for Measure: {}, Measures remaining to evaluate: {}",
                        measureOrNpmResourceHolder.getMeasureUrl(),
                        totalMeasures--);
            }
        }
    }

    @Nonnull
    private EngineInitializationContext buildEvaluationContext(
            IRepository proxyRepoForMeasureProcessor, MeasureOrNpmResourceHolderList measurePlusNpmResourceHolderList) {

        return engineInitializationContext
                .withRepository(proxyRepoForMeasureProcessor)
                .withNpmPackageLoader(
                        r4RepositoryOrNpmResourceProvider.npmPackageLoaderWithCache(measurePlusNpmResourceHolderList));
    }

    protected List<String> getSubjects(R4RepositorySubjectProvider subjectProvider, String subjectId) {
        return subjectProvider.getSubjects(repository, subjectId).toList();
    }

    protected void initializeReport(MeasureReport measureReport) {
        if (Strings.isNullOrEmpty(measureReport.getId())) {
            IIdType id = Ids.newId(MeasureReport.class, UUID.randomUUID().toString());
            measureReport.setId(id);
        }
    }

    protected Bundle.BundleEntryComponent getBundleEntry(String serverBase, Resource resource) {
        return new Bundle.BundleEntryComponent().setResource(resource).setFullUrl(getFullUrl(serverBase, resource));
    }
}<|MERGE_RESOLUTION|>--- conflicted
+++ resolved
@@ -148,13 +148,8 @@
                     r4MeasureServiceUtilsToUse,
                     compositeEvaluationResultsPerMeasure,
                     context,
-<<<<<<< HEAD
-                    bundle,
+                    result,
                     measurePlusNpmResourceHolderList,
-=======
-                    result,
-                    measures,
->>>>>>> 275f3012
                     periodStart,
                     periodEnd,
                     reportType,
@@ -169,13 +164,8 @@
                     r4MeasureServiceUtilsToUse,
                     compositeEvaluationResultsPerMeasure,
                     context,
-<<<<<<< HEAD
-                    bundle,
+                    result,
                     measurePlusNpmResourceHolderList,
-=======
-                    result,
-                    measures,
->>>>>>> 275f3012
                     periodStart,
                     periodEnd,
                     reportType,
@@ -193,13 +183,8 @@
             R4MeasureServiceUtils r4MeasureServiceUtils,
             CompositeEvaluationResultsPerMeasure compositeEvaluationResultsPerMeasure,
             CqlEngine context,
-<<<<<<< HEAD
-            Bundle bundle,
+            Parameters result,
             MeasureOrNpmResourceHolderList measureOrNpmResourceHolderList,
-=======
-            Parameters result,
-            List<Measure> measures,
->>>>>>> 275f3012
             @Nullable ZonedDateTime periodStart,
             @Nullable ZonedDateTime periodEnd,
             String reportType,
@@ -263,13 +248,8 @@
             R4MeasureServiceUtils r4MeasureServiceUtils,
             CompositeEvaluationResultsPerMeasure compositeEvaluationResultsPerMeasure,
             CqlEngine context,
-<<<<<<< HEAD
-            Bundle bundle,
+            Parameters result,
             MeasureOrNpmResourceHolderList measureOrNpmResourceHolderList,
-=======
-            Parameters result,
-            List<Measure> measures,
->>>>>>> 275f3012
             @Nullable ZonedDateTime periodStart,
             @Nullable ZonedDateTime periodEnd,
             String reportType,
