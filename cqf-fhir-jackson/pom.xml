--- conflicted
+++ resolved
@@ -5,11 +5,7 @@
 
   <groupId>org.opencds.cqf.cql</groupId>
   <artifactId>evaluator.jackson-deps</artifactId>
-<<<<<<< HEAD
-  <version>3.0.0-PRE5</version>
-=======
   <version>3.0.0-PRE5-SNAPSHOT</version>
->>>>>>> 81daf44c
   <packaging>pom</packaging>
 
 
@@ -21,11 +17,7 @@
   <parent>
     <groupId>org.opencds.cqf.cql</groupId>
     <artifactId>evaluator.shared</artifactId>
-<<<<<<< HEAD
-    <version>3.0.0-PRE5</version>
-=======
     <version>3.0.0-PRE5-SNAPSHOT</version>
->>>>>>> 81daf44c
   </parent>
 
   <dependencies>
