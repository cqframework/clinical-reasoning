--- conflicted
+++ resolved
@@ -197,11 +197,7 @@
             var ids = searchParameters.get("_id").stream()
                     .filter(Objects::nonNull)
                     .flatMap(List::stream)
-<<<<<<< HEAD
-                    .map(x -> x.getValueAsQueryToken())
-=======
                     .map(IQueryParameterType::getValueAsQueryToken)
->>>>>>> 7adcb2c9
                     .toList();
 
             // If no _id or multiple _id parameters, cannot determine assignment
