package org.opencds.cqf.fhir.cr.measure.common;

import static org.junit.jupiter.api.Assertions.assertEquals;
import static org.junit.jupiter.api.Assertions.assertFalse;
import static org.junit.jupiter.api.Assertions.assertNotNull;
import static org.junit.jupiter.api.Assertions.assertThrows;
import static org.junit.jupiter.api.Assertions.assertTrue;

import java.util.List;
import java.util.Map;
import org.junit.jupiter.api.Test;
import org.opencds.cqf.cql.engine.execution.EvaluationResult;

class CompositeEvaluationResultsPerMeasureTest {

    @Test
    void gettersContainExpectedData() {
        // Arrange
        var measureDef1 = MeasureDef.fromIdAndUrl("Measure/one", "http://example.com/Measure/one");
        var measureDef2 = MeasureDef.fromIdAndUrl("Measure/two", "http://example.com/Measure/two");

        // Create a non-empty EvaluationResult without depending on ExpressionResult constructors
        EvaluationResult er = new EvaluationResult();
        er.expressionResults.put("subject-123", null); // non-empty map is all the Builder checks

        CompositeEvaluationResultsPerMeasure.Builder builder = CompositeEvaluationResultsPerMeasure.builder();
<<<<<<< HEAD
        builder.addResult(measureDef1, "subject-123", er, MeasureObservationResults.EMPTY);
=======
        builder.addResult(measureDef1, "subject-123", er, List.of());
>>>>>>> 17880923
        builder.addError(measureDef1, "oops-1");
        builder.addError(measureDef2, "oops-2");

        CompositeEvaluationResultsPerMeasure composite = builder.build();

        // Act
        Map<MeasureDef, Map<String, EvaluationResult>> resultsPerMeasure = composite.getResultsPerMeasure();
        Map<MeasureDef, List<String>> errorsPerMeasure = composite.getErrorsPerMeasure();

        // Assert: results present for m1, none for m2
        assertTrue(resultsPerMeasure.containsKey(measureDef1));
        assertFalse(resultsPerMeasure.containsKey(measureDef2));
        Map<String, EvaluationResult> m1Results = resultsPerMeasure.get(measureDef1);
        assertNotNull(m1Results);
        assertTrue(m1Results.containsKey("subject-123"));

        // Assert: errors present for both measures
        assertEquals(List.of("oops-1"), errorsPerMeasure.get(measureDef1));
        assertEquals(List.of("oops-2"), errorsPerMeasure.get(measureDef2));
    }

    @Test
    void gettersReturnImmutableViews() {
        var measureDef1 = MeasureDef.fromIdAndUrl("Measure/immutable", "http://example.com/Measure/immutable");

        EvaluationResult er = new EvaluationResult();
        er.expressionResults.put("s", null);

        CompositeEvaluationResultsPerMeasure composite =
                CompositeEvaluationResultsPerMeasure.builder().build(); // empty instance to test top-level immutability

        // Top-level maps should be unmodifiable
        Map<MeasureDef, Map<String, EvaluationResult>> resultsPerMeasure = composite.getResultsPerMeasure();
        Map<MeasureDef, List<String>> errorsPerMeasure = composite.getErrorsPerMeasure();

<<<<<<< HEAD
        assertThrows(UnsupportedOperationException.class, () -> resultsPerMeasure.put(measureDef1, Map.of("s", er)));

        assertThrows(UnsupportedOperationException.class, () -> errorsPerMeasure.put(measureDef1, List.of("err")));
=======
        final Map<String, EvaluationResult> evalMap = Map.of("s", er);

        assertThrows(UnsupportedOperationException.class, () -> resultsPerMeasure.put(measureDef1, evalMap));

        final List<String> evalList = List.of("err");

        assertThrows(UnsupportedOperationException.class, () -> errorsPerMeasure.put(measureDef1, evalList));
>>>>>>> 17880923
    }
}<|MERGE_RESOLUTION|>--- conflicted
+++ resolved
@@ -24,11 +24,7 @@
         er.expressionResults.put("subject-123", null); // non-empty map is all the Builder checks
 
         CompositeEvaluationResultsPerMeasure.Builder builder = CompositeEvaluationResultsPerMeasure.builder();
-<<<<<<< HEAD
-        builder.addResult(measureDef1, "subject-123", er, MeasureObservationResults.EMPTY);
-=======
         builder.addResult(measureDef1, "subject-123", er, List.of());
->>>>>>> 17880923
         builder.addError(measureDef1, "oops-1");
         builder.addError(measureDef2, "oops-2");
 
@@ -64,11 +60,6 @@
         Map<MeasureDef, Map<String, EvaluationResult>> resultsPerMeasure = composite.getResultsPerMeasure();
         Map<MeasureDef, List<String>> errorsPerMeasure = composite.getErrorsPerMeasure();
 
-<<<<<<< HEAD
-        assertThrows(UnsupportedOperationException.class, () -> resultsPerMeasure.put(measureDef1, Map.of("s", er)));
-
-        assertThrows(UnsupportedOperationException.class, () -> errorsPerMeasure.put(measureDef1, List.of("err")));
-=======
         final Map<String, EvaluationResult> evalMap = Map.of("s", er);
 
         assertThrows(UnsupportedOperationException.class, () -> resultsPerMeasure.put(measureDef1, evalMap));
@@ -76,6 +67,5 @@
         final List<String> evalList = List.of("err");
 
         assertThrows(UnsupportedOperationException.class, () -> errorsPerMeasure.put(measureDef1, evalList));
->>>>>>> 17880923
     }
 }