package org.opencds.cqf.fhir.cr.questionnaire;

import static org.junit.jupiter.api.Assertions.assertEquals;
import static org.junit.jupiter.api.Assertions.assertInstanceOf;
import static org.junit.jupiter.api.Assertions.assertNotNull;
import static org.junit.jupiter.api.Assertions.assertThrows;
import static org.junit.jupiter.api.Assertions.assertTrue;
import static org.opencds.cqf.fhir.cr.questionnaire.TestQuestionnaire.CLASS_PATH;
import static org.opencds.cqf.fhir.cr.questionnaire.TestQuestionnaire.given;
import static org.opencds.cqf.fhir.test.Resources.getResourcePath;
import static org.opencds.cqf.fhir.utility.Parameters.newParameters;
import static org.opencds.cqf.fhir.utility.Parameters.newPart;
import static org.opencds.cqf.fhir.utility.Parameters.newStringPart;
import static org.opencds.cqf.fhir.utility.VersionUtilities.canonicalTypeForVersion;

import ca.uhn.fhir.context.FhirContext;
import ca.uhn.fhir.context.FhirVersionEnum;
import ca.uhn.fhir.repository.IRepository;
import ca.uhn.fhir.rest.server.exceptions.ResourceNotFoundException;
import java.nio.file.Path;
import java.util.Arrays;
import org.hl7.fhir.instance.model.api.IBaseBackboneElement;
import org.hl7.fhir.r4.model.Observation;
import org.hl7.fhir.r4.model.QuestionnaireResponse;
import org.junit.jupiter.api.Disabled;
import org.junit.jupiter.api.Test;
import org.opencds.cqf.fhir.cr.common.PackageProcessor;
import org.opencds.cqf.fhir.cr.questionnaire.generate.GenerateProcessor;
import org.opencds.cqf.fhir.cr.questionnaire.populate.PopulateProcessor;
import org.opencds.cqf.fhir.cr.questionnaireresponse.TestQuestionnaireResponse;
import org.opencds.cqf.fhir.utility.BundleHelper;
import org.opencds.cqf.fhir.utility.Ids;
import org.opencds.cqf.fhir.utility.repository.ig.IgRepository;

@SuppressWarnings("squid:S2699")
class QuestionnaireProcessorTests {
    private final FhirContext fhirContextR4 = FhirContext.forR4Cached();
    private final FhirContext fhirContextR5 = FhirContext.forR5Cached();
<<<<<<< HEAD
    private final IRepository repositoryR4 =
            new IgRepository(fhirContextR4, Paths.get(getResourcePath(this.getClass()) + "/" + CLASS_PATH + "/r4"));
    private final IRepository repositoryR5 =
            new IgRepository(fhirContextR5, Paths.get(getResourcePath(this.getClass()) + "/" + CLASS_PATH + "/r5"));
=======
    private final Repository repositoryR4 =
            new IgRepository(fhirContextR4, Path.of(getResourcePath(this.getClass()) + "/" + CLASS_PATH + "/r4"));
    private final Repository repositoryR5 =
            new IgRepository(fhirContextR5, Path.of(getResourcePath(this.getClass()) + "/" + CLASS_PATH + "/r5"));
>>>>>>> aff14573

    @Test
    void processors() {
        var bundle = given().repository(repositoryR4)
                .generateProcessor(new GenerateProcessor(repositoryR4))
                .packageProcessor(new PackageProcessor(repositoryR4))
                .populateProcessor(new PopulateProcessor())
                .when()
                .questionnaireId(Ids.newId(fhirContextR4, "Questionnaire", "OutpatientPriorAuthorizationRequest"))
                .isPut(Boolean.FALSE)
                .thenPackage()
                .getBundle();
        assertNotNull(bundle);
    }

    @Test
    void populateR4() {
        given().repository(repositoryR4)
                .when()
                .questionnaireId(Ids.newId(fhirContextR4, "Questionnaire", "OutpatientPriorAuthorizationRequest"))
                .subjectId("OPA-Patient1")
                .parameters(newParameters(fhirContextR4, newStringPart(fhirContextR4, "ClaimId", "OPA-Claim1")))
                .thenPopulate(true)
                .hasItems(35)
                .itemHasAnswerValue("1.1", new org.hl7.fhir.r4.model.StringType("Acme Clinic"));

        given().repository(repositoryR4)
                .when()
                .questionnaireId(Ids.newId(fhirContextR4, "Questionnaire", "definition"))
                .subjectId("OPA-Patient1")
                .parameters(newParameters(fhirContextR4, newStringPart(fhirContextR4, "ClaimId", "OPA-Claim1")))
                .thenPopulate(true)
                .hasItems(2)
                .hasNoErrors()
                .itemHasAnswerValue("1.1", new org.hl7.fhir.r4.model.StringType("Acme Clinic"));
    }

    @Test
    void populateR5() {
        // R5 CQL evaluation is failing with model errors from the engine
        // Using this to test building the request in the processor
        given().repository(repositoryR5)
                .when()
                .questionnaireId(Ids.newId(fhirContextR5, "Questionnaire", "OutpatientPriorAuthorizationRequest"))
                .subjectId("OPA-Patient1")
                .parameters(newParameters(fhirContextR5, newStringPart(fhirContextR5, "ClaimId", "OPA-Claim1")))
                .thenPopulate(false);
    }

    @Test
    void populateNoLibrary() {
        given().repository(repositoryR4)
                .when()
                .questionnaireId(
                        Ids.newId(fhirContextR4, "Questionnaire", "OutpatientPriorAuthorizationRequest-noLibrary"))
                .subjectId("OPA-Patient1")
                .parameters(newParameters(fhirContextR4, newStringPart(fhirContextR4, "ClaimId", "OPA-Claim1")))
                .thenPopulate(true)
                .hasItems(35)
                .hasErrors();
    }

    @Test
    void populateHasErrors() {
        given().repository(repositoryR4)
                .when()
                .questionnaireId(
                        Ids.newId(fhirContextR4, "Questionnaire", "OutpatientPriorAuthorizationRequest-Errors"))
                .subjectId("OPA-Patient1")
                .parameters(newParameters(fhirContextR4, newStringPart(fhirContextR4, "ClaimId", "OPA-Claim1")))
                .thenPopulate(true)
                .hasErrors();
    }

    @Test
    void populateNoQuestionnaireThrowsException() {
        var when = given().repository(repositoryR4)
                .when()
                .questionnaireId(Ids.newId(fhirContextR4, "Questionnaire", "null"));
        assertThrows(ResourceNotFoundException.class, () -> when.thenPopulate(true));
    }

    @Test
    void populateNoSubjectThrowsException() {
        var when = given().repository(repositoryR4)
                .when()
                .questionnaireId(Ids.newId(fhirContextR4, "Questionnaire", "OutpatientPriorAuthorizationRequest"));
        assertThrows(IllegalArgumentException.class, () -> when.thenPopulate(false));
    }

    @Test
    void populateWithLaunchContextResolvesParametersR4() {
        given().repository(repositoryR4)
                .when()
                .questionnaireId(Ids.newId(
                        fhirContextR4, "Questionnaire", "questionnaire-sdc-test-fhirpath-prepop-initialexpression"))
                .subjectId("OPA-Patient1")
                .context(Arrays.asList(
                        (IBaseBackboneElement) newPart(
                                fhirContextR4,
                                "context",
                                newStringPart(fhirContextR4, "name", "user"),
                                newPart(fhirContextR4, "Reference", "content", "Practitioner/OPA-AttendingPhysician1")),
                        (IBaseBackboneElement) newPart(
                                fhirContextR4,
                                "context",
                                newStringPart(fhirContextR4, "name", "patient"),
                                newPart(fhirContextR4, "Reference", "content", "Patient/OPA-Patient1"))))
                .thenPopulate(true)
                .hasItems(14)
                .hasNoErrors()
                .itemHasAnswer("family-name")
                .itemHasAnswer("provider-name");
    }

    @Test
    @Disabled("R5 CQL evaluation currently fails")
    void populateWithLaunchContextResolvesParametersR5() {
        given().repository(repositoryR5)
                .when()
                .questionnaireId(Ids.newId(
                        fhirContextR5, "Questionnaire", "questionnaire-sdc-test-fhirpath-prepop-initialexpression"))
                .subjectId("OPA-Patient1")
                .context(Arrays.asList(
                        (IBaseBackboneElement) newPart(
                                fhirContextR5,
                                "context",
                                newStringPart(fhirContextR5, "name", "user"),
                                newPart(fhirContextR5, "Reference", "content", "Practitioner/OPA-AttendingPhysician1")),
                        (IBaseBackboneElement) newPart(
                                fhirContextR5,
                                "context",
                                newStringPart(fhirContextR5, "name", "patient"),
                                newPart(
                                        fhirContextR5,
                                        "Reference",
                                        "content",
                                        "Practitioner/OPA-AttendingPhysician1"))))
                .thenPopulate(true)
                .hasItems(14)
                .itemHasAnswer("family-name")
                .itemHasAnswer("provider-name")
                .hasNoErrors();
    }

    @Test
    void questionnairePackageR4() {
        given().repository(repositoryR4)
                .when()
                .questionnaireId(Ids.newId(fhirContextR4, "Questionnaire", "OutpatientPriorAuthorizationRequest"))
                .thenPackage()
                .hasEntry(3)
                .firstEntryIsType(org.hl7.fhir.r4.model.Questionnaire.class);
    }

    @Test
    void questionnairePackageR5() {
        given().repository(repositoryR5)
                .when()
                .questionnaireId(Ids.newId(fhirContextR5, "Questionnaire", "OutpatientPriorAuthorizationRequest"))
                .thenPackage()
                .hasEntry(3)
                .firstEntryIsType(org.hl7.fhir.r5.model.Questionnaire.class);
    }

    @Test
    void dataRequirementsR4() {
        given().repositoryFor(fhirContextR4, "r4")
                .when()
                .questionnaireId(Ids.newId(fhirContextR4, "Questionnaire", "OutpatientPriorAuthorizationRequest"))
                .thenDataRequirements()
                .hasDataRequirements(30);
    }

    @Test
    void dataRequirementsR5() {
        given().repositoryFor(fhirContextR5, "r5")
                .when()
                .questionnaireId(Ids.newId(fhirContextR5, "Questionnaire", "OutpatientPriorAuthorizationRequest"))
                .thenDataRequirements()
                .hasDataRequirements(30);
    }

    @Test
    void pa_aslp_Populate() {
        given().repositoryFor(fhirContextR4, "r4/pa-aslp")
                .when()
                .questionnaireId(Ids.newId(fhirContextR4, "Questionnaire", "ASLPA1"))
                .subjectId("positive")
                .parameters(newParameters(
                        fhirContextR4,
                        newStringPart(fhirContextR4, "Service Request Id", "SleepStudy"),
                        newStringPart(fhirContextR4, "Service Request Id", "SleepStudy2"),
                        newStringPart(fhirContextR4, "Coverage Id", "Coverage-positive")))
                .thenPopulate(true)
                .hasItems(10)
                .itemHasAnswer("1")
                .itemHasAuthorExt("1")
                .itemHasAnswer("2")
                .itemHasAuthorExt("2");
    }

    @Test
    void pa_aslp_Package() {
        given().repositoryFor(fhirContextR4, "r4/pa-aslp")
                .when()
                .questionnaireId(Ids.newId(fhirContextR4, "Questionnaire", "ASLPA1"))
                .isPut(Boolean.TRUE)
                .thenPackage()
                .hasEntry(18)
                .firstEntryIsType(org.hl7.fhir.r4.model.Questionnaire.class);
    }

    @Test
    void testItemContextPopulationWithoutDefinition() {
        given().repository(repositoryR4)
                .when()
                .questionnaireId(Ids.newId(fhirContextR4, "Questionnaire", "observation"))
                .subjectId("Patient1")
                .thenPopulate(true)
                .hasItems(2)
                .itemHasAnswerValue("1", new org.hl7.fhir.r4.model.Quantity(50));
    }

    @Test
    void testIntegration() {
        var patientId = "Patient1";
        var questionnaire = given().repository(repositoryR4)
                .when()
                .profileId(Ids.newId(fhirContextR4, "StructureDefinition", "LaunchContexts"))
                .thenGenerate()
                .hasItems(2)
                .questionnaire;
        var questionnaireResponse = (QuestionnaireResponse) given().repository(repositoryR4)
                .when()
                .questionnaire(questionnaire)
                .subjectId(patientId)
                .context(Arrays.asList(
                        (IBaseBackboneElement) newPart(
                                fhirContextR4,
                                "context",
                                newStringPart(fhirContextR4, "name", "patient"),
                                newPart(fhirContextR4, "Reference", "content", "Patient/" + patientId)),
                        (IBaseBackboneElement) newPart(
                                fhirContextR4,
                                "context",
                                newStringPart(fhirContextR4, "name", "encounter"),
                                newPart(fhirContextR4, "Reference", "content", "Encounter/Encounter1"))))
                .thenPopulate(true)
                .hasNoErrors()
                .hasItems(2)
                .itemHasAnswer("1.1")
                .itemHasAuthorExt("1.1")
                .questionnaireResponse;
        assertEquals("Patient/" + patientId, questionnaireResponse.getSubject().getReference());
        assertNotNull(questionnaireResponse.getAuthored());
        var bundle = TestQuestionnaireResponse.given()
                .repository(repositoryR4)
                .when()
                .questionnaireResponse(questionnaireResponse)
                .questionnaire(questionnaire)
                .extract()
                .hasEntry(1)
                .getBundle();
        assertInstanceOf(Observation.class, BundleHelper.getEntryResourceFirstRep(bundle));
        var observation = (Observation) BundleHelper.getEntryResourceFirstRep(bundle);
        assertNotNull(observation);
        assertEquals("Patient/" + patientId, observation.getSubject().getReference());
        assertTrue(observation.hasCategory());
        assertTrue(observation.hasCode());
        assertTrue(observation.hasEffective());
        assertTrue(observation.hasValueQuantity());
        assertEquals("cm", observation.getValueQuantity().getUnit());
    }

    @Test
    void testGMTPQuestionnaire() {
        given().repositoryFor(fhirContextR4, "r4/gmtp-questionnaire")
                .when()
                .questionnaireUrl(canonicalTypeForVersion(
                        FhirVersionEnum.R4, "http://hl7.org/fhir/us/cql/Questionnaire/GMTPQuestionnaire"))
                .subjectId("USCorePatient-GMTP-1")
                .thenPopulate(true)
                .hasNoErrors()
                .itemHasAnswerValue("billing-provider-info|name", "Oak Street Billing Provider")
                .itemHasAnswerValue("billing-provider-info|phone-number", "+1 (123) 4567890")
                .itemHasAnswerValue("billing-provider-info|npi", "1144221849")
                .itemHasAnswerValue("billing-provider-info|fax", "+1 (123) 4567890")
                .itemHasAnswer("test-requested|service-date")
                .itemHasAnswerValue("test-requested|test-id", "405825005, Z13.89, 81479")
                .itemHasAnswerValue(
                        "test-requested|test-name",
                        "Molecular genetic test (procedure),  Encounter for screening for other disorder, Unlisted molecular pathology procedure")
                .itemHasAnswerValue(
                        "test-requested|diagnosis-description",
                        "Type 2 diabetes mellitus with other diabetic arthropathy")
                .itemHasAnswer("history|other-findings");
    }
}<|MERGE_RESOLUTION|>--- conflicted
+++ resolved
@@ -36,17 +36,10 @@
 class QuestionnaireProcessorTests {
     private final FhirContext fhirContextR4 = FhirContext.forR4Cached();
     private final FhirContext fhirContextR5 = FhirContext.forR5Cached();
-<<<<<<< HEAD
-    private final IRepository repositoryR4 =
-            new IgRepository(fhirContextR4, Paths.get(getResourcePath(this.getClass()) + "/" + CLASS_PATH + "/r4"));
-    private final IRepository repositoryR5 =
-            new IgRepository(fhirContextR5, Paths.get(getResourcePath(this.getClass()) + "/" + CLASS_PATH + "/r5"));
-=======
     private final Repository repositoryR4 =
             new IgRepository(fhirContextR4, Path.of(getResourcePath(this.getClass()) + "/" + CLASS_PATH + "/r4"));
     private final Repository repositoryR5 =
             new IgRepository(fhirContextR5, Path.of(getResourcePath(this.getClass()) + "/" + CLASS_PATH + "/r5"));
->>>>>>> aff14573
 
     @Test
     void processors() {
