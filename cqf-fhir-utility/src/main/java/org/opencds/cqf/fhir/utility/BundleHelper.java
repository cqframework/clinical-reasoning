--- conflicted
+++ resolved
@@ -1,31 +1,23 @@
 package org.opencds.cqf.fhir.utility;
 
 import ca.uhn.fhir.context.FhirVersionEnum;
+import ca.uhn.fhir.context.RuntimeSearchParam;
+import ca.uhn.fhir.context.RuntimeSearchParam.RuntimeSearchParamStatusEnum;
+import ca.uhn.fhir.rest.api.RestSearchParameterTypeEnum;
 import java.util.ArrayList;
 import java.util.List;
 import java.util.Optional;
-<<<<<<< HEAD
 import java.util.stream.Collectors;
-import ca.uhn.fhir.context.RuntimeSearchParam;
-import ca.uhn.fhir.context.RuntimeSearchParam.RuntimeSearchParamStatusEnum;
-import ca.uhn.fhir.rest.api.RestSearchParameterTypeEnum;
 import org.hl7.fhir.dstu3.model.Bundle;
 import org.hl7.fhir.dstu3.model.IdType;
 import org.hl7.fhir.dstu3.model.SearchParameter;
 import org.hl7.fhir.dstu3.model.StringType;
-=======
-import org.hl7.fhir.dstu3.model.Bundle;
-import org.hl7.fhir.dstu3.model.IdType;
->>>>>>> 61001305
 import org.hl7.fhir.instance.model.api.IBaseBackboneElement;
 import org.hl7.fhir.instance.model.api.IBaseBundle;
 import org.hl7.fhir.instance.model.api.IBaseResource;
 import org.hl7.fhir.instance.model.api.IIdType;
 import org.hl7.fhir.r4.model.Bundle.BundleEntryRequestComponent;
-<<<<<<< HEAD
 import org.hl7.fhir.r5.model.PrimitiveType;
-=======
->>>>>>> 61001305
 
 public class BundleHelper {
     private BundleHelper() {}
@@ -661,44 +653,51 @@
         switch (fhirVersion) {
             case DSTU3:
                 var res = (SearchParameter) resource;
-                return new RuntimeSearchParam(res.getIdElement(),
-                    res.getUrl(),
-                    res.getCode(),
-                    res.getDescription(),
-                    res.getExpression(),
-                    RestSearchParameterTypeEnum.REFERENCE,
-                    null,
-                    res.getTarget().stream().map(StringType::toString).collect(Collectors.toSet()),
-                    RuntimeSearchParamStatusEnum.ACTIVE,
-                    res.getBase().stream().map(StringType::toString).collect(Collectors.toList()));
+                return new RuntimeSearchParam(
+                        res.getIdElement(),
+                        res.getUrl(),
+                        res.getCode(),
+                        res.getDescription(),
+                        res.getExpression(),
+                        RestSearchParameterTypeEnum.REFERENCE,
+                        null,
+                        res.getTarget().stream().map(StringType::toString).collect(Collectors.toSet()),
+                        RuntimeSearchParamStatusEnum.ACTIVE,
+                        res.getBase().stream().map(StringType::toString).collect(Collectors.toList()));
             case R4:
                 var resR4 = (org.hl7.fhir.r4.model.SearchParameter) resource;
-                return new RuntimeSearchParam(resR4.getIdElement(),
-                    resR4.getUrl(),
-                    resR4.getCode(),
-                    resR4.getDescription(),
-                    resR4.getExpression(),
-                    RestSearchParameterTypeEnum.REFERENCE,
-                    null,
-                    resR4.getTarget().stream().map(org.hl7.fhir.r4.model.StringType::toString).collect(Collectors.toSet()),
-                    RuntimeSearchParamStatusEnum.ACTIVE,
-                    resR4.getBase().stream().map(org.hl7.fhir.r4.model.StringType::toString).collect(Collectors.toList()));
+                return new RuntimeSearchParam(
+                        resR4.getIdElement(),
+                        resR4.getUrl(),
+                        resR4.getCode(),
+                        resR4.getDescription(),
+                        resR4.getExpression(),
+                        RestSearchParameterTypeEnum.REFERENCE,
+                        null,
+                        resR4.getTarget().stream()
+                                .map(org.hl7.fhir.r4.model.StringType::toString)
+                                .collect(Collectors.toSet()),
+                        RuntimeSearchParamStatusEnum.ACTIVE,
+                        resR4.getBase().stream()
+                                .map(org.hl7.fhir.r4.model.StringType::toString)
+                                .collect(Collectors.toList()));
             case R5:
                 var resR5 = (org.hl7.fhir.r5.model.SearchParameter) resource;
-                return new RuntimeSearchParam(resR5.getIdElement(),
-                    resR5.getUrl(),
-                    resR5.getCode(),
-                    resR5.getDescription(),
-                    resR5.getExpression(),
-                    RestSearchParameterTypeEnum.REFERENCE,
-                    null,
-                    resR5.getTarget().stream().map(PrimitiveType::toString).collect(Collectors.toSet()),
-                    RuntimeSearchParamStatusEnum.ACTIVE,
-                    resR5.getBase().stream().map(PrimitiveType::toString).collect(Collectors.toList()));
-
-            default:
-                throw new IllegalArgumentException(
-                    String.format("Unsupported version of FHIR: %s", fhirVersion.getFhirVersionString()));
+                return new RuntimeSearchParam(
+                        resR5.getIdElement(),
+                        resR5.getUrl(),
+                        resR5.getCode(),
+                        resR5.getDescription(),
+                        resR5.getExpression(),
+                        RestSearchParameterTypeEnum.REFERENCE,
+                        null,
+                        resR5.getTarget().stream().map(PrimitiveType::toString).collect(Collectors.toSet()),
+                        RuntimeSearchParamStatusEnum.ACTIVE,
+                        resR5.getBase().stream().map(PrimitiveType::toString).collect(Collectors.toList()));
+
+            default:
+                throw new IllegalArgumentException(
+                        String.format("Unsupported version of FHIR: %s", fhirVersion.getFhirVersionString()));
         }
     }
 }