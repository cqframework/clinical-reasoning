package org.opencds.cqf.fhir.cr.cli.command;

import ca.uhn.fhir.context.FhirContext;
import ca.uhn.fhir.context.FhirVersionEnum;
import ca.uhn.fhir.parser.IParser;
import ca.uhn.fhir.repository.IRepository;
<<<<<<< HEAD
import com.google.common.base.Stopwatch;
import java.io.BufferedWriter;
import java.io.FileInputStream;
import java.io.IOException;
import java.io.InputStream;
import java.io.OutputStream;
import java.nio.file.Files;
import java.nio.file.Path;
import java.nio.file.Paths;
=======
import ca.uhn.fhir.rest.server.exceptions.InvalidRequestException;
import com.google.common.base.Stopwatch;
import jakarta.annotation.Nonnull;
import jakarta.annotation.Nullable;
import java.io.BufferedWriter;
import java.io.IOException;
import java.io.OutputStream;
import java.nio.file.Files;
import java.nio.file.Path;
>>>>>>> 44577f68
import java.time.LocalDate;
import java.time.LocalTime;
import java.time.ZoneId;
import java.time.format.DateTimeFormatter;
import java.util.Collections;
import java.util.HashMap;
import java.util.List;
import java.util.Map;
import java.util.concurrent.Callable;
import java.util.concurrent.atomic.AtomicInteger;
<<<<<<< HEAD
=======
import java.util.stream.Collectors;
import java.util.stream.StreamSupport;
>>>>>>> 44577f68
import org.apache.commons.lang3.tuple.Pair;
import org.cqframework.cql.cql2elm.CqlCompilerOptions.Options;
import org.cqframework.cql.cql2elm.CqlTranslatorOptions;
import org.cqframework.cql.cql2elm.CqlTranslatorOptionsMapper;
import org.cqframework.cql.cql2elm.DefaultLibrarySourceProvider;
import org.cqframework.fhir.npm.NpmProcessor;
import org.cqframework.fhir.utilities.IGContext;
import org.hl7.elm.r1.VersionedIdentifier;
import org.hl7.fhir.instance.model.api.IBase;
import org.hl7.fhir.instance.model.api.IBaseDatatype;
import org.hl7.fhir.instance.model.api.IBaseResource;
import org.hl7.fhir.r4.model.Measure;
<<<<<<< HEAD
import org.hl7.fhir.r5.context.IWorkerContext.ILoggingService;
=======
import org.hl7.fhir.r5.context.ILoggingService;
>>>>>>> 44577f68
import org.opencds.cqf.cql.engine.execution.CqlEngine;
import org.opencds.cqf.cql.engine.execution.EvaluationResult;
import org.opencds.cqf.cql.engine.execution.ExpressionResult;
import org.opencds.cqf.fhir.cql.CqlOptions;
import org.opencds.cqf.fhir.cql.Engines;
import org.opencds.cqf.fhir.cql.EvaluationSettings;
import org.opencds.cqf.fhir.cql.engine.retrieve.RetrieveSettings;
import org.opencds.cqf.fhir.cql.engine.retrieve.RetrieveSettings.PROFILE_MODE;
import org.opencds.cqf.fhir.cql.engine.retrieve.RetrieveSettings.SEARCH_FILTER_MODE;
import org.opencds.cqf.fhir.cql.engine.retrieve.RetrieveSettings.TERMINOLOGY_FILTER_MODE;
import org.opencds.cqf.fhir.cql.engine.terminology.TerminologySettings;
import org.opencds.cqf.fhir.cql.engine.terminology.TerminologySettings.CODE_LOOKUP_MODE;
import org.opencds.cqf.fhir.cql.engine.terminology.TerminologySettings.VALUESET_EXPANSION_MODE;
import org.opencds.cqf.fhir.cql.engine.terminology.TerminologySettings.VALUESET_MEMBERSHIP_MODE;
import org.opencds.cqf.fhir.cql.engine.terminology.TerminologySettings.VALUESET_PRE_EXPANSION_MODE;
<<<<<<< HEAD
=======
import org.opencds.cqf.fhir.cr.cli.command.CqlCommand.EvaluationParameter.ModelParameter;
>>>>>>> 44577f68
import org.opencds.cqf.fhir.cr.measure.MeasureEvaluationOptions;
import org.opencds.cqf.fhir.cr.measure.SubjectProviderOptions;
import org.opencds.cqf.fhir.cr.measure.r4.R4MeasureProcessor;
import org.opencds.cqf.fhir.cr.measure.r4.R4RepositorySubjectProvider;
import org.opencds.cqf.fhir.cr.measure.r4.utils.R4MeasureServiceUtils;
import org.opencds.cqf.fhir.utility.repository.ProxyRepository;
import org.opencds.cqf.fhir.utility.repository.ig.IgRepository;
import org.slf4j.LoggerFactory;
import picocli.CommandLine.ArgGroup;
import picocli.CommandLine.Command;
import picocli.CommandLine.Option;

@Command(name = "cql", mixinStandardHelpOptions = true)
public class CqlCommand implements Callable<Integer> {
    private static final org.slf4j.Logger log = LoggerFactory.getLogger(CqlCommand.class);

    @Option(
            names = {"-fv", "--fhir-version"},
            required = true)
    public String fhirVersion;

    @Option(names = {"-op", "--options-path"})
    public String compilerOptionsPath;

    @ArgGroup(multiplicity = "0..1", exclusive = false)
<<<<<<< HEAD
    public NamespaceArgument namespaceArgument;
=======
    public NamespaceParameter namespace;
>>>>>>> 44577f68

    @Option(names = {"-rd", "--root-dir"})
    public String rootDir;

    @Option(names = {"-ig", "--ig-path"})
    public String igPath;

    @Option(names = {"-t", "--terminology-url"})
    public String terminologyUrl;

    @Option(names = {"-measure"})
    public String measureName;

    @Option(names = {"-periodStart"})
    public String periodStart;

    @Option(names = {"-periodEnd"})
    public String periodEnd;

    @Option(names = {"-measurePath"})
    public String measurePath;

    @Option(names = {"-singleFile"})
    public boolean singleFile = false;

    @Option(names = {"-resultsPath"})
    public String resultsPath;

    @ArgGroup(multiplicity = "1..1", exclusive = false)
<<<<<<< HEAD
    LibraryArgument libraryArgument;

    @ArgGroup(multiplicity = "0..1", exclusive = false)
    public ModelArgument modelArgument;

    @ArgGroup(multiplicity = "0..*", exclusive = false)
    public List<EvaluationArgument> evaluationArguments;

    @ArgGroup(multiplicity = "0..1", exclusive = false)
    public CqlEngineArguments cqlEngineArguments;

    static class NamespaceArgument {
=======
    LibraryParameter library;

    @ArgGroup(multiplicity = "0..1", exclusive = false)
    public ModelParameter model;

    @ArgGroup(multiplicity = "0..*", exclusive = false)
    public List<EvaluationParameter> evaluations;

    public static class NamespaceParameter {
>>>>>>> 44577f68
        @Option(names = {"-nn", "--namespace-name"})
        public String namespaceName;

        @Option(names = {"-nu", "--namespace-uri"})
        public String namespaceUri;
    }

<<<<<<< HEAD
    static class LibraryArgument {
=======
    public static class LibraryParameter {
>>>>>>> 44577f68
        @Option(
                names = {"-lu", "--library-url"},
                required = true)
        public String libraryUrl;

        @Option(
                names = {"-ln", "--library-name"},
                required = true)
        public String libraryName;

        @Option(names = {"-lv", "--library-version"})
        public String libraryVersion;

        @Option(names = {"-e", "--expression"})
        public String[] expression;
    }
<<<<<<< HEAD

    static class ModelArgument {
        @Option(names = {"-m", "--model"})
        public String modelName;

        @Option(names = {"-mu", "--model-url"})
        public String modelUrl;
    }

    static class EvaluationArgument {
=======

    public static class EvaluationParameter {
>>>>>>> 44577f68
        @ArgGroup(multiplicity = "0..*", exclusive = false)
        public List<ParameterParameter> parameters;

        @ArgGroup(multiplicity = "0..1", exclusive = false)
        public ContextParameter context;

        public static class ContextParameter {
            @Option(names = {"-c", "--context"})
            public String contextName;

            @Option(names = {"-cv", "--context-value"})
            public String contextValue;
        }

<<<<<<< HEAD
        static class ParameterParameter {
=======
        public static class ModelParameter {
            @Option(names = {"-m", "--model"})
            public String modelName;

            @Option(names = {"-mu", "--model-url"})
            public String modelUrl;
        }

        public static class ParameterParameter {
>>>>>>> 44577f68
            @Option(names = {"-p", "--parameter"})
            public String parameterName;

            @Option(names = {"-pv", "--parameter-value"})
            public String parameterValue;
        }
    }

<<<<<<< HEAD
    static class CqlEngineArguments {
        @Option(names = {"--enable-hedis-compatibility-mode"})
        public boolean hedisCompatibilityMode;
    }

    @SuppressWarnings("removal")
=======
>>>>>>> 44577f68
    private static class Logger implements ILoggingService {

        private final org.slf4j.Logger log = LoggerFactory.getLogger(Logger.class);

        @Override
        public void logMessage(String s) {
            log.warn(s);
        }

        @Override
        public void logDebugMessage(LogCategory logCategory, String s) {
            log.debug("{}: {}", logCategory, s);
        }

        @Override
        public boolean isDebugLogging() {
            return log.isDebugEnabled();
        }
    }

    private String toVersionNumber(FhirVersionEnum fhirVersion) {
<<<<<<< HEAD
        switch (fhirVersion) {
            case R4:
                return "4.0.1";
            case R5:
                return "5.0.0";
            case DSTU3:
                return "3.0.2";
            default:
                throw new IllegalArgumentException("Unsupported FHIR version %s".formatted(fhirVersion));
        }
=======
        return switch (fhirVersion) {
            case R4 -> "4.0.1";
            case R5 -> "5.0.0-ballot";
            case DSTU3 -> "3.0.2";
            default -> throw new IllegalArgumentException("Unsupported FHIR version %s".formatted(fhirVersion));
        };
>>>>>>> 44577f68
    }

    @Override
    public Integer call() throws Exception {
<<<<<<< HEAD

        log.error("initializing");
=======
>>>>>>> 44577f68
        var watch = Stopwatch.createStarted();
        FhirVersionEnum fhirVersionEnum = FhirVersionEnum.valueOf(fhirVersion);
        FhirContext fhirContext = FhirContext.forCached(fhirVersionEnum);

        var evaluationSettings = setupOptions(fhirVersionEnum);

        var repository = createRepository(fhirContext, terminologyUrl, model.modelUrl);
        VersionedIdentifier identifier = new VersionedIdentifier().withId(library.libraryName);

        var measureProcessor = getR4MeasureProcessor(evaluationSettings, repository);

        // hack to bring in Measure
        IParser parser = fhirContext.newJsonParser();

        var measure = getMeasure(parser);

        var initTime = watch.elapsed().toMillis();
        log.info("initialized in {} millis", initTime);
        AtomicInteger counter = new AtomicInteger(0);
        for (var e : evaluations) {
            String basePath = resultsPath;
            Path filepath = Path.of(basePath + this.library.libraryName, e.context.contextValue + ".txt");

            // ✅ Skip if already written
            if (Files.exists(filepath)) {
                log.info("⏭️ Skipping {} (already processed)", e.context.contextValue);
                continue;
            }
            var engine = Engines.forRepository(repository, evaluationSettings);
            // enable return all and equivalence
            engine.getState().getEngineOptions().add(CqlEngine.Options.EnableHedisCompatibilityMode);
            if (library.libraryUrl != null) {
                var provider = new DefaultLibrarySourceProvider(Path.of(library.libraryUrl));
                engine.getEnvironment()
                        .getLibraryManager()
                        .getLibrarySourceLoader()
                        .registerProvider(provider);
            }
            var subjectId = e.context.contextName + "/" + e.context.contextValue;
            log.info("evaluating: {}", subjectId);

            var evalStart = watch.elapsed().toMillis();
            var contextParameter = Pair.<String, Object>of(e.context.contextName, e.context.contextValue);
            var cqlResult = engine.evaluate(identifier, contextParameter);

            Map<String, EvaluationResult> result = new HashMap<>();
            result.put(subjectId, cqlResult);

            // generate MeasureReport from ExpressionResult
            if (measure != null) {
                String jsonReport;
                if (periodStart != null && periodEnd != null) {
                    var report = measureProcessor.evaluateMeasureResults(
                            measure,
                            LocalDate.parse(periodStart, DateTimeFormatter.ISO_LOCAL_DATE)
                                    .atStartOfDay(ZoneId.systemDefault()),
                            LocalDate.parse(periodEnd, DateTimeFormatter.ISO_LOCAL_DATE)
                                    .atTime(LocalTime.MAX)
                                    .atZone(ZoneId.systemDefault()),
                            "subject",
                            Collections.singletonList(subjectId),
                            result);

                    jsonReport = parser.encodeResourceToString(report);
                } else {
                    var report = measureProcessor.evaluateMeasureResults(
                            measure, null, null, "subject", Collections.singletonList(subjectId), result);
                    jsonReport = parser.encodeResourceToString(report);
                }

                writeJsonToFile(
                        jsonReport,
                        e.context.contextValue,
                        getResultsPath(basePath).resolve("measurereports"));
            }

            if (singleFile) {
                // ✅ Write TXT result
                writeResultToFile(
                        cqlResult,
                        e.context.contextValue,
                        getResultsPath(basePath).resolve("txtresults"));
            } else {
                writeResultToStdOut(cqlResult);
            }
            var count = counter.incrementAndGet();

            var evalEnd = watch.elapsed().toMillis();
            log.info("evaluated #{} in {} millis", count, evalEnd - evalStart);
            log.info("avg (amortized across threads) {} millis", (evalEnd - initTime) / count);
        }

        var finalTime = watch.elapsed().toMillis();
        var elapsedTime = finalTime - initTime;
        log.info("evaluated in {} millis", elapsedTime);
        log.info("total time in {} millis", finalTime);
        log.info("per patient time in {} millis", elapsedTime / evaluations.size());

        return 0;
    }

    @Nonnull
    private Path getResultsPath(String basePath) {
        if (basePath == null || basePath.isBlank()) {
            basePath = System.getProperty("user.dir");
        }

        return Path.of(basePath, this.library.libraryName);
    }

    @Nullable
    private Measure getMeasure(IParser parser) {
        Measure measure = null;
        if (measureName != null && !measureName.contains("null")) {
            var measureJsonFilePath = Path.of(this.measurePath, measureName + ".json");
            try (var is = Files.newInputStream(measureJsonFilePath)) {
                measure = (Measure) parser.parseResource(is);
                if (measure == null) {
                    throw new IllegalArgumentException("measureName: %s not found".formatted(measureName));
                }
            } catch (IOException e) {
                throw new IllegalArgumentException("measurePath: %s not found".formatted(measureJsonFilePath));
            }
        }
        return measure;
    }

    @Nonnull
    private R4MeasureProcessor getR4MeasureProcessor(EvaluationSettings evaluationSettings, IRepository repository) {

        MeasureEvaluationOptions evaluationOptions = new MeasureEvaluationOptions();
        evaluationOptions.setApplyScoringSetMembership(false);
        evaluationOptions.setEvaluationSettings(evaluationSettings);

        return new R4MeasureProcessor(
                repository,
                evaluationOptions,
                new R4RepositorySubjectProvider(new SubjectProviderOptions()),
                new R4MeasureServiceUtils(repository));
    }

    @Nonnull
    private EvaluationSettings setupOptions(FhirVersionEnum fhirVersionEnum) {
        IGContext igContext = null;
        if (rootDir != null && igPath != null) {
            igContext = new IGContext(new Logger());
            igContext.initializeFromIg(rootDir, igPath, toVersionNumber(fhirVersionEnum));
        }

        CqlOptions cqlOptions = CqlOptions.defaultOptions();
        if (cqlEngineArguments != null && cqlEngineArguments.hedisCompatibilityMode) {
            cqlOptions.getCqlEngineOptions().getOptions().add(CqlEngine.Options.EnableHedisCompatibilityMode);
        }

<<<<<<< HEAD
        if (compilerOptionsPath != null) {
            CqlTranslatorOptions options = CqlTranslatorOptionsMapper.fromFile(compilerOptionsPath);
            cqlOptions.setCqlCompilerOptions(options.getCqlCompilerOptions());
        }

        // Always add results types, since correct behavior of the CQL engine
        // depends on it.
        cqlOptions.getCqlCompilerOptions().getOptions().add(Options.EnableResultTypes);
=======
        final CqlTranslatorOptions options;
        if (optionsPath != null) {
            options = CqlTranslatorOptionsMapper.fromFile(optionsPath);
        } else {
            options = CqlTranslatorOptions.defaultOptions();
        }

        options.getCqlCompilerOptions().getOptions().add(Options.EnableResultTypes);
        cqlOptions.setCqlCompilerOptions(options.getCqlCompilerOptions());
>>>>>>> 44577f68

        var terminologySettings = new TerminologySettings();
        terminologySettings.setValuesetExpansionMode(VALUESET_EXPANSION_MODE.PERFORM_NAIVE_EXPANSION);
        terminologySettings.setValuesetPreExpansionMode(VALUESET_PRE_EXPANSION_MODE.USE_IF_PRESENT);
        terminologySettings.setValuesetMembershipMode(VALUESET_MEMBERSHIP_MODE.USE_EXPANSION);
        terminologySettings.setCodeLookupMode(CODE_LOOKUP_MODE.USE_CODESYSTEM_URL);

        var retrieveSettings = new RetrieveSettings();
        retrieveSettings.setTerminologyParameterMode(TERMINOLOGY_FILTER_MODE.FILTER_IN_MEMORY);
        retrieveSettings.setSearchParameterMode(SEARCH_FILTER_MODE.FILTER_IN_MEMORY);
        retrieveSettings.setProfileMode(PROFILE_MODE.DECLARED);

        var evaluationSettings = EvaluationSettings.getDefault();
        evaluationSettings.setCqlOptions(cqlOptions);
        evaluationSettings.setTerminologySettings(terminologySettings);
        evaluationSettings.setRetrieveSettings(retrieveSettings);
        evaluationSettings.setNpmProcessor(new NpmProcessor(igContext));

<<<<<<< HEAD
        var repository = createRepository(fhirContext, terminologyUrl, modelArgument.modelUrl);
        VersionedIdentifier identifier = new VersionedIdentifier().withId(libraryArgument.libraryName);

        MeasureEvaluationOptions evaluationOptions = new MeasureEvaluationOptions();
        evaluationOptions.setApplyScoringSetMembership(false);
        evaluationOptions.setEvaluationSettings(evaluationSettings);
        R4MeasureProcessor measureProcessor = new R4MeasureProcessor(
                repository,
                evaluationOptions,
                new R4RepositorySubjectProvider(new SubjectProviderOptions()),
                new R4MeasureServiceUtils(repository));

        // hack to bring in Measure
        IParser parser = fhirContext.newJsonParser();

        Measure measure = null;
        if (measureName != null && !measureName.contains("null")) {
            InputStream is = new FileInputStream(measurePath + measureName + ".json");
            measure = (org.hl7.fhir.r4.model.Measure) parser.parseResource(is);
            if (measure == null) {
                throw new IllegalArgumentException(String.format("measureName: %s not found", measureName));
            }
        }

        var initTime = watch.elapsed().toMillis();
        log.error("initialized in {} millis", initTime);
        AtomicInteger counter = new AtomicInteger(0);
        for (var e : evaluationArguments) {
            String basePath = resultsPath;
            Path filepath =
                    Paths.get(basePath + this.libraryArgument.libraryName + "/" + e.context.contextValue + ".txt");

            if (Files.exists(filepath)) {
                continue;
            }
            // evaluations.parallelStream().forEach(e -> {
            var engine = Engines.forRepository(repository, evaluationSettings);
            // enable return all and equivalence
            if (libraryArgument.libraryUrl != null) {
                var provider = new DefaultLibrarySourceProvider(Path.of(libraryArgument.libraryUrl));
                engine.getEnvironment()
                        .getLibraryManager()
                        .getLibrarySourceLoader()
                        .registerProvider(provider);
            }
            var subjectId = e.context.contextName + "/" + e.context.contextValue;
            log.error("evaluating: {}", subjectId);

            var evalStart = watch.elapsed().toMillis();
            var contextParameter = Pair.<String, Object>of(e.context.contextName, e.context.contextValue);
            var cqlResult = engine.evaluate(identifier, contextParameter);

            Map<String, EvaluationResult> result = new HashMap<>();
            result.put(subjectId, cqlResult);

            // generate MeasureReport from ExpressionResult
            if (measure != null) {
                String jsonReport;
                if (periodStart != null && periodEnd != null) {
                    var report = measureProcessor.evaluateMeasureResults(
                            measure,
                            LocalDate.parse(periodStart, DateTimeFormatter.ISO_LOCAL_DATE)
                                    .atStartOfDay(ZoneId.systemDefault()),
                            LocalDate.parse(periodEnd, DateTimeFormatter.ISO_LOCAL_DATE)
                                    .atTime(LocalTime.MAX)
                                    .atZone(ZoneId.systemDefault()),
                            "subject",
                            Collections.singletonList(subjectId),
                            result);

                    jsonReport = parser.encodeResourceToString(report);
                } else {
                    var report = measureProcessor.evaluateMeasureResults(
                            measure, null, null, "subject", Collections.singletonList(subjectId), result);
                    jsonReport = parser.encodeResourceToString(report);
                }

                writeJsonToFile(
                        jsonReport,
                        e.context.contextValue,
                        basePath + this.libraryArgument.libraryName + "/measurereports");
            }
            if (singleFile) {
                writeResultToFile(
                        cqlResult, e.context.contextValue, basePath + this.libraryArgument.libraryName + "/txtresults");
            } else {
                writeResult(cqlResult);
            }
            var count = counter.incrementAndGet();

            var evalEnd = watch.elapsed().toMillis();
            log.error("evaluated #{} in {} millis", count, evalEnd - evalStart);
            log.error("avg (amortized across threads) {} millis", (evalEnd - initTime) / count);
        }
        // });

        var finalTime = watch.elapsed().toMillis();
        var elapsedTime = finalTime - initTime;
        log.error("evaluated in {} millis", elapsedTime);
        log.error("total time in {} millis", finalTime);
        log.error("per patient time in {} millis", elapsedTime / evaluationArguments.size());

        return 0;
=======
        return evaluationSettings;
>>>>>>> 44577f68
    }

    private IRepository createRepository(FhirContext fhirContext, String terminologyUrl, String modelUrl) {
        IRepository data = null;
        IRepository terminology = null;

        if (modelUrl != null) {
            Path path = Path.of(modelUrl);
            data = new IgRepository(fhirContext, path);
        }

        if (terminologyUrl != null) {
            terminology = new IgRepository(fhirContext, Path.of(terminologyUrl));
        }

        return new ProxyRepository(data, null, terminology);
    }

    @SuppressWarnings("java:S106") // We are intending to output to the console here as a CLI tool
<<<<<<< HEAD
    private void writeResult(EvaluationResult result) {
=======
    private void writeResultToStdOut(EvaluationResult result) {
>>>>>>> 44577f68
        synchronized (System.out) {
            for (Map.Entry<String, ExpressionResult> libraryEntry : result.expressionResults.entrySet()) {
                System.out.println(libraryEntry.getKey() + "="
                        + this.tempConvert(libraryEntry.getValue().value()));
            }

            System.out.println();
        }
    }

<<<<<<< HEAD
    private void writeJsonToFile(String json, String patientId, String path) {
        Path outputPath = Paths.get(path, patientId + ".json");

        try {
            // Ensure parent directories exist
            Files.createDirectories(outputPath.getParent());

            // Write JSON to file
            try (OutputStream out = Files.newOutputStream(outputPath)) {
                out.write(json.getBytes());
                log.info(path + " written to: " + outputPath.toAbsolutePath());
            }

        } catch (IOException e) {
            log.error("Failed to write JSON for patient " + patientId, e);
        }
    }

    private void writeResultToFile(EvaluationResult result, String patientId, String path) {
        Path outputPath = Paths.get(path, patientId + ".txt");
=======
    private void writeJsonToFile(String json, String patientId, Path path) {
        Path outputPath = path.resolve(patientId + ".json");

        try {
            // Ensure parent directories exist
            Files.createDirectories(outputPath.getParent());

            // Write JSON to file
            try (OutputStream out = Files.newOutputStream(outputPath)) {
                out.write(json.getBytes());
                log.info("✅ Saved MeasureReport to: {}", outputPath.toAbsolutePath());
            }

        } catch (IOException exception) {
            log.error("❌ Failed to write result for patient: {} to outputPath: {}", patientId, outputPath);

            throw new InvalidRequestException(
                    "Failed to write result for patient: %s to outputPath: %s".formatted(patientId, outputPath),
                    exception);
        }
    }

    private void writeResultToFile(EvaluationResult result, String patientId, Path path) {
        Path outputPath = path.resolve(patientId + ".txt");
>>>>>>> 44577f68

        try {
            // Ensure parent directories exist
            Files.createDirectories(outputPath.getParent());

            try (BufferedWriter writer = Files.newBufferedWriter(outputPath)) {
                for (Map.Entry<String, ExpressionResult> libraryEntry : result.expressionResults.entrySet()) {
                    String key = libraryEntry.getKey();
                    Object value = this.tempConvert(libraryEntry.getValue().value());
                    writer.write(key + "=" + value);
                    writer.newLine();
                }
            }

<<<<<<< HEAD
            log.info("Wrote result to: " + outputPath.toAbsolutePath());
        } catch (IOException e) {
            log.error("Failed to write result for patient " + patientId);
=======
            log.info("✅ Wrote result to: {}", outputPath.toAbsolutePath());

        } catch (IOException exception) {
            log.error("❌ Failed to write result for patient: {} to outputPath: {}", patientId, outputPath);

            throw new InvalidRequestException(
                    "Failed to write result for patient: %s to outputPath: %s".formatted(patientId, outputPath),
                    exception);
>>>>>>> 44577f68
        }
    }

    private String tempConvert(Object value) {
        if (value == null) {
            return "null";
        }

<<<<<<< HEAD
        String result = "";
        if (value instanceof Iterable<?> values) {
            result += "[";
            for (Object o : values) {
                result += (tempConvert(o) + ", ");
            }

            if (result.length() > 1) {
                result = result.substring(0, result.length() - 2);
            }

            result += "]";
        } else if (value instanceof IBaseResource resource) {
            result = resource.fhirType()
=======
        if (value instanceof Iterable<?> values) {
            return StreamSupport.stream(values.spliterator(), false)
                    .map(this::tempConvert)
                    .collect(Collectors.joining(", ", "[", "]"));
        }

        if (value instanceof IBaseResource resource) {
            return resource.fhirType()
>>>>>>> 44577f68
                    + (resource.getIdElement() != null
                                    && resource.getIdElement().hasIdPart()
                            ? "(id=" + resource.getIdElement().getIdPart() + ")"
                            : "");
<<<<<<< HEAD
        } else if (value instanceof IBase base) {
            result = base.fhirType();
        } else if (value instanceof IBaseDatatype datatype) {
            result = datatype.fhirType();
        } else {
            result = value.toString();
=======
>>>>>>> 44577f68
        }

        if (value instanceof IBaseDatatype datatype) {
            return datatype.fhirType();
        }

        if (value instanceof IBase base) {
            return base.fhirType();
        }

        return value.toString();
    }
}<|MERGE_RESOLUTION|>--- conflicted
+++ resolved
@@ -4,18 +4,6 @@
 import ca.uhn.fhir.context.FhirVersionEnum;
 import ca.uhn.fhir.parser.IParser;
 import ca.uhn.fhir.repository.IRepository;
-<<<<<<< HEAD
-import com.google.common.base.Stopwatch;
-import java.io.BufferedWriter;
-import java.io.FileInputStream;
-import java.io.IOException;
-import java.io.InputStream;
-import java.io.OutputStream;
-import java.nio.file.Files;
-import java.nio.file.Path;
-import java.nio.file.Paths;
-=======
-import ca.uhn.fhir.rest.server.exceptions.InvalidRequestException;
 import com.google.common.base.Stopwatch;
 import jakarta.annotation.Nonnull;
 import jakarta.annotation.Nullable;
@@ -24,7 +12,6 @@
 import java.io.OutputStream;
 import java.nio.file.Files;
 import java.nio.file.Path;
->>>>>>> 44577f68
 import java.time.LocalDate;
 import java.time.LocalTime;
 import java.time.ZoneId;
@@ -35,11 +22,6 @@
 import java.util.Map;
 import java.util.concurrent.Callable;
 import java.util.concurrent.atomic.AtomicInteger;
-<<<<<<< HEAD
-=======
-import java.util.stream.Collectors;
-import java.util.stream.StreamSupport;
->>>>>>> 44577f68
 import org.apache.commons.lang3.tuple.Pair;
 import org.cqframework.cql.cql2elm.CqlCompilerOptions.Options;
 import org.cqframework.cql.cql2elm.CqlTranslatorOptions;
@@ -52,11 +34,7 @@
 import org.hl7.fhir.instance.model.api.IBaseDatatype;
 import org.hl7.fhir.instance.model.api.IBaseResource;
 import org.hl7.fhir.r4.model.Measure;
-<<<<<<< HEAD
-import org.hl7.fhir.r5.context.IWorkerContext.ILoggingService;
-=======
 import org.hl7.fhir.r5.context.ILoggingService;
->>>>>>> 44577f68
 import org.opencds.cqf.cql.engine.execution.CqlEngine;
 import org.opencds.cqf.cql.engine.execution.EvaluationResult;
 import org.opencds.cqf.cql.engine.execution.ExpressionResult;
@@ -72,10 +50,6 @@
 import org.opencds.cqf.fhir.cql.engine.terminology.TerminologySettings.VALUESET_EXPANSION_MODE;
 import org.opencds.cqf.fhir.cql.engine.terminology.TerminologySettings.VALUESET_MEMBERSHIP_MODE;
 import org.opencds.cqf.fhir.cql.engine.terminology.TerminologySettings.VALUESET_PRE_EXPANSION_MODE;
-<<<<<<< HEAD
-=======
-import org.opencds.cqf.fhir.cr.cli.command.CqlCommand.EvaluationParameter.ModelParameter;
->>>>>>> 44577f68
 import org.opencds.cqf.fhir.cr.measure.MeasureEvaluationOptions;
 import org.opencds.cqf.fhir.cr.measure.SubjectProviderOptions;
 import org.opencds.cqf.fhir.cr.measure.r4.R4MeasureProcessor;
@@ -101,11 +75,7 @@
     public String compilerOptionsPath;
 
     @ArgGroup(multiplicity = "0..1", exclusive = false)
-<<<<<<< HEAD
     public NamespaceArgument namespaceArgument;
-=======
-    public NamespaceParameter namespace;
->>>>>>> 44577f68
 
     @Option(names = {"-rd", "--root-dir"})
     public String rootDir;
@@ -135,7 +105,6 @@
     public String resultsPath;
 
     @ArgGroup(multiplicity = "1..1", exclusive = false)
-<<<<<<< HEAD
     LibraryArgument libraryArgument;
 
     @ArgGroup(multiplicity = "0..1", exclusive = false)
@@ -148,17 +117,6 @@
     public CqlEngineArguments cqlEngineArguments;
 
     static class NamespaceArgument {
-=======
-    LibraryParameter library;
-
-    @ArgGroup(multiplicity = "0..1", exclusive = false)
-    public ModelParameter model;
-
-    @ArgGroup(multiplicity = "0..*", exclusive = false)
-    public List<EvaluationParameter> evaluations;
-
-    public static class NamespaceParameter {
->>>>>>> 44577f68
         @Option(names = {"-nn", "--namespace-name"})
         public String namespaceName;
 
@@ -166,11 +124,7 @@
         public String namespaceUri;
     }
 
-<<<<<<< HEAD
     static class LibraryArgument {
-=======
-    public static class LibraryParameter {
->>>>>>> 44577f68
         @Option(
                 names = {"-lu", "--library-url"},
                 required = true)
@@ -187,7 +141,6 @@
         @Option(names = {"-e", "--expression"})
         public String[] expression;
     }
-<<<<<<< HEAD
 
     static class ModelArgument {
         @Option(names = {"-m", "--model"})
@@ -198,17 +151,13 @@
     }
 
     static class EvaluationArgument {
-=======
-
-    public static class EvaluationParameter {
->>>>>>> 44577f68
         @ArgGroup(multiplicity = "0..*", exclusive = false)
-        public List<ParameterParameter> parameters;
+        public List<ParameterArgument> parameters;
 
         @ArgGroup(multiplicity = "0..1", exclusive = false)
-        public ContextParameter context;
-
-        public static class ContextParameter {
+        public ContextArgument context;
+
+        public static class ContextArgument {
             @Option(names = {"-c", "--context"})
             public String contextName;
 
@@ -216,19 +165,7 @@
             public String contextValue;
         }
 
-<<<<<<< HEAD
-        static class ParameterParameter {
-=======
-        public static class ModelParameter {
-            @Option(names = {"-m", "--model"})
-            public String modelName;
-
-            @Option(names = {"-mu", "--model-url"})
-            public String modelUrl;
-        }
-
-        public static class ParameterParameter {
->>>>>>> 44577f68
+        static class ParameterArgument {
             @Option(names = {"-p", "--parameter"})
             public String parameterName;
 
@@ -237,19 +174,12 @@
         }
     }
 
-<<<<<<< HEAD
     static class CqlEngineArguments {
         @Option(names = {"--enable-hedis-compatibility-mode"})
         public boolean hedisCompatibilityMode;
     }
 
-    @SuppressWarnings("removal")
-=======
->>>>>>> 44577f68
     private static class Logger implements ILoggingService {
-
-        private final org.slf4j.Logger log = LoggerFactory.getLogger(Logger.class);
-
         @Override
         public void logMessage(String s) {
             log.warn(s);
@@ -267,7 +197,6 @@
     }
 
     private String toVersionNumber(FhirVersionEnum fhirVersion) {
-<<<<<<< HEAD
         switch (fhirVersion) {
             case R4:
                 return "4.0.1";
@@ -278,31 +207,20 @@
             default:
                 throw new IllegalArgumentException("Unsupported FHIR version %s".formatted(fhirVersion));
         }
-=======
-        return switch (fhirVersion) {
-            case R4 -> "4.0.1";
-            case R5 -> "5.0.0-ballot";
-            case DSTU3 -> "3.0.2";
-            default -> throw new IllegalArgumentException("Unsupported FHIR version %s".formatted(fhirVersion));
-        };
->>>>>>> 44577f68
     }
 
     @Override
     public Integer call() throws Exception {
-<<<<<<< HEAD
 
         log.error("initializing");
-=======
->>>>>>> 44577f68
         var watch = Stopwatch.createStarted();
         FhirVersionEnum fhirVersionEnum = FhirVersionEnum.valueOf(fhirVersion);
         FhirContext fhirContext = FhirContext.forCached(fhirVersionEnum);
 
         var evaluationSettings = setupOptions(fhirVersionEnum);
 
-        var repository = createRepository(fhirContext, terminologyUrl, model.modelUrl);
-        VersionedIdentifier identifier = new VersionedIdentifier().withId(library.libraryName);
+        var repository = createRepository(fhirContext, terminologyUrl, modelArgument.modelUrl);
+        VersionedIdentifier identifier = new VersionedIdentifier().withId(libraryArgument.libraryName);
 
         var measureProcessor = getR4MeasureProcessor(evaluationSettings, repository);
 
@@ -314,20 +232,18 @@
         var initTime = watch.elapsed().toMillis();
         log.info("initialized in {} millis", initTime);
         AtomicInteger counter = new AtomicInteger(0);
-        for (var e : evaluations) {
+        for (var e : evaluationArguments) {
             String basePath = resultsPath;
-            Path filepath = Path.of(basePath + this.library.libraryName, e.context.contextValue + ".txt");
-
-            // ✅ Skip if already written
+            Path filepath = Path.of(basePath + this.libraryArgument.libraryName, e.context.contextValue + ".txt");
+
             if (Files.exists(filepath)) {
-                log.info("⏭️ Skipping {} (already processed)", e.context.contextValue);
+                log.info("Skipping {} (already processed)", e.context.contextValue);
                 continue;
             }
             var engine = Engines.forRepository(repository, evaluationSettings);
-            // enable return all and equivalence
-            engine.getState().getEngineOptions().add(CqlEngine.Options.EnableHedisCompatibilityMode);
-            if (library.libraryUrl != null) {
-                var provider = new DefaultLibrarySourceProvider(Path.of(library.libraryUrl));
+
+            if (libraryArgument.libraryUrl != null) {
+                var provider = new DefaultLibrarySourceProvider(Path.of(libraryArgument.libraryUrl));
                 engine.getEnvironment()
                         .getLibraryManager()
                         .getLibrarySourceLoader()
@@ -372,13 +288,12 @@
             }
 
             if (singleFile) {
-                // ✅ Write TXT result
                 writeResultToFile(
                         cqlResult,
                         e.context.contextValue,
                         getResultsPath(basePath).resolve("txtresults"));
             } else {
-                writeResultToStdOut(cqlResult);
+                writeResult(cqlResult);
             }
             var count = counter.incrementAndGet();
 
@@ -391,7 +306,7 @@
         var elapsedTime = finalTime - initTime;
         log.info("evaluated in {} millis", elapsedTime);
         log.info("total time in {} millis", finalTime);
-        log.info("per patient time in {} millis", elapsedTime / evaluations.size());
+        log.info("per patient time in {} millis", elapsedTime / evaluationArguments.size());
 
         return 0;
     }
@@ -402,7 +317,7 @@
             basePath = System.getProperty("user.dir");
         }
 
-        return Path.of(basePath, this.library.libraryName);
+        return Path.of(basePath, this.libraryArgument.libraryName);
     }
 
     @Nullable
@@ -449,7 +364,6 @@
             cqlOptions.getCqlEngineOptions().getOptions().add(CqlEngine.Options.EnableHedisCompatibilityMode);
         }
 
-<<<<<<< HEAD
         if (compilerOptionsPath != null) {
             CqlTranslatorOptions options = CqlTranslatorOptionsMapper.fromFile(compilerOptionsPath);
             cqlOptions.setCqlCompilerOptions(options.getCqlCompilerOptions());
@@ -458,17 +372,6 @@
         // Always add results types, since correct behavior of the CQL engine
         // depends on it.
         cqlOptions.getCqlCompilerOptions().getOptions().add(Options.EnableResultTypes);
-=======
-        final CqlTranslatorOptions options;
-        if (optionsPath != null) {
-            options = CqlTranslatorOptionsMapper.fromFile(optionsPath);
-        } else {
-            options = CqlTranslatorOptions.defaultOptions();
-        }
-
-        options.getCqlCompilerOptions().getOptions().add(Options.EnableResultTypes);
-        cqlOptions.setCqlCompilerOptions(options.getCqlCompilerOptions());
->>>>>>> 44577f68
 
         var terminologySettings = new TerminologySettings();
         terminologySettings.setValuesetExpansionMode(VALUESET_EXPANSION_MODE.PERFORM_NAIVE_EXPANSION);
@@ -486,114 +389,8 @@
         evaluationSettings.setTerminologySettings(terminologySettings);
         evaluationSettings.setRetrieveSettings(retrieveSettings);
         evaluationSettings.setNpmProcessor(new NpmProcessor(igContext));
-
-<<<<<<< HEAD
-        var repository = createRepository(fhirContext, terminologyUrl, modelArgument.modelUrl);
-        VersionedIdentifier identifier = new VersionedIdentifier().withId(libraryArgument.libraryName);
-
-        MeasureEvaluationOptions evaluationOptions = new MeasureEvaluationOptions();
-        evaluationOptions.setApplyScoringSetMembership(false);
-        evaluationOptions.setEvaluationSettings(evaluationSettings);
-        R4MeasureProcessor measureProcessor = new R4MeasureProcessor(
-                repository,
-                evaluationOptions,
-                new R4RepositorySubjectProvider(new SubjectProviderOptions()),
-                new R4MeasureServiceUtils(repository));
-
-        // hack to bring in Measure
-        IParser parser = fhirContext.newJsonParser();
-
-        Measure measure = null;
-        if (measureName != null && !measureName.contains("null")) {
-            InputStream is = new FileInputStream(measurePath + measureName + ".json");
-            measure = (org.hl7.fhir.r4.model.Measure) parser.parseResource(is);
-            if (measure == null) {
-                throw new IllegalArgumentException(String.format("measureName: %s not found", measureName));
-            }
-        }
-
-        var initTime = watch.elapsed().toMillis();
-        log.error("initialized in {} millis", initTime);
-        AtomicInteger counter = new AtomicInteger(0);
-        for (var e : evaluationArguments) {
-            String basePath = resultsPath;
-            Path filepath =
-                    Paths.get(basePath + this.libraryArgument.libraryName + "/" + e.context.contextValue + ".txt");
-
-            if (Files.exists(filepath)) {
-                continue;
-            }
-            // evaluations.parallelStream().forEach(e -> {
-            var engine = Engines.forRepository(repository, evaluationSettings);
-            // enable return all and equivalence
-            if (libraryArgument.libraryUrl != null) {
-                var provider = new DefaultLibrarySourceProvider(Path.of(libraryArgument.libraryUrl));
-                engine.getEnvironment()
-                        .getLibraryManager()
-                        .getLibrarySourceLoader()
-                        .registerProvider(provider);
-            }
-            var subjectId = e.context.contextName + "/" + e.context.contextValue;
-            log.error("evaluating: {}", subjectId);
-
-            var evalStart = watch.elapsed().toMillis();
-            var contextParameter = Pair.<String, Object>of(e.context.contextName, e.context.contextValue);
-            var cqlResult = engine.evaluate(identifier, contextParameter);
-
-            Map<String, EvaluationResult> result = new HashMap<>();
-            result.put(subjectId, cqlResult);
-
-            // generate MeasureReport from ExpressionResult
-            if (measure != null) {
-                String jsonReport;
-                if (periodStart != null && periodEnd != null) {
-                    var report = measureProcessor.evaluateMeasureResults(
-                            measure,
-                            LocalDate.parse(periodStart, DateTimeFormatter.ISO_LOCAL_DATE)
-                                    .atStartOfDay(ZoneId.systemDefault()),
-                            LocalDate.parse(periodEnd, DateTimeFormatter.ISO_LOCAL_DATE)
-                                    .atTime(LocalTime.MAX)
-                                    .atZone(ZoneId.systemDefault()),
-                            "subject",
-                            Collections.singletonList(subjectId),
-                            result);
-
-                    jsonReport = parser.encodeResourceToString(report);
-                } else {
-                    var report = measureProcessor.evaluateMeasureResults(
-                            measure, null, null, "subject", Collections.singletonList(subjectId), result);
-                    jsonReport = parser.encodeResourceToString(report);
-                }
-
-                writeJsonToFile(
-                        jsonReport,
-                        e.context.contextValue,
-                        basePath + this.libraryArgument.libraryName + "/measurereports");
-            }
-            if (singleFile) {
-                writeResultToFile(
-                        cqlResult, e.context.contextValue, basePath + this.libraryArgument.libraryName + "/txtresults");
-            } else {
-                writeResult(cqlResult);
-            }
-            var count = counter.incrementAndGet();
-
-            var evalEnd = watch.elapsed().toMillis();
-            log.error("evaluated #{} in {} millis", count, evalEnd - evalStart);
-            log.error("avg (amortized across threads) {} millis", (evalEnd - initTime) / count);
-        }
-        // });
-
-        var finalTime = watch.elapsed().toMillis();
-        var elapsedTime = finalTime - initTime;
-        log.error("evaluated in {} millis", elapsedTime);
-        log.error("total time in {} millis", finalTime);
-        log.error("per patient time in {} millis", elapsedTime / evaluationArguments.size());
-
-        return 0;
-=======
+        
         return evaluationSettings;
->>>>>>> 44577f68
     }
 
     private IRepository createRepository(FhirContext fhirContext, String terminologyUrl, String modelUrl) {
@@ -613,11 +410,7 @@
     }
 
     @SuppressWarnings("java:S106") // We are intending to output to the console here as a CLI tool
-<<<<<<< HEAD
     private void writeResult(EvaluationResult result) {
-=======
-    private void writeResultToStdOut(EvaluationResult result) {
->>>>>>> 44577f68
         synchronized (System.out) {
             for (Map.Entry<String, ExpressionResult> libraryEntry : result.expressionResults.entrySet()) {
                 System.out.println(libraryEntry.getKey() + "="
@@ -628,9 +421,8 @@
         }
     }
 
-<<<<<<< HEAD
-    private void writeJsonToFile(String json, String patientId, String path) {
-        Path outputPath = Paths.get(path, patientId + ".json");
+    private void writeJsonToFile(String json, String patientId, Path path) {
+        Path outputPath = path.resolve(patientId + ".json");
 
         try {
             // Ensure parent directories exist
@@ -647,34 +439,8 @@
         }
     }
 
-    private void writeResultToFile(EvaluationResult result, String patientId, String path) {
-        Path outputPath = Paths.get(path, patientId + ".txt");
-=======
-    private void writeJsonToFile(String json, String patientId, Path path) {
-        Path outputPath = path.resolve(patientId + ".json");
-
-        try {
-            // Ensure parent directories exist
-            Files.createDirectories(outputPath.getParent());
-
-            // Write JSON to file
-            try (OutputStream out = Files.newOutputStream(outputPath)) {
-                out.write(json.getBytes());
-                log.info("✅ Saved MeasureReport to: {}", outputPath.toAbsolutePath());
-            }
-
-        } catch (IOException exception) {
-            log.error("❌ Failed to write result for patient: {} to outputPath: {}", patientId, outputPath);
-
-            throw new InvalidRequestException(
-                    "Failed to write result for patient: %s to outputPath: %s".formatted(patientId, outputPath),
-                    exception);
-        }
-    }
-
     private void writeResultToFile(EvaluationResult result, String patientId, Path path) {
         Path outputPath = path.resolve(patientId + ".txt");
->>>>>>> 44577f68
 
         try {
             // Ensure parent directories exist
@@ -689,20 +455,9 @@
                 }
             }
 
-<<<<<<< HEAD
             log.info("Wrote result to: " + outputPath.toAbsolutePath());
         } catch (IOException e) {
             log.error("Failed to write result for patient " + patientId);
-=======
-            log.info("✅ Wrote result to: {}", outputPath.toAbsolutePath());
-
-        } catch (IOException exception) {
-            log.error("❌ Failed to write result for patient: {} to outputPath: {}", patientId, outputPath);
-
-            throw new InvalidRequestException(
-                    "Failed to write result for patient: %s to outputPath: %s".formatted(patientId, outputPath),
-                    exception);
->>>>>>> 44577f68
         }
     }
 
@@ -711,7 +466,6 @@
             return "null";
         }
 
-<<<<<<< HEAD
         String result = "";
         if (value instanceof Iterable<?> values) {
             result += "[";
@@ -726,29 +480,16 @@
             result += "]";
         } else if (value instanceof IBaseResource resource) {
             result = resource.fhirType()
-=======
-        if (value instanceof Iterable<?> values) {
-            return StreamSupport.stream(values.spliterator(), false)
-                    .map(this::tempConvert)
-                    .collect(Collectors.joining(", ", "[", "]"));
-        }
-
-        if (value instanceof IBaseResource resource) {
-            return resource.fhirType()
->>>>>>> 44577f68
                     + (resource.getIdElement() != null
                                     && resource.getIdElement().hasIdPart()
                             ? "(id=" + resource.getIdElement().getIdPart() + ")"
                             : "");
-<<<<<<< HEAD
         } else if (value instanceof IBase base) {
             result = base.fhirType();
         } else if (value instanceof IBaseDatatype datatype) {
             result = datatype.fhirType();
         } else {
             result = value.toString();
-=======
->>>>>>> 44577f68
         }
 
         if (value instanceof IBaseDatatype datatype) {
