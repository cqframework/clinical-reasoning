--- conflicted
+++ resolved
@@ -22,7 +22,6 @@
 
     ICompositeType addContent();
 
-<<<<<<< HEAD
     ICompositeType getType();
 
     LibraryAdapter setType(String type);
@@ -34,10 +33,8 @@
     <T extends ICompositeType> LibraryAdapter setDataRequirement(List<T> dataRequirement);
 
     List<? extends ICompositeType> getUseContext();
-=======
     Optional<IBaseParameters> getExpansionParameters();
 
     void setExpansionParameters(
             List<String> systemVersionExpansionParameters, List<String> canonicalVersionExpansionParameters);
->>>>>>> d8bde267
 }