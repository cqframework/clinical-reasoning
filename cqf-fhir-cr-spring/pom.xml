<?xml version="1.0" encoding="UTF-8"?>
<project xmlns="http://maven.apache.org/POM/4.0.0"
    xmlns:xsi="http://www.w3.org/2001/XMLSchema-instance"
    xsi:schemaLocation="http://maven.apache.org/POM/4.0.0 http://maven.apache.org/xsd/maven-4.0.0.xsd">
    <modelVersion>4.0.0</modelVersion>


    <groupId>org.opencds.cqf.fhir</groupId>
    <artifactId>cqf-fhir-cr-spring</artifactId>
<<<<<<< HEAD
    <version>4.0.1-SNAPSHOT</version>
=======
    <version>4.1.0-SNAPSHOT</version>
>>>>>>> 7adcb2c9
    <name>FHIR Clinical Reasoning (Spring)</name>
    <description>Spring configurations for FHIR Clinical Reasoning</description>

    <parent>
        <groupId>org.opencds.cqf.fhir</groupId>
        <artifactId>cqf-fhir</artifactId>
<<<<<<< HEAD
        <version>4.0.1-SNAPSHOT</version>
=======
        <version>4.1.0-SNAPSHOT</version>
>>>>>>> 7adcb2c9
    </parent>

    <dependencies>
        <dependency>
            <groupId>org.opencds.cqf.fhir</groupId>
            <artifactId>cqf-fhir-cr</artifactId>
<<<<<<< HEAD
            <version>4.0.1-SNAPSHOT</version>
=======
            <version>4.1.0-SNAPSHOT</version>
>>>>>>> 7adcb2c9
        </dependency>
        <dependency>
            <groupId>org.springframework</groupId>
            <artifactId>spring-test</artifactId>
        </dependency>
        <dependency>
            <groupId>org.springframework</groupId>
            <artifactId>spring-context</artifactId>
        </dependency>
    </dependencies>
    <build>
        <pluginManagement>
            <plugins>
                <!-- Spring not compatible with or used on Android -->
                <plugin>
                    <groupId>org.codehaus.mojo</groupId>
                    <artifactId>animal-sniffer-maven-plugin</artifactId>
                    <configuration>
                        <skip>true</skip>
                    </configuration>
                </plugin>
            </plugins>
        </pluginManagement>
    </build>
</project><|MERGE_RESOLUTION|>--- conflicted
+++ resolved
@@ -7,33 +7,21 @@
 
     <groupId>org.opencds.cqf.fhir</groupId>
     <artifactId>cqf-fhir-cr-spring</artifactId>
-<<<<<<< HEAD
-    <version>4.0.1-SNAPSHOT</version>
-=======
     <version>4.1.0-SNAPSHOT</version>
->>>>>>> 7adcb2c9
     <name>FHIR Clinical Reasoning (Spring)</name>
     <description>Spring configurations for FHIR Clinical Reasoning</description>
 
     <parent>
         <groupId>org.opencds.cqf.fhir</groupId>
         <artifactId>cqf-fhir</artifactId>
-<<<<<<< HEAD
-        <version>4.0.1-SNAPSHOT</version>
-=======
         <version>4.1.0-SNAPSHOT</version>
->>>>>>> 7adcb2c9
     </parent>
 
     <dependencies>
         <dependency>
             <groupId>org.opencds.cqf.fhir</groupId>
             <artifactId>cqf-fhir-cr</artifactId>
-<<<<<<< HEAD
-            <version>4.0.1-SNAPSHOT</version>
-=======
             <version>4.1.0-SNAPSHOT</version>
->>>>>>> 7adcb2c9
         </dependency>
         <dependency>
             <groupId>org.springframework</groupId>
