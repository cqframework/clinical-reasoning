--- conflicted
+++ resolved
@@ -44,22 +44,12 @@
     private final IRepository repository;
     private final MeasureEvaluationOptions measureEvaluationOptions;
     private final MeasurePeriodValidator measurePeriodValidator;
-<<<<<<< HEAD
-    private final String serverBase;
-
-    private final R4RepositorySubjectProvider subjectProvider;
-
-    private R4MeasureProcessor r4Processor;
-
-    private R4MeasureServiceUtils r4MeasureServiceUtils;
-    private final NpmPackageLoader npmPackageLoader;
-=======
     private final MeasureProcessorUtils measureProcessorUtils = new MeasureProcessorUtils();
     private final String serverBase;
     private final R4RepositorySubjectProvider subjectProvider;
     private final R4MeasureProcessor r4MeasureProcessorStandardRepository;
     private final R4MeasureServiceUtils r4MeasureServiceUtilsStandardRepository;
->>>>>>> 9731c966
+    private final NpmPackageLoader npmPackageLoader;
 
     public R4MultiMeasureService(
             IRepository repository,
@@ -71,21 +61,11 @@
         this.measureEvaluationOptions = measureEvaluationOptions;
         this.measurePeriodValidator = measurePeriodValidator;
         this.serverBase = serverBase;
-<<<<<<< HEAD
         this.npmPackageLoader = npmPackageLoader;
-
-        subjectProvider = new R4RepositorySubjectProvider(measureEvaluationOptions.getSubjectProviderOptions());
-
-        r4Processor = new R4MeasureProcessor(
-                repository, this.measureEvaluationOptions, subjectProvider, r4MeasureServiceUtils, npmPackageLoader);
-
-        r4MeasureServiceUtils = new R4MeasureServiceUtils(repository);
-=======
         this.subjectProvider = new R4RepositorySubjectProvider(measureEvaluationOptions.getSubjectProviderOptions());
         this.r4MeasureProcessorStandardRepository =
                 new R4MeasureProcessor(repository, this.measureEvaluationOptions, this.measureProcessorUtils);
         this.r4MeasureServiceUtilsStandardRepository = new R4MeasureServiceUtils(repository);
->>>>>>> 9731c966
     }
 
     @Override
@@ -114,17 +94,8 @@
             var repositoryToUse =
                     Repositories.proxy(repository, true, dataEndpoint, contentEndpoint, terminologyEndpoint);
 
-<<<<<<< HEAD
-            r4Processor = new R4MeasureProcessor(
-                    repository,
-                    this.measureEvaluationOptions,
-                    subjectProvider,
-                    r4MeasureServiceUtils,
-                    npmPackageLoader);
-=======
             r4ProcessorToUse =
-                    new R4MeasureProcessor(repositoryToUse, this.measureEvaluationOptions, this.measureProcessorUtils);
->>>>>>> 9731c966
+                    new R4MeasureProcessor(repositoryToUse, this.measureEvaluationOptions, this.measureProcessorUtils, npmPackageLoader);
 
             r4MeasureServiceUtilsToUse = new R4MeasureServiceUtils(repositoryToUse);
         } else {
@@ -213,24 +184,14 @@
             MeasureReport measureReport;
             // evaluate each measure
             measureReport = r4Processor.evaluateMeasure(
-<<<<<<< HEAD
-                    Eithers.forRight3(measure),
-=======
                     measure,
->>>>>>> 9731c966
                     periodStart,
                     periodEnd,
                     reportType,
                     subjects,
-<<<<<<< HEAD
-                    additionalData,
-                    parameters,
-                    evalType);
-=======
                     evalType,
                     context,
                     compositeEvaluationResultsPerMeasure);
->>>>>>> 9731c966
 
             // add ProductLine after report is generated
             measureReport = r4MeasureServiceUtils.addProductLineExtension(measureReport, productLine);
