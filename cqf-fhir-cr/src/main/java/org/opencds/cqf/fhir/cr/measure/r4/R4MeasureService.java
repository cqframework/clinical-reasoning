--- conflicted
+++ resolved
@@ -20,12 +20,9 @@
 import org.opencds.cqf.fhir.cr.measure.common.MeasureProcessorUtils;
 import org.opencds.cqf.fhir.cr.measure.r4.utils.R4MeasureServiceUtils;
 import org.opencds.cqf.fhir.utility.monad.Either3;
-<<<<<<< HEAD
-import org.opencds.cqf.fhir.utility.npm.NpmPackageLoader;
-=======
 import org.opencds.cqf.fhir.utility.repository.FederatedRepository;
 import org.opencds.cqf.fhir.utility.repository.InMemoryFhirRepository;
->>>>>>> 9731c966
+import org.opencds.cqf.fhir.utility.npm.NpmPackageLoader;
 import org.opencds.cqf.fhir.utility.repository.Repositories;
 
 public class R4MeasureService implements R4MeasureEvaluatorSingle {
@@ -33,32 +30,19 @@
     private final MeasureEvaluationOptions measureEvaluationOptions;
     private final MeasurePeriodValidator measurePeriodValidator;
     private final R4RepositorySubjectProvider subjectProvider;
-<<<<<<< HEAD
-    private final R4MeasureServiceUtils measureServiceUtils;
+    private final MeasureProcessorUtils measureProcessorUtils = new MeasureProcessorUtils();
     private final NpmPackageLoader npmPackageLoader;
-=======
-    private final MeasureProcessorUtils measureProcessorUtils = new MeasureProcessorUtils();
->>>>>>> 9731c966
 
     public R4MeasureService(
             IRepository repository,
             MeasureEvaluationOptions measureEvaluationOptions,
-<<<<<<< HEAD
             MeasurePeriodValidator measurePeriodValidator,
-            R4MeasureServiceUtils measureServiceUtils,
             NpmPackageLoader npmPackageLoader) {
-=======
-            MeasurePeriodValidator measurePeriodValidator) {
->>>>>>> 9731c966
         this.repository = repository;
         this.measureEvaluationOptions = measureEvaluationOptions;
         this.measurePeriodValidator = measurePeriodValidator;
         this.subjectProvider = new R4RepositorySubjectProvider(measureEvaluationOptions.getSubjectProviderOptions());
-<<<<<<< HEAD
-        this.measureServiceUtils = measureServiceUtils;
         this.npmPackageLoader = npmPackageLoader;
-=======
->>>>>>> 9731c966
     }
 
     @Override
@@ -82,15 +66,9 @@
         var proxyRepoForMeasureProcessor =
                 Repositories.proxy(repository, true, dataEndpoint, contentEndpoint, terminologyEndpoint);
         var processor = new R4MeasureProcessor(
-<<<<<<< HEAD
-                repo,
+                proxyRepoForMeasureProcessor,
                 this.measureEvaluationOptions,
-                this.subjectProvider,
-                this.measureServiceUtils,
                 this.npmPackageLoader);
-=======
-                proxyRepoForMeasureProcessor, this.measureEvaluationOptions, measureProcessorUtils);
->>>>>>> 9731c966
 
         R4MeasureServiceUtils r4MeasureServiceUtils = new R4MeasureServiceUtils(repository);
         r4MeasureServiceUtils.ensureSupplementalDataElementSearchParameter();
