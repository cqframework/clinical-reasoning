--- conflicted
+++ resolved
@@ -3,26 +3,15 @@
   // Extension identifier format: ${publisher}.${name}. Example: vscode.csharp
   // List of extensions which should be recommended for users of this workspace.
   "recommendations": [
-    "Oracle.oracle-java",
     "streetsidesoftware.code-spell-checker",
     "streetsidesoftware.code-spell-checker-scientific-terms",
-<<<<<<< HEAD
     "streetsidesoftware.code-spell-checker-medical-terms",
     "sonarsource.sonarlint-vscode",
     "redhat.fabric8-analytics",
     "pucelle.run-on-save",
     "codecov.codecov"
-=======
-    "streetsidesoftware.code-spell-checker-medical-terms"
->>>>>>> 2f343597
   ],
   // List of extensions recommended by VS Code that should not be recommended for users of this workspace.
   "unwantedRecommendations": [
-    "alexr00.formatallfilesinworkspace",
-    "esbenp.prettier-vscode",
-    "vscjava.vscode-java-pack",
-    "shengchen.vscode-checkstyle",
-    "SonarSource.sonarlint-vscode",
-    "redhat.java"
   ]
 }