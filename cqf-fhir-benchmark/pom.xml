<?xml version="1.0" encoding="UTF-8"?>
<project xmlns="http://maven.apache.org/POM/4.0.0"
    xmlns:xsi="http://www.w3.org/2001/XMLSchema-instance" xsi:schemaLocation="http://maven.apache.org/POM/4.0.0 http://maven.apache.org/xsd/maven-4.0.0.xsd">
    <modelVersion>4.0.0</modelVersion>

<<<<<<< HEAD
  <groupId>org.opencds.cqf.fhir</groupId>
  <artifactId>cqf-fhir-benchmark</artifactId>
  <version>3.0.0-PRE9-SNAPSHOT</version>
  <name>FHIR Clinical Reasoning (Benchmarks)</name>
  <description>Tests validating performance of FHIR Clinical Reasoning operations</description>

  <parent>
    <groupId>org.opencds.cqf.fhir</groupId>
    <artifactId>cqf-fhir</artifactId>
    <version>3.0.0-PRE9-SNAPSHOT</version>
  </parent>

  <dependencies>
    <dependency>
      <groupId>org.opencds.cqf.fhir</groupId>
      <artifactId>cqf-fhir-cr</artifactId>
      <version>3.0.0-PRE9-SNAPSHOT</version>
    </dependency>
    <dependency>
      <groupId>org.opencds.cqf.fhir</groupId>
      <artifactId>cqf-fhir-test</artifactId>
      <version>3.0.0-PRE9-SNAPSHOT</version>
    </dependency>
    <dependency>
      <groupId>org.openjdk.jmh</groupId>
      <artifactId>jmh-core</artifactId>
    </dependency>

    <dependency>
      <groupId>org.opencds.cqf.fhir</groupId>
      <artifactId>cqf-fhir-cr</artifactId>
      <version>3.0.0-PRE9-SNAPSHOT</version>
      <type>test-jar</type>
      <scope>test</scope>
    </dependency>
    <dependency>
      <groupId>org.opencds.cqf.fhir</groupId>
      <artifactId>cqf-fhir-jackson</artifactId>
      <version>3.0.0-PRE9-SNAPSHOT</version>
      <type>pom</type>
      <scope>test</scope>
    </dependency>
    <dependency>
      <groupId>org.slf4j</groupId>
      <artifactId>slf4j-simple</artifactId>
      <version>${slf4j.version}</version>
      <optional>true</optional>
      <scope>test</scope>
    </dependency>
  </dependencies>

  <build>
    <pluginManagement>
      <plugins>
        <plugin>
          <groupId>org.apache.maven.plugins</groupId>
          <artifactId>maven-deploy-plugin</artifactId>
          <configuration>
            <skip>true</skip>
          </configuration>
        </plugin>
        <plugin>
          <groupId>org.apache.maven.plugins</groupId>
          <artifactId>maven-compiler-plugin</artifactId>
          <configuration>
            <release>11</release>
            <source>11</source>
            <target>11</target>
            <failOnError>true</failOnError>
<!--            <failOnWarning>true</failOnWarning>-->
            <showWarnings>true</showWarnings>
            <compilerArgs>
              <arg>-Xlint:all,-processing</arg>
<!--              <arg>-Werror</arg>-->
              <arg>-implicit:none</arg>
            </compilerArgs>
            <annotationProcessorPaths>
              <path>
                <groupId>org.openjdk.jmh</groupId>
                <artifactId>jmh-generator-annprocess</artifactId>
                <version>${jmh.version}</version>
              </path>
            </annotationProcessorPaths>
          </configuration>
        </plugin>
      </plugins>
    </pluginManagement>
  </build>
=======
    <groupId>org.opencds.cqf.fhir</groupId>
    <artifactId>cqf-fhir-benchmark</artifactId>
    <version>3.0.0-PRE9-SNAPSHOT</version>
    <name>FHIR Clinical Reasoning (Benchmarks)</name>
    <description>Tests validating performance of FHIR Clinical Reasoning operations</description>

    <parent>
        <groupId>org.opencds.cqf.fhir</groupId>
        <artifactId>cqf-fhir</artifactId>
        <version>3.0.0-PRE9-SNAPSHOT</version>
    </parent>

    <dependencies>
        <dependency>
            <groupId>org.opencds.cqf.fhir</groupId>
            <artifactId>cqf-fhir-cr</artifactId>
            <version>3.0.0-PRE9-SNAPSHOT</version>
        </dependency>
        <dependency>
            <groupId>org.opencds.cqf.fhir</groupId>
            <artifactId>cqf-fhir-test</artifactId>
            <version>3.0.0-PRE9-SNAPSHOT</version>
        </dependency>
        <dependency>
            <groupId>org.openjdk.jmh</groupId>
            <artifactId>jmh-core</artifactId>
        </dependency>

        <dependency>
            <groupId>org.opencds.cqf.fhir</groupId>
            <artifactId>cqf-fhir-cr</artifactId>
            <version>3.0.0-PRE9-SNAPSHOT</version>
            <type>test-jar</type>
        </dependency>
        <dependency>
            <groupId>org.opencds.cqf.fhir</groupId>
            <artifactId>cqf-fhir-jackson</artifactId>
            <version>3.0.0-PRE9-SNAPSHOT</version>
            <type>pom</type>
            <scope>test</scope>
        </dependency>
        <dependency>
            <groupId>org.slf4j</groupId>
            <artifactId>slf4j-simple</artifactId>
            <optional>true</optional>
            <scope>test</scope>
        </dependency>
    </dependencies>

    <build>
        <pluginManagement>
            <plugins>
                <plugin>
                    <groupId>org.apache.maven.plugins</groupId>
                    <artifactId>maven-deploy-plugin</artifactId>
                    <configuration>
                        <skip>true</skip>
                    </configuration>
                </plugin>
                <plugin>
                    <groupId>org.apache.maven.plugins</groupId>
                    <artifactId>maven-compiler-plugin</artifactId>
                    <configuration>
                        <failOnWarning>true</failOnWarning>
                        <showWarnings>true</showWarnings>
                        <compilerArgs>
                            <arg>-implicit:class</arg>
                        </compilerArgs>
                        <annotationProcessorPaths>
                            <path>
                                <groupId>org.openjdk.jmh</groupId>
                                <artifactId>jmh-generator-annprocess</artifactId>
                                <version>${jmh.version}</version>
                            </path>
                        </annotationProcessorPaths>
                    </configuration>
                </plugin>
            </plugins>
        </pluginManagement>
    </build>
>>>>>>> b2353566
</project><|MERGE_RESOLUTION|>--- conflicted
+++ resolved
@@ -3,96 +3,6 @@
     xmlns:xsi="http://www.w3.org/2001/XMLSchema-instance" xsi:schemaLocation="http://maven.apache.org/POM/4.0.0 http://maven.apache.org/xsd/maven-4.0.0.xsd">
     <modelVersion>4.0.0</modelVersion>
 
-<<<<<<< HEAD
-  <groupId>org.opencds.cqf.fhir</groupId>
-  <artifactId>cqf-fhir-benchmark</artifactId>
-  <version>3.0.0-PRE9-SNAPSHOT</version>
-  <name>FHIR Clinical Reasoning (Benchmarks)</name>
-  <description>Tests validating performance of FHIR Clinical Reasoning operations</description>
-
-  <parent>
-    <groupId>org.opencds.cqf.fhir</groupId>
-    <artifactId>cqf-fhir</artifactId>
-    <version>3.0.0-PRE9-SNAPSHOT</version>
-  </parent>
-
-  <dependencies>
-    <dependency>
-      <groupId>org.opencds.cqf.fhir</groupId>
-      <artifactId>cqf-fhir-cr</artifactId>
-      <version>3.0.0-PRE9-SNAPSHOT</version>
-    </dependency>
-    <dependency>
-      <groupId>org.opencds.cqf.fhir</groupId>
-      <artifactId>cqf-fhir-test</artifactId>
-      <version>3.0.0-PRE9-SNAPSHOT</version>
-    </dependency>
-    <dependency>
-      <groupId>org.openjdk.jmh</groupId>
-      <artifactId>jmh-core</artifactId>
-    </dependency>
-
-    <dependency>
-      <groupId>org.opencds.cqf.fhir</groupId>
-      <artifactId>cqf-fhir-cr</artifactId>
-      <version>3.0.0-PRE9-SNAPSHOT</version>
-      <type>test-jar</type>
-      <scope>test</scope>
-    </dependency>
-    <dependency>
-      <groupId>org.opencds.cqf.fhir</groupId>
-      <artifactId>cqf-fhir-jackson</artifactId>
-      <version>3.0.0-PRE9-SNAPSHOT</version>
-      <type>pom</type>
-      <scope>test</scope>
-    </dependency>
-    <dependency>
-      <groupId>org.slf4j</groupId>
-      <artifactId>slf4j-simple</artifactId>
-      <version>${slf4j.version}</version>
-      <optional>true</optional>
-      <scope>test</scope>
-    </dependency>
-  </dependencies>
-
-  <build>
-    <pluginManagement>
-      <plugins>
-        <plugin>
-          <groupId>org.apache.maven.plugins</groupId>
-          <artifactId>maven-deploy-plugin</artifactId>
-          <configuration>
-            <skip>true</skip>
-          </configuration>
-        </plugin>
-        <plugin>
-          <groupId>org.apache.maven.plugins</groupId>
-          <artifactId>maven-compiler-plugin</artifactId>
-          <configuration>
-            <release>11</release>
-            <source>11</source>
-            <target>11</target>
-            <failOnError>true</failOnError>
-<!--            <failOnWarning>true</failOnWarning>-->
-            <showWarnings>true</showWarnings>
-            <compilerArgs>
-              <arg>-Xlint:all,-processing</arg>
-<!--              <arg>-Werror</arg>-->
-              <arg>-implicit:none</arg>
-            </compilerArgs>
-            <annotationProcessorPaths>
-              <path>
-                <groupId>org.openjdk.jmh</groupId>
-                <artifactId>jmh-generator-annprocess</artifactId>
-                <version>${jmh.version}</version>
-              </path>
-            </annotationProcessorPaths>
-          </configuration>
-        </plugin>
-      </plugins>
-    </pluginManagement>
-  </build>
-=======
     <groupId>org.opencds.cqf.fhir</groupId>
     <artifactId>cqf-fhir-benchmark</artifactId>
     <version>3.0.0-PRE9-SNAPSHOT</version>
@@ -173,5 +83,4 @@
             </plugins>
         </pluginManagement>
     </build>
->>>>>>> b2353566
 </project>