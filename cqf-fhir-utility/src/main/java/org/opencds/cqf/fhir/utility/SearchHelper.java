--- conflicted
+++ resolved
@@ -4,10 +4,7 @@
 
 import ca.uhn.fhir.model.api.IQueryParameterType;
 import ca.uhn.fhir.parser.DataFormatException;
-<<<<<<< HEAD
-=======
 import ca.uhn.fhir.rest.server.exceptions.UnprocessableEntityException;
->>>>>>> d8bde267
 import java.util.Collections;
 import java.util.List;
 import java.util.Map;
@@ -85,19 +82,6 @@
             Repository repository, CanonicalType canonical) {
         Class<? extends IBaseResource> resourceType = null;
         try {
-<<<<<<< HEAD
-            resourceType = repository
-                    .fhirContext()
-                    .getResourceDefinition(Canonicals.getResourceType(canonical))
-                    .getImplementingClass();
-        } catch (DataFormatException e) {
-            // TODO: Use the "cqf-resourceType" extension to figure this out, if it's present
-            // NOTE: This is based on the assumption that only CodeSystems don't follow the canonical pattern...
-            resourceType =
-                    repository.fhirContext().getResourceDefinition("CodeSystem").getImplementingClass();
-        }
-
-=======
             var resourceTypeString = Canonicals.getResourceType(canonical);
             if (StringUtils.isEmpty(resourceTypeString)) {
                 throw new DataFormatException();
@@ -127,7 +111,6 @@
                         .getImplementingClass();
             }
         }
->>>>>>> d8bde267
         return resourceType;
     }
 
@@ -141,8 +124,6 @@
      * If no extension is present, the type of the canonical is assumed to be CodeSystem, on
      * the grounds that most (if not all) non-conventional URLs are for CodeSystem uris.
      *
-<<<<<<< HEAD
-=======
      * @param <CanonicalType>
      * @param repository the repository to search
      * @param dependencyInfo the canonical url to search for
@@ -222,7 +203,6 @@
      * If the URL does not conform to the convention, the type of the canonical is assumed to be CodeSystem, on
      * the grounds that most (if not all) non-conventional URLs are for CodeSystem uris.
      *
->>>>>>> d8bde267
      * @param repository
      * @param canonical
      * @return
@@ -235,11 +215,7 @@
                     .getResourceDefinition(Canonicals.getResourceType(canonical))
                     .getImplementingClass();
         } catch (RuntimeException e) {
-<<<<<<< HEAD
-            // TODO: Use the "cqf-resourceType" extension to figure this out, if it's present
-=======
             // Can't use the "cqf-resourceType" extension to figure this out because we just get a canonical string
->>>>>>> d8bde267
             // NOTE: This is based on the assumption that only CodeSystems don't follow the canonical pattern...
             resourceType =
                     repository.fhirContext().getResourceDefinition("CodeSystem").getImplementingClass();
@@ -285,10 +261,7 @@
     public static <CanonicalType extends IPrimitiveType<String>> IBaseBundle searchRepositoryByCanonicalWithPaging(
             Repository repository, CanonicalType canonical) {
         var resourceType = getResourceType(repository, canonical);
-<<<<<<< HEAD
-
-=======
->>>>>>> d8bde267
+
         return searchRepositoryByCanonicalWithPaging(repository, canonical, resourceType);
     }
 
@@ -303,10 +276,7 @@
     public static <CanonicalType extends IPrimitiveType<String>> IBaseBundle searchRepositoryByCanonicalWithPaging(
             Repository repository, String canonical) {
         var resourceType = getResourceType(repository, canonical);
-<<<<<<< HEAD
-
-=======
->>>>>>> d8bde267
+
         return searchRepositoryByCanonicalWithPaging(repository, canonical, resourceType);
     }
 
