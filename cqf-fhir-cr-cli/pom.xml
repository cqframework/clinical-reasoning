<?xml version="1.0" encoding="UTF-8"?>
<project xmlns="http://maven.apache.org/POM/4.0.0"
    xmlns:xsi="http://www.w3.org/2001/XMLSchema-instance"
    xsi:schemaLocation="http://maven.apache.org/POM/4.0.0 http://maven.apache.org/xsd/maven-4.0.0.xsd">
    <modelVersion>4.0.0</modelVersion>

    <groupId>org.opencds.cqf.fhir</groupId>
    <artifactId>cqf-fhir-cr-cli</artifactId>
    <version>4.0.0-SNAPSHOT</version>
    <name>FHIR Clinical Reasoning (CLI)</name>
    <description>CLI for running FHIR Clincial Reasoning operations</description>

    <parent>
        <groupId>org.opencds.cqf.fhir</groupId>
        <artifactId>cqf-fhir</artifactId>
        <version>4.0.0-SNAPSHOT</version>
    </parent>

    <dependencies>
        <dependency>
            <groupId>org.opencds.cqf.fhir</groupId>
            <artifactId>cqf-fhir-api</artifactId>
            <version>4.0.0-SNAPSHOT</version>
        </dependency>
        <dependency>
            <groupId>org.opencds.cqf.fhir</groupId>
            <artifactId>cqf-fhir-utility</artifactId>
            <version>4.0.0-SNAPSHOT</version>
        </dependency>
        <dependency>
            <groupId>org.opencds.cqf.fhir</groupId>
            <artifactId>cqf-fhir-cql</artifactId>
            <version>4.0.0-SNAPSHOT</version>
        </dependency>
        <dependency>
<<<<<<< HEAD
=======
            <groupId>org.opencds.cqf.fhir</groupId>
            <artifactId>cqf-fhir-jackson</artifactId>
            <version>4.0.0-SNAPSHOT</version>
            <type>pom</type>
        </dependency>
        <dependency>
>>>>>>> 243ef551
            <groupId>info.picocli</groupId>
            <artifactId>picocli</artifactId>
        </dependency>
        <dependency>
            <groupId>org.slf4j</groupId>
            <artifactId>slf4j-simple</artifactId>
            <optional>true</optional>
            <scope>compile</scope>
        </dependency>
        <dependency>
            <groupId>ca.uhn.hapi.fhir</groupId>
            <artifactId>hapi-fhir-caching-caffeine</artifactId>
            <version>${hapi.version}</version>
            <scope>runtime</scope>
        </dependency>

        <!-- NPM Packaging Dependencies -->
        <dependency>
            <groupId>org.apache.commons</groupId>
            <artifactId>commons-compress</artifactId>
        </dependency>
        <!-- BundleResources requirement -->
        <dependency>
            <groupId>commons-codec</groupId>
            <artifactId>commons-codec</artifactId>
        </dependency>

        <dependency>
            <groupId>org.opencds.cqf.fhir</groupId>
            <artifactId>cqf-fhir-test</artifactId>
            <version>4.0.0-SNAPSHOT</version>
            <scope>test</scope>
        </dependency>
        <dependency>
            <groupId>org.opencds.cqf.fhir</groupId>
            <artifactId>cqf-fhir-cr</artifactId>
            <version>4.0.0-SNAPSHOT</version>
            <scope>compile</scope>
        </dependency>
    </dependencies>

    <build>
        <pluginManagement>
            <plugins>
                <plugin>
                    <groupId>org.apache.maven.plugins</groupId>
                    <artifactId>maven-compiler-plugin</artifactId>
                    <executions>
                        <execution>
                            <id>compile</id>
                            <goals>
                                <goal>compile</goal>
                            </goals>
                            <configuration>
                                <failOnWarning>true</failOnWarning>
                                <showWarnings>true</showWarnings>
                                <compilerArgs>
                                    <arg>-Aproject=${project.groupId}/${project.artifactId}</arg>
                                    <arg>-XDcompilePolicy=simple</arg>
                                    <!-- TODO: Ramp up error prone checkts to include warnings as
                                    well -->
                                    <arg>-Xplugin:ErrorProne -XepDisableAllWarnings</arg>
                                </compilerArgs>
                                <annotationProcessorPaths>
                                    <path>
                                        <groupId>info.picocli</groupId>
                                        <artifactId>picocli-codegen</artifactId>
                                        <version>${picocli.version}</version>
                                    </path>
                                    <path>
                                        <groupId>com.google.errorprone</groupId>
                                        <artifactId>error_prone_core</artifactId>
                                        <version>${error-prone.version}</version>
                                    </path>
                                </annotationProcessorPaths>
                            </configuration>
                        </execution>
                        <execution>
                            <id>test-compile</id>
                            <goals>
                                <goal>testCompile</goal>
                            </goals>
                            <configuration>
                                <failOnWarning>true</failOnWarning>
                                <showWarnings>true</showWarnings>
                                <compilerArgs>
                                    <arg>-XDcompilePolicy=simple</arg>
                                    <!-- TODO: Ramp up error prone checkts to include warnings as
                                    well -->
                                    <arg>-Xplugin:ErrorProne -XepDisableAllWarnings</arg>
                                </compilerArgs>
                                <annotationProcessorPaths>
                                    <path>
                                        <groupId>com.google.errorprone</groupId>
                                        <artifactId>error_prone_core</artifactId>
                                        <version>${error-prone.version}</version>
                                    </path>
                                </annotationProcessorPaths>
                            </configuration>
                        </execution>
                    </executions>
                </plugin>
                <plugin>
                    <groupId>org.codehaus.mojo</groupId>
                    <artifactId>exec-maven-plugin</artifactId>
                    <version>3.5.0</version>
                    <executions>
                        <execution>
                            <goals>
                                <goal>java</goal>
                            </goals>
                        </execution>
                    </executions>
                    <configuration>
                        <mainClass>org.opencds.cqf.fhir.cr.cli.Main</mainClass>
                    </configuration>
                </plugin>
                <plugin>
                    <groupId>org.springframework.boot</groupId>
                    <artifactId>spring-boot-maven-plugin</artifactId>
                    <version>3.3.5</version>
                    <executions>
                        <execution>
                            <goals>
                                <goal>repackage</goal>
                            </goals>
                        </execution>
                    </executions>
                </plugin>
                <!--This
                is not a library module, it's a CLI app, so we don't need to be compliant with
                Android here -->
                <plugin>
                    <groupId>org.codehaus.mojo</groupId>
                    <artifactId>animal-sniffer-maven-plugin</artifactId>
                    <configuration>
                        <skip>true</skip>
                    </configuration>
                </plugin>
            </plugins>
        </pluginManagement>
        <plugins>
            <plugin>
                <groupId>org.codehaus.mojo</groupId>
                <artifactId>exec-maven-plugin</artifactId>
            </plugin>
            <plugin>
                <groupId>org.springframework.boot</groupId>
                <artifactId>spring-boot-maven-plugin</artifactId>
            </plugin>
        </plugins>
    </build>
</project><|MERGE_RESOLUTION|>--- conflicted
+++ resolved
@@ -33,15 +33,6 @@
             <version>4.0.0-SNAPSHOT</version>
         </dependency>
         <dependency>
-<<<<<<< HEAD
-=======
-            <groupId>org.opencds.cqf.fhir</groupId>
-            <artifactId>cqf-fhir-jackson</artifactId>
-            <version>4.0.0-SNAPSHOT</version>
-            <type>pom</type>
-        </dependency>
-        <dependency>
->>>>>>> 243ef551
             <groupId>info.picocli</groupId>
             <artifactId>picocli</artifactId>
         </dependency>
