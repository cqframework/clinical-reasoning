<?xml version="1.0" encoding="UTF-8"?>
<project xmlns="http://maven.apache.org/POM/4.0.0"
  xmlns:xsi="http://www.w3.org/2001/XMLSchema-instance" xsi:schemaLocation="http://maven.apache.org/POM/4.0.0 http://maven.apache.org/xsd/maven-4.0.0.xsd">
  <modelVersion>4.0.0</modelVersion>

  <groupId>org.opencds.cqf.fhir</groupId>
  <artifactId>cqf-fhir-cr</artifactId>
<<<<<<< HEAD
  <version>3.0.0-PRE5</version>
=======
  <version>3.0.0-PRE5-SNAPSHOT</version>
>>>>>>> 81daf44c

  <name>FHIR Clinical Reasoning (Operations)</name>
  <description>Implementations of clinical reasoning operations</description>

  <parent>
    <groupId>org.opencds.cqf.fhir</groupId>
    <artifactId>cqf-fhir</artifactId>
<<<<<<< HEAD
    <version>3.0.0-PRE5</version>
=======
    <version>3.0.0-PRE5-SNAPSHOT</version>
>>>>>>> 81daf44c
    <relativePath>../cqf-fhir/pom.xml</relativePath>
  </parent>

  <dependencies>
    <dependency>
      <groupId>org.opencds.cqf.fhir</groupId>
      <artifactId>cqf-fhir-api</artifactId>
<<<<<<< HEAD
      <version>3.0.0-PRE5</version>
=======
      <version>3.0.0-PRE5-SNAPSHOT</version>
>>>>>>> 81daf44c
    </dependency>
    <dependency>
      <groupId>org.opencds.cqf.fhir</groupId>
      <artifactId>cqf-fhir-cql</artifactId>
<<<<<<< HEAD
      <version>3.0.0-PRE5</version>
=======
      <version>3.0.0-PRE5-SNAPSHOT</version>
>>>>>>> 81daf44c
    </dependency>
    <dependency>
      <groupId>org.opencds.cqf.fhir</groupId>
      <artifactId>cqf-fhir-utility</artifactId>
<<<<<<< HEAD
      <version>3.0.0-PRE5</version>
=======
      <version>3.0.0-PRE5-SNAPSHOT</version>
>>>>>>> 81daf44c
    </dependency>
    <dependency>
      <groupId>org.opencds.cqf.fhir</groupId>
      <artifactId>cqf-fhir-test</artifactId>
<<<<<<< HEAD
      <version>3.0.0-PRE5</version>
=======
      <version>3.0.0-PRE5-SNAPSHOT</version>
>>>>>>> 81daf44c
      <scope>test</scope>
    </dependency>
  </dependencies>
</project><|MERGE_RESOLUTION|>--- conflicted
+++ resolved
@@ -5,11 +5,7 @@
 
   <groupId>org.opencds.cqf.fhir</groupId>
   <artifactId>cqf-fhir-cr</artifactId>
-<<<<<<< HEAD
-  <version>3.0.0-PRE5</version>
-=======
   <version>3.0.0-PRE5-SNAPSHOT</version>
->>>>>>> 81daf44c
 
   <name>FHIR Clinical Reasoning (Operations)</name>
   <description>Implementations of clinical reasoning operations</description>
@@ -17,11 +13,7 @@
   <parent>
     <groupId>org.opencds.cqf.fhir</groupId>
     <artifactId>cqf-fhir</artifactId>
-<<<<<<< HEAD
-    <version>3.0.0-PRE5</version>
-=======
     <version>3.0.0-PRE5-SNAPSHOT</version>
->>>>>>> 81daf44c
     <relativePath>../cqf-fhir/pom.xml</relativePath>
   </parent>
 
@@ -29,38 +21,22 @@
     <dependency>
       <groupId>org.opencds.cqf.fhir</groupId>
       <artifactId>cqf-fhir-api</artifactId>
-<<<<<<< HEAD
-      <version>3.0.0-PRE5</version>
-=======
       <version>3.0.0-PRE5-SNAPSHOT</version>
->>>>>>> 81daf44c
     </dependency>
     <dependency>
       <groupId>org.opencds.cqf.fhir</groupId>
       <artifactId>cqf-fhir-cql</artifactId>
-<<<<<<< HEAD
-      <version>3.0.0-PRE5</version>
-=======
       <version>3.0.0-PRE5-SNAPSHOT</version>
->>>>>>> 81daf44c
     </dependency>
     <dependency>
       <groupId>org.opencds.cqf.fhir</groupId>
       <artifactId>cqf-fhir-utility</artifactId>
-<<<<<<< HEAD
-      <version>3.0.0-PRE5</version>
-=======
       <version>3.0.0-PRE5-SNAPSHOT</version>
->>>>>>> 81daf44c
     </dependency>
     <dependency>
       <groupId>org.opencds.cqf.fhir</groupId>
       <artifactId>cqf-fhir-test</artifactId>
-<<<<<<< HEAD
-      <version>3.0.0-PRE5</version>
-=======
       <version>3.0.0-PRE5-SNAPSHOT</version>
->>>>>>> 81daf44c
       <scope>test</scope>
     </dependency>
   </dependencies>
