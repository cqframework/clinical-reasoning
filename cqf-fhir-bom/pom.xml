<?xml version="1.0" encoding="UTF-8"?>
<project xmlns="http://maven.apache.org/POM/4.0.0"
  xmlns:xsi="http://www.w3.org/2001/XMLSchema-instance" xsi:schemaLocation="http://maven.apache.org/POM/4.0.0 http://maven.apache.org/xsd/maven-4.0.0.xsd">
  <modelVersion>4.0.0</modelVersion>

  <groupId>org.opencds.cqf.fhir</groupId>
  <artifactId>cqf-fhir-bom</artifactId>
<<<<<<< HEAD
  <version>4.0.1-SNAPSHOT</version>
=======
  <version>4.1.0-SNAPSHOT</version>
>>>>>>> 7adcb2c9
  <packaging>pom</packaging>
  <name>FHIR Clinical Reasoning (Bill Of Materials)</name>
  <description>This bom can be used to simplify dependency management when using this project</description>

  <parent>
    <groupId>org.opencds.cqf.fhir</groupId>
    <artifactId>cqf-fhir</artifactId>
<<<<<<< HEAD
    <version>4.0.1-SNAPSHOT</version>
=======
    <version>4.1.0-SNAPSHOT</version>
>>>>>>> 7adcb2c9
  </parent>

  <dependencyManagement>
    <dependencies>
      <dependency>
        <groupId>org.opencds.cqf.fhir</groupId>
        <artifactId>cqf-fhir-test</artifactId>
<<<<<<< HEAD
        <version>4.0.1-SNAPSHOT</version>
=======
        <version>4.1.0-SNAPSHOT</version>
>>>>>>> 7adcb2c9
      </dependency>
      <dependency>
        <groupId>org.opencds.cqf.fhir</groupId>
        <artifactId>cqf-fhir-utility</artifactId>
<<<<<<< HEAD
        <version>4.0.1-SNAPSHOT</version>
=======
        <version>4.1.0-SNAPSHOT</version>
>>>>>>> 7adcb2c9
      </dependency>
      <dependency>
        <groupId>org.opencds.cqf.fhir</groupId>
        <artifactId>cqf-fhir-cql</artifactId>
<<<<<<< HEAD
        <version>4.0.1-SNAPSHOT</version>
=======
        <version>4.1.0-SNAPSHOT</version>
>>>>>>> 7adcb2c9
      </dependency>
      <dependency>
        <groupId>org.opencds.cqf.fhir</groupId>
        <artifactId>cqf-fhir-cr</artifactId>
<<<<<<< HEAD
        <version>4.0.1-SNAPSHOT</version>
=======
        <version>4.1.0-SNAPSHOT</version>
>>>>>>> 7adcb2c9
      </dependency>
      <dependency>
        <groupId>org.opencds.cqf.fhir</groupId>
        <artifactId>cqf-fhir-cr-cli</artifactId>
<<<<<<< HEAD
        <version>4.0.1-SNAPSHOT</version>
=======
        <version>4.1.0-SNAPSHOT</version>
>>>>>>> 7adcb2c9
      </dependency>
      <dependency>
        <groupId>org.opencds.cqf.fhir</groupId>
        <artifactId>cqf-fhir-cr-hapi</artifactId>
<<<<<<< HEAD
        <version>4.0.1-SNAPSHOT</version>
=======
        <version>4.1.0-SNAPSHOT</version>
>>>>>>> 7adcb2c9
      </dependency>
      <dependency>
        <groupId>org.opencds.cqf.fhir</groupId>
        <artifactId>cqf-fhir-cr-spring</artifactId>
<<<<<<< HEAD
        <version>4.0.1-SNAPSHOT</version>
=======
        <version>4.1.0-SNAPSHOT</version>
>>>>>>> 7adcb2c9
      </dependency>
    </dependencies>
  </dependencyManagement>
</project><|MERGE_RESOLUTION|>--- conflicted
+++ resolved
@@ -5,11 +5,8 @@
 
   <groupId>org.opencds.cqf.fhir</groupId>
   <artifactId>cqf-fhir-bom</artifactId>
-<<<<<<< HEAD
-  <version>4.0.1-SNAPSHOT</version>
-=======
   <version>4.1.0-SNAPSHOT</version>
->>>>>>> 7adcb2c9
+<!--  <version>4.0.1-SNAPSHOT</version>-->
   <packaging>pom</packaging>
   <name>FHIR Clinical Reasoning (Bill Of Materials)</name>
   <description>This bom can be used to simplify dependency management when using this project</description>
@@ -17,11 +14,8 @@
   <parent>
     <groupId>org.opencds.cqf.fhir</groupId>
     <artifactId>cqf-fhir</artifactId>
-<<<<<<< HEAD
-    <version>4.0.1-SNAPSHOT</version>
-=======
     <version>4.1.0-SNAPSHOT</version>
->>>>>>> 7adcb2c9
+<!--    <version>4.0.1-SNAPSHOT</version>-->
   </parent>
 
   <dependencyManagement>
@@ -29,65 +23,44 @@
       <dependency>
         <groupId>org.opencds.cqf.fhir</groupId>
         <artifactId>cqf-fhir-test</artifactId>
-<<<<<<< HEAD
-        <version>4.0.1-SNAPSHOT</version>
-=======
         <version>4.1.0-SNAPSHOT</version>
->>>>>>> 7adcb2c9
+<!--        <version>4.0.1-SNAPSHOT</version>-->
       </dependency>
       <dependency>
         <groupId>org.opencds.cqf.fhir</groupId>
         <artifactId>cqf-fhir-utility</artifactId>
-<<<<<<< HEAD
-        <version>4.0.1-SNAPSHOT</version>
-=======
         <version>4.1.0-SNAPSHOT</version>
->>>>>>> 7adcb2c9
+<!--        <version>4.0.1-SNAPSHOT</version>-->
       </dependency>
       <dependency>
         <groupId>org.opencds.cqf.fhir</groupId>
         <artifactId>cqf-fhir-cql</artifactId>
-<<<<<<< HEAD
-        <version>4.0.1-SNAPSHOT</version>
-=======
         <version>4.1.0-SNAPSHOT</version>
->>>>>>> 7adcb2c9
+<!--        <version>4.0.1-SNAPSHOT</version>-->
       </dependency>
       <dependency>
         <groupId>org.opencds.cqf.fhir</groupId>
         <artifactId>cqf-fhir-cr</artifactId>
-<<<<<<< HEAD
-        <version>4.0.1-SNAPSHOT</version>
-=======
         <version>4.1.0-SNAPSHOT</version>
->>>>>>> 7adcb2c9
+<!--        <version>4.0.1-SNAPSHOT</version>-->
       </dependency>
       <dependency>
         <groupId>org.opencds.cqf.fhir</groupId>
         <artifactId>cqf-fhir-cr-cli</artifactId>
-<<<<<<< HEAD
-        <version>4.0.1-SNAPSHOT</version>
-=======
         <version>4.1.0-SNAPSHOT</version>
->>>>>>> 7adcb2c9
+<!--        <version>4.0.1-SNAPSHOT</version>-->
       </dependency>
       <dependency>
         <groupId>org.opencds.cqf.fhir</groupId>
         <artifactId>cqf-fhir-cr-hapi</artifactId>
-<<<<<<< HEAD
-        <version>4.0.1-SNAPSHOT</version>
-=======
         <version>4.1.0-SNAPSHOT</version>
->>>>>>> 7adcb2c9
+<!--        <version>4.0.1-SNAPSHOT</version>-->
       </dependency>
       <dependency>
         <groupId>org.opencds.cqf.fhir</groupId>
         <artifactId>cqf-fhir-cr-spring</artifactId>
-<<<<<<< HEAD
-        <version>4.0.1-SNAPSHOT</version>
-=======
         <version>4.1.0-SNAPSHOT</version>
->>>>>>> 7adcb2c9
+<!--        <version>4.0.1-SNAPSHOT</version>-->
       </dependency>
     </dependencies>
   </dependencyManagement>
