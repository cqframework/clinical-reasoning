--- conflicted
+++ resolved
@@ -20,17 +20,13 @@
     private final MeasureStratifierType stratifierType;
 
     private final List<StratifierComponentDef> components;
-<<<<<<< HEAD
-    private final List<StratumDef> stratum;
-=======
     private final List<StratumDef> stratum = new ArrayList<>();
->>>>>>> ce87cc77
 
     @Nullable
     private Map<String, CriteriaResult> results;
 
     public StratifierDef(String id, ConceptDef code, String expression, MeasureStratifierType stratifierType) {
-        this(id, code, expression, stratifierType, Collections.emptyList(), Collections.emptyList());
+        this(id, code, expression, stratifierType, Collections.emptyList());
     }
 
     public StratifierDef(
@@ -38,13 +34,11 @@
             ConceptDef code,
             String expression,
             MeasureStratifierType stratifierType,
-            List<StratumDef> stratum,
             List<StratifierComponentDef> components) {
         this.id = id;
         this.code = code;
         this.expression = expression;
         this.stratifierType = stratifierType;
-        this.stratum = stratum;
         this.components = components;
     }
 
