--- conflicted
+++ resolved
@@ -588,11 +588,8 @@
             return 0;
         }
 
-<<<<<<< HEAD
-=======
         // TODO:  LD:  we need to make this matching more sophisticated, since we could have two
         // MeasureObservations in the result, one for numerator, and one for denominator
->>>>>>> 0f644662
         PopulationDef populationDef = groupDef.getSingle(populationType);
         return stratumDef.getPopulationCount(populationDef);
     }
