--- conflicted
+++ resolved
@@ -217,12 +217,11 @@
     }
 
     @Override
-<<<<<<< HEAD
     public IImplementationGuideAdapter createImplementationGuide(IBaseResource implementationGuide) {
         return new ImplementationGuideAdapter((IDomainResource) implementationGuide);
-=======
+    }
+
     public ITupleAdapter createTuple(IBase tuple) {
         return new TupleAdapter(tuple);
->>>>>>> 78cc664c
     }
 }