package org.opencds.cqf.cql.evaluator.measure.r4;

import org.hl7.fhir.r4.model.MeasureReport;
import org.hl7.fhir.r4.model.Period;
import org.hl7.fhir.r4.model.MeasureReport.MeasureReportType;
import org.opencds.cqf.cql.evaluator.measure.dstu3.MeasureValidationUtils;
import org.testng.annotations.BeforeClass;
import org.testng.annotations.Test;
import org.testng.collections.Lists;

import ca.uhn.fhir.context.FhirContext;
import ca.uhn.fhir.context.FhirVersionEnum;
import ca.uhn.fhir.parser.IParser;

import static org.testng.Assert.*;

import java.text.ParseException;
import java.text.SimpleDateFormat;
import java.util.Arrays;
import java.util.Collections;

public class R4MeasureReportAggregatorTest {

    protected R4MeasureReportAggregator aggregator;
    protected FhirContext fhirContext;

    @BeforeClass
    public void setup()
    {
        this.aggregator = new R4MeasureReportAggregator();
        this.fhirContext = FhirContext.forCached(FhirVersionEnum.R4);
    }

    @Test
    public void aggregate_null_returns_null() {
        MeasureReport actual = this.aggregator.aggregate(null);

        assertNull(actual);
    }

    @Test
    public void aggregate_empty_list_returns_null() {
        MeasureReport actual = this.aggregator.aggregate(Collections.emptyList());

        assertNull(actual);
    }

    @Test
    public void aggregate_singleton_list_returns_singleton() {
        MeasureReport expected = new MeasureReport();
        MeasureReport actual = aggregator.aggregate(Collections.singletonList(expected));

        assertEquals(expected, actual);
    }

    @Test(expectedExceptions = IllegalArgumentException.class)
    public void aggregate_individual_report_throws_exception() {
        MeasureReport one = new MeasureReport();
        one.setType(MeasureReportType.INDIVIDUAL);
        aggregator.aggregate(Collections.singletonList(one));
    }


    @Test(expectedExceptions = IllegalArgumentException.class)
    public void aggregate_mismatched_measure_throws_exception() {
        MeasureReport one = new MeasureReport();
        one.setMeasure("1");

        MeasureReport two = new MeasureReport();
        one.setMeasure("2");

        aggregator.aggregate(Lists.newArrayList(one, two));
    }

    @Test(expectedExceptions = IllegalArgumentException.class)
    public void aggregate_mismatched_period_throws_exception() throws ParseException {
        SimpleDateFormat format = new SimpleDateFormat("yyyy");
        Period periodOne = new Period();
        periodOne.setStart(format.parse("1999"));
        periodOne.setEnd(format.parse("2000"));

        MeasureReport one = new MeasureReport();
        one.setPeriod(periodOne);

        Period periodTwo = new Period();
        periodTwo.setStart(format.parse("2000"));
        periodTwo.setEnd(format.parse("2001"));

        MeasureReport two = new MeasureReport();
        two.setPeriod(periodTwo);

        aggregator.aggregate(Lists.newArrayList(one, two));
    }
    

    @Test
    public void aggregateReports_combines_reports() {
        IParser parser = fhirContext.newJsonParser();
        MeasureReport left = (MeasureReport)parser.parseResource(R4MeasureReportAggregatorTest.class.getResourceAsStream("AggregateReport1.json"));
        assertNotNull(left);

        MeasureReport right = (MeasureReport)parser.parseResource(R4MeasureReportAggregatorTest.class.getResourceAsStream("AggregateReport2.json"));
        assertNotNull(right);

        MeasureReport expected = (MeasureReport)parser.parseResource(R4MeasureReportAggregatorTest.class.getResourceAsStream("AggregatedReport.json"));
        assertNotNull(expected);

        MeasureReport actual = this.aggregator.aggregate(Arrays.asList(left, right));

        MeasureReport.MeasureReportGroupComponent actualMrgc = actual.getGroup().get(0);
        MeasureReport.MeasureReportGroupComponent expectedMrgc = actual.getGroup().get(0);

        MeasureValidationUtils.validateGroup(actualMrgc, "initial-population", 2);
        MeasureValidationUtils.validateGroup(expectedMrgc, "initial-population", 2);

        MeasureValidationUtils.validateGroup(actualMrgc, "numerator", 1);
        MeasureValidationUtils.validateGroup(expectedMrgc, "numerator", 1);

        MeasureValidationUtils.validateGroup(actualMrgc, "denominator", 2);
        MeasureValidationUtils.validateGroup(expectedMrgc, "denominator", 2);

        MeasureValidationUtils.validateGroup(actualMrgc, "denominator-exclusion", 0);
        MeasureValidationUtils.validateGroup(expectedMrgc, "denominator-exclusion", 0);

<<<<<<< HEAD
//        MeasureValidationUtils.validateStratifier(actualMrgc.getStratifierFirstRep(), "male", "initial-population", 400);
//        MeasureValidationUtils.validateStratifier(expectedMrgc.getStratifierFirstRep(), "male", "numerator", 150);

//        System.out.println("Resource:"+fhirContext.newJsonParser().setPrettyPrint(true).encodeResourceToString(expected));

    }

    @Test
    public void aggregateReports_subject_listType_combines_reports() {
        IParser parser = fhirContext.newJsonParser();
        MeasureReport left = (MeasureReport)parser.parseResource(R4MeasureReportAggregatorTest.class.getResourceAsStream("AggregateReport-subject-list1.json"));
        assertNotNull(left);

        MeasureReport right = (MeasureReport)parser.parseResource(R4MeasureReportAggregatorTest.class.getResourceAsStream("AggregateReport-subject-list2.json"));
        assertNotNull(right);

        MeasureReport expected = (MeasureReport)parser.parseResource(R4MeasureReportAggregatorTest.class.getResourceAsStream("AggregateReport-subject-list.json"));
        assertNotNull(expected);

        MeasureReport actual = this.aggregator.aggregate(Arrays.asList(left, right));
//
//        //MeasureValidationUtils.validateMeasureReportContained(expected, actual);
//        FhirContext fhirContext = FhirContext.forR4();
        System.out.println("Resource:"+fhirContext.newJsonParser().setPrettyPrint(true).encodeResourceToString(actual));


    }

=======
        MeasureValidationUtils.validateStratifier(actualMrgc.getStratifierFirstRep(), "male", "initial-population", 400);
        MeasureValidationUtils.validateStratifier(expectedMrgc.getStratifierFirstRep(), "male", "numerator", 150);

        /*
        FhirContext fhirContext = FhirContext.forR4();
        System.out.println("Resource:"+fhirContext.newJsonParser().setPrettyPrint(true).encodeResourceToString(actual));
        */
    }

    @Test
    public void aggregateReports_subject_listType_combines_reports() {
        IParser parser = fhirContext.newJsonParser();
        MeasureReport left = (MeasureReport)parser.parseResource(R4MeasureReportAggregatorTest.class.getResourceAsStream("AggregateReport-subject-list1.json"));
        assertNotNull(left);

        MeasureReport right = (MeasureReport)parser.parseResource(R4MeasureReportAggregatorTest.class.getResourceAsStream("AggregateReport-subject-list2.json"));
        assertNotNull(right);

        MeasureReport expected = (MeasureReport)parser.parseResource(R4MeasureReportAggregatorTest.class.getResourceAsStream("AggregateReport-subject-list.json"));
        assertNotNull(expected);

        MeasureReport actual = this.aggregator.aggregate(Arrays.asList(left, right));

        MeasureValidationUtils.validateMeasureReportContained(expected, actual);

    }

>>>>>>> 6c83ed59

}<|MERGE_RESOLUTION|>--- conflicted
+++ resolved
@@ -74,7 +74,7 @@
 
     @Test(expectedExceptions = IllegalArgumentException.class)
     public void aggregate_mismatched_period_throws_exception() throws ParseException {
-        SimpleDateFormat format = new SimpleDateFormat("yyyy");
+        SimpleDateFormat format = new SimpleDateFormat("YYYY");
         Period periodOne = new Period();
         periodOne.setStart(format.parse("1999"));
         periodOne.setEnd(format.parse("2000"));
@@ -122,7 +122,6 @@
         MeasureValidationUtils.validateGroup(actualMrgc, "denominator-exclusion", 0);
         MeasureValidationUtils.validateGroup(expectedMrgc, "denominator-exclusion", 0);
 
-<<<<<<< HEAD
 //        MeasureValidationUtils.validateStratifier(actualMrgc.getStratifierFirstRep(), "male", "initial-population", 400);
 //        MeasureValidationUtils.validateStratifier(expectedMrgc.getStratifierFirstRep(), "male", "numerator", 150);
 
@@ -151,34 +150,4 @@
 
     }
 
-=======
-        MeasureValidationUtils.validateStratifier(actualMrgc.getStratifierFirstRep(), "male", "initial-population", 400);
-        MeasureValidationUtils.validateStratifier(expectedMrgc.getStratifierFirstRep(), "male", "numerator", 150);
-
-        /*
-        FhirContext fhirContext = FhirContext.forR4();
-        System.out.println("Resource:"+fhirContext.newJsonParser().setPrettyPrint(true).encodeResourceToString(actual));
-        */
-    }
-
-    @Test
-    public void aggregateReports_subject_listType_combines_reports() {
-        IParser parser = fhirContext.newJsonParser();
-        MeasureReport left = (MeasureReport)parser.parseResource(R4MeasureReportAggregatorTest.class.getResourceAsStream("AggregateReport-subject-list1.json"));
-        assertNotNull(left);
-
-        MeasureReport right = (MeasureReport)parser.parseResource(R4MeasureReportAggregatorTest.class.getResourceAsStream("AggregateReport-subject-list2.json"));
-        assertNotNull(right);
-
-        MeasureReport expected = (MeasureReport)parser.parseResource(R4MeasureReportAggregatorTest.class.getResourceAsStream("AggregateReport-subject-list.json"));
-        assertNotNull(expected);
-
-        MeasureReport actual = this.aggregator.aggregate(Arrays.asList(left, right));
-
-        MeasureValidationUtils.validateMeasureReportContained(expected, actual);
-
-    }
-
->>>>>>> 6c83ed59
-
 }