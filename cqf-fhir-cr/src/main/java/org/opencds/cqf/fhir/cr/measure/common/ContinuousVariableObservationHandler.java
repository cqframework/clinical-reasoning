--- conflicted
+++ resolved
@@ -259,11 +259,7 @@
         if (expressionResult.getValue() instanceof Boolean) {
             if ((Boolean.TRUE.equals(expressionResult.getValue()))) {
                 // if Boolean, returns context by SubjectType
-<<<<<<< HEAD
-                Object booleanResult = evaluationResult.get(subjectTypePart);
-=======
                 Object booleanResult = evaluationResult.get(subjectTypePart).getValue();
->>>>>>> 279917c6
                 // remove evaluated resources
                 return Collections.singletonList(booleanResult);
             } else {
