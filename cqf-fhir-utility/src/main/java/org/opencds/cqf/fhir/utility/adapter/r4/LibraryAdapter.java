--- conflicted
+++ resolved
@@ -5,6 +5,8 @@
 import java.util.List;
 import java.util.Optional;
 import java.util.stream.Collectors;
+
+import org.hl7.fhir.instance.model.api.IBaseParameters;
 import org.hl7.fhir.instance.model.api.ICompositeType;
 import org.hl7.fhir.instance.model.api.IDomainResource;
 import org.hl7.fhir.r4.model.Attachment;
@@ -12,10 +14,6 @@
 import org.hl7.fhir.r4.model.Coding;
 import org.hl7.fhir.r4.model.DataRequirement;
 import org.hl7.fhir.r4.model.Library;
-<<<<<<< HEAD
-import org.hl7.fhir.r4.model.RelatedArtifact;
-import org.hl7.fhir.r4.model.UsageContext;
-=======
 import org.hl7.fhir.r4.model.Parameters;
 import org.hl7.fhir.r4.model.Parameters.ParametersParameterComponent;
 import org.hl7.fhir.r4.model.Period;
@@ -23,9 +21,9 @@
 import org.hl7.fhir.r4.model.RelatedArtifact;
 import org.hl7.fhir.r4.model.RelatedArtifact.RelatedArtifactType;
 import org.hl7.fhir.r4.model.UriType;
+import org.hl7.fhir.r4.model.UsageContext;
 import org.opencds.cqf.fhir.api.Repository;
 import org.opencds.cqf.fhir.utility.Constants;
->>>>>>> d8bde267
 import org.opencds.cqf.fhir.utility.adapter.DependencyInfo;
 import org.opencds.cqf.fhir.utility.adapter.IDependencyInfo;
 
@@ -53,71 +51,7 @@
 
     @Override
     public Library copy() {
-<<<<<<< HEAD
         return get().copy();
-=======
-        return this.get().copy();
-    }
-
-    @Override
-    public String getName() {
-        return this.getLibrary().getName();
-    }
-
-    @Override
-    public boolean hasTitle() {
-        return this.getLibrary().hasTitle();
-    }
-
-    @Override
-    public String getTitle() {
-        return this.getLibrary().getTitle();
-    }
-
-    @Override
-    public String getPurpose() {
-        return this.getLibrary().getPurpose();
-    }
-
-    @Override
-    public void setName(String name) {
-        this.getLibrary().setName(name);
-    }
-
-    @Override
-    public void setTitle(String title) {
-        this.getLibrary().setTitle(title);
-    }
-
-    @Override
-    public boolean hasUrl() {
-        return this.getLibrary().hasUrl();
-    }
-
-    @Override
-    public String getUrl() {
-        return this.getLibrary().getUrl();
-    }
-
-    @Override
-    public void setUrl(String url) {
-        this.getLibrary().setUrl(url);
-    }
-
-    @Override
-    public String getVersion() {
-        return this.getLibrary().getVersion();
-    }
-
-    @Override
-    public boolean hasVersion() {
-        return this.getLibrary().hasVersion();
-    }
-
-    @Override
-    public void setVersion(String version) {
-        this.getLibrary().setVersion(version);
->>>>>>> d8bde267
     }
 
     @Override
@@ -153,14 +87,9 @@
                 .map(ra -> (RelatedArtifact) ra)
                 .filter(ra -> ra.hasResource())
                 .map(ra -> DependencyInfo.convertRelatedArtifact(ra, referenceSource))
-<<<<<<< HEAD
                 .forEach(ra -> references.add(ra));
         getLibrary().getDataRequirement().stream().forEach(dr -> {
-=======
-                .forEach(ra -> retval.add(ra));
-        this.getLibrary().getDataRequirement().stream().forEach(dr -> {
             // dataRequirement[].profile[]
->>>>>>> d8bde267
             dr.getProfile().stream()
                     .filter(profile -> profile.hasValue())
                     .forEach(profile -> references.add(new DependencyInfo(
