<?xml version="1.0" encoding="UTF-8"?>
<project xmlns="http://maven.apache.org/POM/4.0.0"
  xmlns:xsi="http://www.w3.org/2001/XMLSchema-instance" xsi:schemaLocation="http://maven.apache.org/POM/4.0.0 http://maven.apache.org/xsd/maven-4.0.0.xsd">
  <modelVersion>4.0.0</modelVersion>

  <groupId>org.opencds.cqf.fhir</groupId>
  <artifactId>cqf-fhir-cql</artifactId>
  <version>3.27.0-SNAPSHOT</version>
  <name>FHIR Clinical Reasoning (CQL)</name>
  <description>Tools, utilities, code gen to support CQL in FHIR Clinical Reasoning operations</description>

  <parent>
    <groupId>org.opencds.cqf.fhir</groupId>
    <artifactId>cqf-fhir</artifactId>
    <version>3.27.0-SNAPSHOT</version>
  </parent>

  <dependencies>
    <dependency>
      <groupId>org.opencds.cqf.fhir</groupId>
      <artifactId>cqf-fhir-api</artifactId>
      <version>3.27.0-SNAPSHOT</version>
    </dependency>
    <dependency>
      <groupId>org.opencds.cqf.fhir</groupId>
      <artifactId>cqf-fhir-utility</artifactId>
      <version>3.27.0-SNAPSHOT</version>
    </dependency>
    <dependency>
      <groupId>org.mockito</groupId>
      <artifactId>mockito-junit-jupiter</artifactId>
      <scope>test</scope>
    </dependency>
    <dependency>
      <groupId>info.cqframework</groupId>
      <artifactId>cql-to-elm</artifactId>
    </dependency>
      <dependency>
          <groupId>info.cqframework</groupId>
          <artifactId>elm-fhir</artifactId>
      </dependency>
    <dependency>
      <groupId>info.cqframework</groupId>
      <artifactId>quick</artifactId>
    </dependency>
    <dependency>
      <groupId>info.cqframework</groupId>
      <artifactId>engine</artifactId>
    </dependency>
    <dependency>
      <groupId>info.cqframework</groupId>
      <artifactId>engine-fhir</artifactId>
    </dependency>
    <dependency>
      <groupId>info.cqframework</groupId>
      <artifactId>cqf-fhir</artifactId>
    </dependency>
    <dependency>
      <groupId>info.cqframework</groupId>
      <artifactId>cqf-fhir-npm</artifactId>
    </dependency>
    <dependency>
      <groupId>org.opencds.cqf.fhir</groupId>
      <artifactId>cqf-fhir-test</artifactId>
      <version>3.27.0-SNAPSHOT</version>
      <scope>test</scope>
    </dependency>
    <dependency>
<<<<<<< HEAD
=======
      <groupId>org.opencds.cqf.fhir</groupId>
      <artifactId>cqf-fhir-jackson</artifactId>
      <version>3.27.0-SNAPSHOT</version>
      <type>pom</type>
      <scope>test</scope>
    </dependency>
    <dependency>
>>>>>>> 6ba4b95c
        <groupId>com.github.valfirst</groupId>
        <artifactId>slf4j-test</artifactId>
        <scope>test</scope>
    </dependency>
  </dependencies>
</project><|MERGE_RESOLUTION|>--- conflicted
+++ resolved
@@ -35,6 +35,10 @@
       <groupId>info.cqframework</groupId>
       <artifactId>cql-to-elm</artifactId>
     </dependency>
+    <dependency>
+      <groupId>info.cqframework</groupId>
+      <artifactId>ucum</artifactId>
+    </dependency>
       <dependency>
           <groupId>info.cqframework</groupId>
           <artifactId>elm-fhir</artifactId>
@@ -66,16 +70,6 @@
       <scope>test</scope>
     </dependency>
     <dependency>
-<<<<<<< HEAD
-=======
-      <groupId>org.opencds.cqf.fhir</groupId>
-      <artifactId>cqf-fhir-jackson</artifactId>
-      <version>3.27.0-SNAPSHOT</version>
-      <type>pom</type>
-      <scope>test</scope>
-    </dependency>
-    <dependency>
->>>>>>> 6ba4b95c
         <groupId>com.github.valfirst</groupId>
         <artifactId>slf4j-test</artifactId>
         <scope>test</scope>
