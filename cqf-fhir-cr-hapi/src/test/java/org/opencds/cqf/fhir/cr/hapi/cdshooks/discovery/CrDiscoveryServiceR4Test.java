--- conflicted
+++ resolved
@@ -244,11 +244,7 @@
         var fixture = new CrDiscoveryService(planDefinition.getIdElement(), repository);
         var actual = fixture.getPrefetchUrlList(planDefAdapter);
         assertNotNull(actual);
-<<<<<<< HEAD
-        PrefetchUrlList expected = new PrefetchUrlList();
-=======
         var expected = new PrefetchUrlList();
->>>>>>> 395b8dd6
         expected.addAll(
                 List.of(
                         "Patient?_id={{context.patientId}}",
