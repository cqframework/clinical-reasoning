--- conflicted
+++ resolved
@@ -62,10 +62,7 @@
         .applyR5().isEqualsToExpected();
   }
 
-<<<<<<< HEAD
-=======
-  @Test
->>>>>>> 1b9dd33e
+  @Test
   public void testANCDT17WithElm() {
     PlanDefinition.Assert.that(
         "ANCDT17",
