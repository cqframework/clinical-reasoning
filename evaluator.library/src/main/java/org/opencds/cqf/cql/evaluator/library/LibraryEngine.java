package org.opencds.cqf.cql.evaluator.library;

import static java.util.Objects.requireNonNull;

import java.util.ArrayList;
import java.util.Collections;
import java.util.HashSet;
import java.util.List;
import java.util.Set;

import org.apache.commons.lang3.tuple.Pair;
import org.cqframework.cql.cql2elm.LibrarySourceProvider;
import org.cqframework.cql.cql2elm.StringLibrarySourceProvider;
import org.hl7.elm.r1.VersionedIdentifier;
import org.hl7.fhir.instance.model.api.IBase;
import org.hl7.fhir.instance.model.api.IBaseBundle;
import org.hl7.fhir.instance.model.api.IBaseParameters;
import org.opencds.cqf.cql.engine.model.ModelResolver;
<<<<<<< HEAD
import org.opencds.cqf.fhir.api.Repository;
import org.opencds.cqf.fhir.cql.Engines;
import org.opencds.cqf.fhir.cql.EvaluationSettings;
import org.opencds.cqf.fhir.cql.VersionedIdentifiers;
import org.opencds.cqf.fhir.cql.engine.model.FhirModelResolverCache;
import org.opencds.cqf.fhir.utility.FhirPathCache;
import org.opencds.cqf.fhir.utility.repository.FederatedRepository;
import org.opencds.cqf.fhir.utility.repository.InMemoryFhirRepository;
=======
import org.opencds.cqf.cql.evaluator.builder.data.FhirModelResolverFactory;
import org.opencds.cqf.cql.evaluator.cql2elm.content.InMemoryLibrarySourceProvider;
import org.opencds.cqf.fhir.api.Repository;
>>>>>>> 82db6d69
import org.slf4j.Logger;
import org.slf4j.LoggerFactory;

import com.google.common.collect.Lists;

import ca.uhn.fhir.context.FhirContext;
import ca.uhn.fhir.util.ParametersUtil;

public class LibraryEngine {

  private static Logger logger = LoggerFactory.getLogger(LibraryEngine.class);

  protected final Repository repository;
  protected final FhirContext fhirContext;
  protected final ModelResolver modelResolver;
  protected final EvaluationSettings settings;

  public LibraryEngine(Repository repository, EvaluationSettings evaluationSettings) {
    this.repository = requireNonNull(repository, "repository can not be null");
    this.settings = requireNonNull(evaluationSettings, "evaluationSettings can not be null");
    fhirContext = repository.fhirContext();
<<<<<<< HEAD
    fhirPath = FhirPathCache.cachedForContext(fhirContext);
    modelResolver = FhirModelResolverCache.resolverForVersion(
        repository.fhirContext().getVersion().getVersion());
=======
    modelResolver = new FhirModelResolverFactory()
        .create(repository.fhirContext().getVersion().getVersion().getFhirVersionString());
>>>>>>> 82db6d69
  }

  private Pair<String, Object> buildContextParameter(String patientId) {
    Pair<String, Object> contextParameter = null;
    if (patientId != null) {
      if (patientId.startsWith("Patient/")) {
        patientId = patientId.replace("Patient/", "");
      }
      contextParameter = Pair.of("Patient", patientId);
    }

    return contextParameter;
  }

  public IBaseParameters evaluate(String url, String patientId, IBaseParameters parameters,
      IBaseBundle additionalData, Set<String> expressions) {
    return this.evaluate(VersionedIdentifiers.forUrl(url), patientId, parameters, additionalData,
        expressions);
  }

<<<<<<< HEAD
  public IBaseParameters evaluate(VersionedIdentifier theId, String thePatientId,
      IBaseParameters theParameters, IBaseBundle theAdditionalData, Set<String> theExpressions) {
    var libraryEvaluator = Evaluators.forRepository(settings, repository, theAdditionalData);
=======
  public IBaseParameters evaluate(VersionedIdentifier id, String patientId,
      IBaseParameters parameters, IBaseBundle additionalData, Set<String> expressions) {
    var libraryEvaluator = Contexts.forRepository(settings, repository, additionalData, true);
>>>>>>> 82db6d69

    return libraryEvaluator.evaluate(id, buildContextParameter(patientId), parameters,
        expressions);
  }

  public IBaseParameters evaluateExpression(String expression, IBaseParameters parameters,
      String patientId, List<Pair<String, String>> libraries, IBaseBundle bundle) {
    var libraryConstructor = new LibraryConstructor(fhirContext);
<<<<<<< HEAD
    var cqlFhirParametersConverter = Engines.getCqlFhirParametersConverter(fhirContext);
    var cqlParameters = cqlFhirParametersConverter.toCqlParameterDefinitions(theParameters);
    var cql = libraryConstructor.constructCqlLibrary(theExpression, theLibraries, cqlParameters);
=======
    var cqlFhirParametersConverter = Contexts.getCqlFhirParametersConverter(fhirContext);
    var cqlParameters = cqlFhirParametersConverter.toCqlParameterDefinitions(parameters);
    var cql = libraryConstructor.constructCqlLibrary(expression, libraries, cqlParameters);
>>>>>>> 82db6d69

    Set<String> expressions = new HashSet<>();
    expressions.add("return");

    List<LibrarySourceProvider> librarySourceProviders = new ArrayList<>();
<<<<<<< HEAD
    librarySourceProviders.add(new StringLibrarySourceProvider(Lists.newArrayList(cql)));
    var libraryEvaluator = Evaluators.forRepository(settings, repository, theBundle,
        librarySourceProviders, cqlFhirParametersConverter);
=======
    librarySourceProviders.add(new InMemoryLibrarySourceProvider(Lists.newArrayList(cql)));
    var libraryEvaluator = Contexts.forRepository(settings, repository, bundle,
        librarySourceProviders, cqlFhirParametersConverter, false);
>>>>>>> 82db6d69

    return libraryEvaluator.evaluate(
        new VersionedIdentifier().withId("expression").withVersion("1.0.0"),
        buildContextParameter(patientId), parameters, expressions);
  }

  public List<IBase> getExpressionResult(String subjectId, String expression, String language,
      String libraryToBeEvaluated, IBaseParameters parameters, IBaseBundle bundle) {
    validateExpression(language, expression);
    List<IBase> results = null;
    IBaseParameters parametersResult;
    switch (language) {
      case "text/cql":
      case "text/cql.expression":
      case "text/cql-expression":
      case "text/fhirpath":
        parametersResult =
            this.evaluateExpression(expression, parameters, subjectId, null, bundle);
        // The expression is assumed to be the parameter component name
        // The expression evaluator creates a library with a single expression defined as "return"
        results = resolveParameterValues(ParametersUtil
            .getNamedParameters(fhirContext, parametersResult, "return"));
        break;
      case "text/cql-identifier":
      case "text/cql.identifier":
      case "text/cql.name":
      case "text/cql-name":
        validateLibrary(libraryToBeEvaluated);
        parametersResult =
            this.evaluate(libraryToBeEvaluated, subjectId, parameters, bundle,
                Collections.singleton(expression));
        results = resolveParameterValues(ParametersUtil
            .getNamedParameters(fhirContext, parametersResult, expression));
        break;
      default:
        logger.warn("An action language other than CQL was found: {}", language);
    }

    return results;
  }

  public void validateExpression(String theLanguage, String theExpression) {
    if (theLanguage == null) {
      logger.error("Missing language type for the Expression");
      throw new IllegalArgumentException("Missing language type for the Expression");
    } else if (theExpression == null) {
      logger.error("Missing expression for the Expression");
      throw new IllegalArgumentException("Missing expression for the Expression");
    }
  }

  public void validateLibrary(String theLibraryUrl) {
    if (theLibraryUrl == null) {
      logger.error("Missing library for the Expression");
      throw new IllegalArgumentException("Missing library for the Expression");
    }
  }

  public List<IBase> resolveParameterValues(List<IBase> theValues) {
    if (theValues == null || theValues.isEmpty()) {
      return null;
    }

    List<IBase> returnValues = new ArrayList<>();
    switch (fhirContext.getVersion().getVersion()) {
      case DSTU3:
        theValues.forEach(v -> {
          var param = (org.hl7.fhir.dstu3.model.Parameters.ParametersParameterComponent) v;
          if (param.hasValue()) {
            returnValues.add(param.getValue());
          } else if (param.hasResource()) {
            returnValues.add(param.getResource());
          }
        });
        break;
      case R4:
        theValues.forEach(v -> {
          var param = (org.hl7.fhir.r4.model.Parameters.ParametersParameterComponent) v;
          if (param.hasValue()) {
            returnValues.add(param.getValue());
          } else if (param.hasResource()) {
            returnValues.add(param.getResource());
          }
        });
        break;
      case R5:
        theValues.forEach(v -> {
          var param = (org.hl7.fhir.r5.model.Parameters.ParametersParameterComponent) v;
          if (param.hasValue()) {
            returnValues.add(param.getValue());
          } else if (param.hasResource()) {
            returnValues.add(param.getResource());
          }
        });
        break;
      default:
        throw new IllegalArgumentException(
            String.format("unsupported FHIR version: %s", fhirContext));
    }

    return returnValues;
  }

  public List<IBase> resolveExpression(String patientId,
      CqfExpression expression, IBaseParameters params, IBaseBundle bundle) {
    var result = getExpressionResult(patientId, expression.getExpression(),
        expression.getLanguage(), expression.getLibraryUrl(), params, bundle);
    if (result == null && expression.getAltExpression() != null) {
      result = getExpressionResult(patientId, expression.getAltExpression(),
          expression.getAltLanguage(), expression.getAltLibraryUrl(), params, bundle);
    }

    return result;
  }
}<|MERGE_RESOLUTION|>--- conflicted
+++ resolved
@@ -15,27 +15,18 @@
 import org.hl7.fhir.instance.model.api.IBase;
 import org.hl7.fhir.instance.model.api.IBaseBundle;
 import org.hl7.fhir.instance.model.api.IBaseParameters;
-import org.opencds.cqf.cql.engine.model.ModelResolver;
-<<<<<<< HEAD
 import org.opencds.cqf.fhir.api.Repository;
 import org.opencds.cqf.fhir.cql.Engines;
 import org.opencds.cqf.fhir.cql.EvaluationSettings;
 import org.opencds.cqf.fhir.cql.VersionedIdentifiers;
-import org.opencds.cqf.fhir.cql.engine.model.FhirModelResolverCache;
 import org.opencds.cqf.fhir.utility.FhirPathCache;
-import org.opencds.cqf.fhir.utility.repository.FederatedRepository;
-import org.opencds.cqf.fhir.utility.repository.InMemoryFhirRepository;
-=======
-import org.opencds.cqf.cql.evaluator.builder.data.FhirModelResolverFactory;
-import org.opencds.cqf.cql.evaluator.cql2elm.content.InMemoryLibrarySourceProvider;
-import org.opencds.cqf.fhir.api.Repository;
->>>>>>> 82db6d69
 import org.slf4j.Logger;
 import org.slf4j.LoggerFactory;
 
 import com.google.common.collect.Lists;
 
 import ca.uhn.fhir.context.FhirContext;
+import ca.uhn.fhir.fhirpath.IFhirPath;
 import ca.uhn.fhir.util.ParametersUtil;
 
 public class LibraryEngine {
@@ -44,21 +35,14 @@
 
   protected final Repository repository;
   protected final FhirContext fhirContext;
-  protected final ModelResolver modelResolver;
   protected final EvaluationSettings settings;
+  protected final IFhirPath fhirPath;
 
   public LibraryEngine(Repository repository, EvaluationSettings evaluationSettings) {
     this.repository = requireNonNull(repository, "repository can not be null");
     this.settings = requireNonNull(evaluationSettings, "evaluationSettings can not be null");
     fhirContext = repository.fhirContext();
-<<<<<<< HEAD
     fhirPath = FhirPathCache.cachedForContext(fhirContext);
-    modelResolver = FhirModelResolverCache.resolverForVersion(
-        repository.fhirContext().getVersion().getVersion());
-=======
-    modelResolver = new FhirModelResolverFactory()
-        .create(repository.fhirContext().getVersion().getVersion().getFhirVersionString());
->>>>>>> 82db6d69
   }
 
   private Pair<String, Object> buildContextParameter(String patientId) {
@@ -79,46 +63,28 @@
         expressions);
   }
 
-<<<<<<< HEAD
   public IBaseParameters evaluate(VersionedIdentifier theId, String thePatientId,
       IBaseParameters theParameters, IBaseBundle theAdditionalData, Set<String> theExpressions) {
     var libraryEvaluator = Evaluators.forRepository(settings, repository, theAdditionalData);
-=======
-  public IBaseParameters evaluate(VersionedIdentifier id, String patientId,
-      IBaseParameters parameters, IBaseBundle additionalData, Set<String> expressions) {
-    var libraryEvaluator = Contexts.forRepository(settings, repository, additionalData, true);
->>>>>>> 82db6d69
-
-    return libraryEvaluator.evaluate(id, buildContextParameter(patientId), parameters,
-        expressions);
+
+    return libraryEvaluator.evaluate(theId, buildContextParameter(thePatientId), theParameters,
+        theExpressions);
   }
 
   public IBaseParameters evaluateExpression(String expression, IBaseParameters parameters,
       String patientId, List<Pair<String, String>> libraries, IBaseBundle bundle) {
     var libraryConstructor = new LibraryConstructor(fhirContext);
-<<<<<<< HEAD
     var cqlFhirParametersConverter = Engines.getCqlFhirParametersConverter(fhirContext);
-    var cqlParameters = cqlFhirParametersConverter.toCqlParameterDefinitions(theParameters);
-    var cql = libraryConstructor.constructCqlLibrary(theExpression, theLibraries, cqlParameters);
-=======
-    var cqlFhirParametersConverter = Contexts.getCqlFhirParametersConverter(fhirContext);
     var cqlParameters = cqlFhirParametersConverter.toCqlParameterDefinitions(parameters);
     var cql = libraryConstructor.constructCqlLibrary(expression, libraries, cqlParameters);
->>>>>>> 82db6d69
 
     Set<String> expressions = new HashSet<>();
     expressions.add("return");
 
     List<LibrarySourceProvider> librarySourceProviders = new ArrayList<>();
-<<<<<<< HEAD
     librarySourceProviders.add(new StringLibrarySourceProvider(Lists.newArrayList(cql)));
-    var libraryEvaluator = Evaluators.forRepository(settings, repository, theBundle,
+    var libraryEvaluator = Evaluators.forRepository(settings, repository, bundle,
         librarySourceProviders, cqlFhirParametersConverter);
-=======
-    librarySourceProviders.add(new InMemoryLibrarySourceProvider(Lists.newArrayList(cql)));
-    var libraryEvaluator = Contexts.forRepository(settings, repository, bundle,
-        librarySourceProviders, cqlFhirParametersConverter, false);
->>>>>>> 82db6d69
 
     return libraryEvaluator.evaluate(
         new VersionedIdentifier().withId("expression").withVersion("1.0.0"),
