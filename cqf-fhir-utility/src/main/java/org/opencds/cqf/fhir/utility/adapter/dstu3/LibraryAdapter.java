package org.opencds.cqf.fhir.utility.adapter.dstu3;

import ca.uhn.fhir.repository.IRepository;
import ca.uhn.fhir.rest.server.exceptions.UnprocessableEntityException;
import java.util.ArrayList;
import java.util.HashMap;
import java.util.List;
import java.util.Map;
import java.util.Optional;
import java.util.stream.Collectors;
import org.hl7.fhir.dstu3.model.Attachment;
import org.hl7.fhir.dstu3.model.CodeableConcept;
import org.hl7.fhir.dstu3.model.Coding;
import org.hl7.fhir.dstu3.model.DataRequirement;
import org.hl7.fhir.dstu3.model.DataRequirement.DataRequirementCodeFilterComponent;
import org.hl7.fhir.dstu3.model.Library;
import org.hl7.fhir.dstu3.model.ParameterDefinition;
import org.hl7.fhir.dstu3.model.Parameters;
import org.hl7.fhir.dstu3.model.Parameters.ParametersParameterComponent;
import org.hl7.fhir.dstu3.model.Reference;
import org.hl7.fhir.dstu3.model.RelatedArtifact;
import org.hl7.fhir.dstu3.model.UriType;
import org.hl7.fhir.dstu3.model.UsageContext;
import org.hl7.fhir.instance.model.api.IBaseParameters;
import org.hl7.fhir.instance.model.api.ICompositeType;
import org.hl7.fhir.instance.model.api.IDomainResource;
import org.hl7.fhir.instance.model.api.IPrimitiveType;
import org.opencds.cqf.fhir.utility.Constants;
import org.opencds.cqf.fhir.utility.adapter.DependencyInfo;
import org.opencds.cqf.fhir.utility.adapter.IDataRequirementAdapter;
import org.opencds.cqf.fhir.utility.adapter.IDependencyInfo;
import org.opencds.cqf.fhir.utility.adapter.IKnowledgeArtifactAdapter;
import org.opencds.cqf.fhir.utility.adapter.ILibraryAdapter;

public class LibraryAdapter extends KnowledgeArtifactAdapter implements ILibraryAdapter {
    public LibraryAdapter(IDomainResource library) {
        super(library);
        if (!(library instanceof Library)) {
            throw new IllegalArgumentException("resource passed as library argument is not a Library resource");
        }
    }

    public LibraryAdapter(Library library) {
        super(library);
    }

    protected Library getLibrary() {
        return (Library) resource;
    }

    @Override
    public Library get() {
        return (Library) resource;
    }

    @Override
    public Library copy() {
        return get().copy();
    }

    @Override
    public boolean hasContent() {
        return getLibrary().hasContent();
    }

    @SuppressWarnings("unchecked")
    @Override
    public List<Attachment> getContent() {
        return getLibrary().getContent().stream().toList();
    }

    @Override
    public void setContent(List<? extends ICompositeType> attachments) {
        List<Attachment> castAttachments =
                attachments.stream().map(x -> (Attachment) x).collect(Collectors.toList());
        getLibrary().setContent(castAttachments);
    }

    @Override
    public Attachment addContent() {
        return getLibrary().addContent();
    }

    @Override
    public List<IDependencyInfo> getDependencies() {
        List<IDependencyInfo> references = new ArrayList<>();
        final String referenceSource = getReferenceSource();
        addProfileReferences(references, referenceSource);

        // relatedArtifact[].resource
        getRelatedArtifactsOfType(DEPENDSON).stream()
                .filter(RelatedArtifact::hasResource)
                .map(ra -> DependencyInfo.convertRelatedArtifact(ra, referenceSource))
                .forEach(references::add);

        getLibrary().getDataRequirement().forEach(dr -> {
            dr.getProfile().stream()
                    .filter(IPrimitiveType::hasValue)
                    .forEach(profile -> references.add(new DependencyInfo(
                            referenceSource, profile.getValue(), profile.getExtension(), profile::setValue)));
            dr.getCodeFilter().stream()
                    .filter(DataRequirementCodeFilterComponent::hasValueSet)
                    .forEach(cf -> references.add(new DependencyInfo(
                            referenceSource,
                            cf.getValueSetReference().getReference(),
                            cf.getValueSet().getExtension(),
                            reference -> cf.getValueSetReference().setReference(reference))));
        });
        return references;
    }

    @Override
    public Map<String, String> getReferencedLibraries() {
        var map = new HashMap<String, String>();
        map.put(getName(), getCanonical());
        return map;
    }

    @Override
    public Map<String, ILibraryAdapter> retrieveReferencedLibraries(IRepository repository) {
        var map = new HashMap<String, ILibraryAdapter>();
        map.put(getName(), this);
        return map;
    }

    @SuppressWarnings("unchecked")
    @Override
    public List<RelatedArtifact> getComponents() {
        return getRelatedArtifactsOfType("composed-of");
    }

    @Override
    public ICompositeType getType() {
        return getLibrary().getType();
    }

    @Override
    public LibraryAdapter setType(String type) {
        if (LIBRARY_TYPES.contains(type)) {
            getLibrary()
                    .setType(new CodeableConcept(new Coding("http://hl7.org/fhir/ValueSet/library-type", type, "")));
        } else {
            throw new UnprocessableEntityException("Invalid type: {}", type);
        }
        return this;
    }

    @SuppressWarnings("unchecked")
    @Override
    public List<ParameterDefinition> getParameter() {
        return getLibrary().getParameter();
    }

    @Override
    public boolean hasDataRequirement() {
        return getLibrary().hasDataRequirement();
    }

    @Override
    public List<IDataRequirementAdapter> getDataRequirement() {
        return getLibrary().getDataRequirement().stream()
                .map(DataRequirementAdapter::new)
                .collect(Collectors.toUnmodifiableList());
    }

    @Override
    public LibraryAdapter addDataRequirement(ICompositeType dataRequirement) {
        getLibrary().addDataRequirement((DataRequirement) dataRequirement);
        return this;
    }

    @Override
    public <T extends ICompositeType> LibraryAdapter setDataRequirement(List<T> dataRequirement) {
        getLibrary()
                .setDataRequirement(
                        dataRequirement.stream().map(dr -> (DataRequirement) dr).collect(Collectors.toList()));
        return this;
    }

    @SuppressWarnings("unchecked")
    @Override
    public List<UsageContext> getUseContext() {
        return getLibrary().getUseContext();
    }

    @Override
    public Optional<IBaseParameters> getExpansionParameters() {
        var expansionParameters = getLibrary().getExtension().stream()
                .filter(ext -> ext.getUrl().equals(Constants.CQF_EXPANSION_PARAMETERS))
                .findAny()
                .map(ext -> ((Reference) ext.getValue()).getReference())
                .map(ref -> {
                    if (getLibrary().hasContained()) {
                        return getLibrary().getContained().stream()
                                .filter(containedResource -> ref.equals("#" + containedResource.getId()))
                                .filter(IBaseParameters.class::isInstance)
                                .map(IBaseParameters.class::cast)
                                .findFirst()
                                .orElse(null);
                    }
                    return null;
                });

        if (expansionParameters.isPresent()) {
            return expansionParameters;
        } else {
            var id = "exp-params";
            var newExpansionParameters = new Parameters();
            newExpansionParameters.setId(id);
            getLibrary().addContained(newExpansionParameters);
            if (getLibrary().getExtensionByUrl(Constants.CQF_EXPANSION_PARAMETERS) == null) {
                var expansionParamsExt = getLibrary().addExtension();
                expansionParamsExt.setUrl(Constants.CQF_EXPANSION_PARAMETERS);
                expansionParamsExt.setValue(new Reference("#" + id));
            }
            setExpansionParameters(newExpansionParameters);
            return Optional.of(newExpansionParameters);
        }
    }

    @Override
    public void setExpansionParameters(IBaseParameters expansionParameters) {
        if (expansionParameters != null
                && !((Parameters) expansionParameters).getParameter().isEmpty()) {
            var newParameters = new ArrayList<Parameters.ParametersParameterComponent>();

            for (Parameters.ParametersParameterComponent parameter :
                    ((Parameters) expansionParameters).getParameter()) {
                var param = new ParametersParameterComponent();
                param.setName(parameter.getName());
                param.setValue(parameter.getValue());
                newParameters.add(param);
            }

            var existingExpansionParameters = getExpansionParameters();
            existingExpansionParameters.ifPresent(parameters -> ((Parameters) parameters).setParameter(newParameters));
        }
    }

<<<<<<< HEAD
=======
    @Override
>>>>>>> 1fed1a80
    public void ensureExpansionParametersEntry(IKnowledgeArtifactAdapter artifactAdapter, String crmiVersion) {
        var expansionParametersOpt = getExpansionParameters();
        if (expansionParametersOpt.isEmpty()) {
            return;
        }

<<<<<<< HEAD
        Parameters expansionParameters = (Parameters) expansionParametersOpt.get();
=======
        var expansionParameters = (Parameters) expansionParametersOpt.get();
>>>>>>> 1fed1a80

        String resourceType = artifactAdapter.get().fhirType();
        String parameterName = getExpansionParameterName(resourceType, crmiVersion);
        String canonical = artifactAdapter.getUrl() + "|" + artifactAdapter.getVersion();

        if (parameterExists(expansionParameters, parameterName, canonical)) {
            return;
        }

        Parameters.ParametersParameterComponent parameterToAdd = new Parameters.ParametersParameterComponent()
                .setName(parameterName)
                .setValue(new UriType(canonical));

        expansionParameters.addParameter(parameterToAdd);
    }

    private boolean parameterExists(Parameters parameters, String parameterName, String canonical) {
        return parameters.getParameter().stream()
                .filter(p -> parameterName.equals(p.getName()))
                .map(p -> (IPrimitiveType<String>) p.getValue())
                .map(IPrimitiveType::getValueAsString)
                .anyMatch(canonical::equals);
    }
}<|MERGE_RESOLUTION|>--- conflicted
+++ resolved
@@ -237,21 +237,14 @@
         }
     }
 
-<<<<<<< HEAD
-=======
-    @Override
->>>>>>> 1fed1a80
+    @Override
     public void ensureExpansionParametersEntry(IKnowledgeArtifactAdapter artifactAdapter, String crmiVersion) {
         var expansionParametersOpt = getExpansionParameters();
         if (expansionParametersOpt.isEmpty()) {
             return;
         }
 
-<<<<<<< HEAD
-        Parameters expansionParameters = (Parameters) expansionParametersOpt.get();
-=======
         var expansionParameters = (Parameters) expansionParametersOpt.get();
->>>>>>> 1fed1a80
 
         String resourceType = artifactAdapter.get().fhirType();
         String parameterName = getExpansionParameterName(resourceType, crmiVersion);
