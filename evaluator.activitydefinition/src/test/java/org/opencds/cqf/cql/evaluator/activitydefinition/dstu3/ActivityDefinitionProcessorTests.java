--- conflicted
+++ resolved
@@ -5,14 +5,10 @@
 import org.hl7.fhir.dstu3.model.IdType;
 import org.hl7.fhir.dstu3.model.ProcedureRequest;
 import org.hl7.fhir.exceptions.FHIRException;
-<<<<<<< HEAD
 import org.junit.jupiter.api.Assertions;
 import org.junit.jupiter.api.BeforeAll;
 import org.junit.jupiter.api.Test;
 import org.opencds.cqf.cql.evaluator.library.LibraryEngine;
-=======
-import org.opencds.cqf.cql.evaluator.fhir.repository.InMemoryFhirRepository;
->>>>>>> 82db6d69
 import org.opencds.cqf.fhir.api.Repository;
 import org.opencds.cqf.fhir.cql.EvaluationSettings;
 import org.opencds.cqf.fhir.utility.repository.InMemoryFhirRepository;
@@ -43,13 +39,8 @@
   public void testActivityDefinitionApply() throws FHIRException {
     var result = this.activityDefinitionProcessor.apply(
         new IdType("ActivityDefinition", "activityDefinition-test"), null,
-<<<<<<< HEAD
-        null, "patient-1", null, null, null, null, null, null, null, null, null, libraryEngine);
+        null, "patient-1", null, null, null, null, null, null, null, null);
     Assertions.assertTrue(result instanceof ProcedureRequest);
-=======
-        null, "patient-1", null, null, null, null, null, null, null, null);
-    Assert.assertTrue(result instanceof ProcedureRequest);
->>>>>>> 82db6d69
     var request = (ProcedureRequest) result;
     Assertions.assertTrue(request.getDoNotPerform());
   }
