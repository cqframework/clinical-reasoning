--- conflicted
+++ resolved
@@ -1,11 +1,7 @@
 package org.opencds.cqf.cql.evaluator.questionnaire.r5;
 
-<<<<<<< HEAD
-=======
-import static org.opencds.cqf.cql.evaluator.fhir.util.r5.SearchHelper.searchRepositoryByCanonical;
 import static org.opencds.cqf.cql.evaluator.questionnaire.r5.ItemValueTransformer.transformValue;
 
->>>>>>> 82db6d69
 import java.util.ArrayList;
 import java.util.Collections;
 import java.util.List;
@@ -31,22 +27,17 @@
 import org.hl7.fhir.r5.model.QuestionnaireResponse;
 import org.hl7.fhir.r5.model.QuestionnaireResponse.QuestionnaireResponseItemComponent;
 import org.hl7.fhir.r5.model.Reference;
-<<<<<<< HEAD
 import org.hl7.fhir.r5.model.RelatedArtifact;
 import org.hl7.fhir.r5.model.RelatedArtifact.RelatedArtifactType;
 import org.hl7.fhir.r5.model.Resource;
-=======
-import org.opencds.cqf.cql.evaluator.fhir.Constants;
-import org.opencds.cqf.cql.evaluator.fhir.helper.r5.PackageHelper;
 import org.opencds.cqf.cql.evaluator.library.CqfExpression;
-import org.opencds.cqf.cql.evaluator.library.EvaluationSettings;
->>>>>>> 82db6d69
 import org.opencds.cqf.cql.evaluator.library.LibraryEngine;
 import org.opencds.cqf.cql.evaluator.questionnaire.BaseQuestionnaireProcessor;
 import org.opencds.cqf.fhir.api.Repository;
 import org.opencds.cqf.fhir.cql.EvaluationSettings;
 import org.opencds.cqf.fhir.utility.Canonicals;
 import org.opencds.cqf.fhir.utility.Constants;
+import org.opencds.cqf.fhir.utility.r5.PackageHelper;
 import org.opencds.cqf.fhir.utility.r5.SearchHelper;
 
 public class QuestionnaireProcessor extends BaseQuestionnaireProcessor<Questionnaire> {
@@ -277,39 +268,6 @@
     return questionnaire;
   }
 
-<<<<<<< HEAD
-  private static List<String> packableResources = Arrays.asList(FHIRTypes.LIBRARY.toCode(),
-      FHIRTypes.CODESYSTEM.toCode(), FHIRTypes.VALUESET.toCode());
-
-  private void addRelatedArtifacts(Bundle theBundle, List<RelatedArtifact> theArtifacts) {
-    for (var artifact : theArtifacts) {
-      if (artifact.getType().equals(RelatedArtifactType.DEPENDSON)
-          && artifact.hasResourceElement()) {
-        try {
-          var canonical = artifact.getResourceElement();
-          if (packableResources.contains(Canonicals.getResourceType(canonical))) {
-            var resource =
-                SearchHelper.searchRepositoryByCanonical(repository, artifact.getResourceElement());
-            if (resource != null
-                && theBundle.getEntry().stream()
-                    .noneMatch(
-                        e -> e.getResource().getIdElement().equals(resource.getIdElement()))) {
-              theBundle.addEntry(new BundleEntryComponent().setResource(resource));
-              if (resource.fhirType().equals(FHIRTypes.LIBRARY.toCode())
-                  && ((Library) resource).hasRelatedArtifact()) {
-                addRelatedArtifacts(theBundle, ((Library) resource).getRelatedArtifact());
-              }
-            }
-          }
-        } catch (Exception e) {
-          logger.error(e.getMessage(), e);
-        }
-      }
-    }
-  }
-
-=======
->>>>>>> 82db6d69
   @Override
   public Bundle packageQuestionnaire(Questionnaire theQuestionnaire, boolean theIsPut) {
     var bundle = new Bundle();
