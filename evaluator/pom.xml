<?xml version="1.0" encoding="UTF-8"?>
<project xmlns="http://maven.apache.org/POM/4.0.0"
    xmlns:xsi="http://www.w3.org/2001/XMLSchema-instance" xsi:schemaLocation="http://maven.apache.org/POM/4.0.0 http://maven.apache.org/xsd/maven-4.0.0.xsd">
    <modelVersion>4.0.0</modelVersion>

    <groupId>org.opencds.cqf.cql</groupId>
    <artifactId>evaluator</artifactId>
    <version>3.0.0-SNAPSHOT</version>
    <packaging>jar</packaging>

    <name>evaluator</name>
    <url>https://github.com/cqframework/clinical-reasoning/tree/master</url>

    <description>CQL Evaluator</description>

    <parent>
        <groupId>org.opencds.cqf.cql</groupId>
        <artifactId>evaluator.shared</artifactId>
        <version>3.0.0-SNAPSHOT</version>
    </parent>

    <dependencies>
        <dependency>
            <groupId>info.cqframework</groupId>
            <artifactId>engine</artifactId>
        </dependency>
        <dependency>
            <groupId>info.cqframework</groupId>
            <artifactId>cql-to-elm</artifactId>
        </dependency>
        <dependency>
            <groupId>info.cqframework</groupId>
            <artifactId>elm</artifactId>
        </dependency>
        <dependency>
            <groupId>info.cqframework</groupId>
            <artifactId>model</artifactId>
        </dependency>
        <!-- Required for MapStruct Annotations -->
        <dependency>
            <groupId>org.mapstruct</groupId>
            <artifactId>mapstruct</artifactId>
        </dependency>

        <!-- FHIR, Quick and QDM are not required to compile -->
        <dependency>
            <groupId>info.cqframework</groupId>
            <artifactId>engine-fhir</artifactId>
            <version>${cql.version}</version>
            <scope>test</scope>
        </dependency>
        <dependency>
            <groupId>info.cqframework</groupId>
            <artifactId>qdm</artifactId>
            <version>${cql.version}</version>
            <scope>test</scope>
        </dependency>
        <dependency>
            <groupId>info.cqframework</groupId>
            <artifactId>quick</artifactId>
            <version>${cql.version}</version>
            <scope>test</scope>
        </dependency>
        <dependency>
            <groupId>info.cqframework</groupId>
            <artifactId>elm-fhir</artifactId>
            <version>${cql.version}</version>
            <scope>test</scope>
        </dependency>
        <dependency>
            <groupId>org.opencds.cqf.cql</groupId>
            <artifactId>evaluator.jackson-deps</artifactId>
            <version>3.0.0-SNAPSHOT</version>
            <type>pom</type>
            <scope>test</scope>
        </dependency>
        <dependency>
            <groupId>org.reflections</groupId>
            <artifactId>reflections</artifactId>
            <scope>test</scope>
        </dependency>
        <dependency>
            <groupId>org.opencds.cqf.fhir</groupId>
            <artifactId>cqf-fhir-api</artifactId>
            <version>3.0.0-SNAPSHOT</version>
            <scope>compile</scope>
        </dependency>
<<<<<<< HEAD
=======
        <dependency>
            <groupId>org.opencds.cqf.cql</groupId>
            <artifactId>evaluator.fhir</artifactId>
            <version>3.0.0-SNAPSHOT</version>
            <scope>compile</scope>
        </dependency>
>>>>>>> 783eebde
    </dependencies>
    <build>
        <plugins>
            <!-- uses the apt plugin instead of the compiler plugin for annotation processing.
            This seems to be more reliable for IDE builds -->
            <plugin>
                <groupId>org.apache.maven.plugins</groupId>
                <artifactId>maven-compiler-plugin</artifactId>
                <configuration>
                    <release>11</release>
                    <source>11</source>
                    <target>11</target>
                    <failOnError>true</failOnError>
                    <failOnWarning>false</failOnWarning>
                    <showWarnings>true</showWarnings>
                    <compilerArgs>
                        <arg>-Xlint:all,-processing</arg>
                        <arg>-Werror</arg>
                        <arg>-implicit:none</arg>
                        <arg>-proc:none</arg>
                    </compilerArgs>
                </configuration>
            </plugin>
            <plugin>
                <groupId>com.mysema.maven</groupId>
                <artifactId>apt-maven-plugin</artifactId>
                <version>1.1.3</version>
                <executions>
                    <execution>
                        <goals>
                            <goal>process</goal>
                        </goals>
                        <configuration>
                            <outputDirectory>target/generated-sources</outputDirectory>
                            <processors>
                                <processor>org.mapstruct.ap.MappingProcessor</processor>
                            </processors>
                        </configuration>
                    </execution>
                </executions>
                <dependencies>
                    <dependency>
                        <groupId>org.mapstruct</groupId>
                        <artifactId>mapstruct-processor</artifactId>
                        <version>${org.mapstruct.version}</version>
                    </dependency>
                </dependencies>
            </plugin>
            <plugin>
                <groupId>org.codehaus.mojo</groupId>
                <artifactId>animal-sniffer-maven-plugin</artifactId>
            </plugin>
        </plugins>
    </build>
</project><|MERGE_RESOLUTION|>--- conflicted
+++ resolved
@@ -85,15 +85,12 @@
             <version>3.0.0-SNAPSHOT</version>
             <scope>compile</scope>
         </dependency>
-<<<<<<< HEAD
-=======
         <dependency>
             <groupId>org.opencds.cqf.cql</groupId>
             <artifactId>evaluator.fhir</artifactId>
             <version>3.0.0-SNAPSHOT</version>
             <scope>compile</scope>
         </dependency>
->>>>>>> 783eebde
     </dependencies>
     <build>
         <plugins>
