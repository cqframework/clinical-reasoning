<?xml version="1.0" encoding="UTF-8"?>
<project xmlns="http://maven.apache.org/POM/4.0.0"
  xmlns:xsi="http://www.w3.org/2001/XMLSchema-instance" xsi:schemaLocation="http://maven.apache.org/POM/4.0.0 http://maven.apache.org/xsd/maven-4.0.0.xsd">
  <modelVersion>4.0.0</modelVersion>

  <groupId>org.opencds.cqf.cql</groupId>
  <artifactId>evaluator.activitydefinition</artifactId>
  <packaging>jar</packaging>

  <name>evaluator.activitydefinition</name>
  <description>CQL Evaluator - ActivityDefinition Evaluation</description>

  <parent>
    <groupId>org.opencds.cqf.fhir</groupId>
    <artifactId>cqf-fhir</artifactId>
    <version>3.0.0-PRE6-SNAPSHOT</version>
    <relativePath>../cqf-fhir/pom.xml</relativePath>
  </parent>

  <dependencies>
    <dependency>
<<<<<<< HEAD
      <groupId>org.opencds.cqf.cql</groupId>
      <artifactId>evaluator.library</artifactId>
      <version>3.0.0-PRE6-SNAPSHOT</version>
    </dependency>
    <dependency>
      <groupId>org.opencds.cqf.cql</groupId>
      <artifactId>evaluator.builder</artifactId>
=======
      <groupId>org.opencds.cqf.fhir</groupId>
      <artifactId>cqf-fhir-cql</artifactId>
>>>>>>> e94af3f2
      <version>3.0.0-PRE6-SNAPSHOT</version>
    </dependency>
    <dependency>
      <groupId>org.opencds.cqf.fhir</groupId>
      <artifactId>cqf-fhir-jackson</artifactId>
      <version>3.0.0-PRE6-SNAPSHOT</version>
      <type>pom</type>
      <scope>test</scope>
    </dependency>
    <dependency>
      <groupId>org.opencds.cqf.fhir</groupId>
      <artifactId>cqf-fhir-test</artifactId>
      <version>3.0.0-PRE6-SNAPSHOT</version>
      <scope>test</scope>
    </dependency>
  </dependencies>
  <build>
    <plugins>
      <plugin>
        <groupId>org.codehaus.mojo</groupId>
        <artifactId>animal-sniffer-maven-plugin</artifactId>
      </plugin>
    </plugins>
  </build>
</project><|MERGE_RESOLUTION|>--- conflicted
+++ resolved
@@ -19,18 +19,8 @@
 
   <dependencies>
     <dependency>
-<<<<<<< HEAD
-      <groupId>org.opencds.cqf.cql</groupId>
-      <artifactId>evaluator.library</artifactId>
-      <version>3.0.0-PRE6-SNAPSHOT</version>
-    </dependency>
-    <dependency>
-      <groupId>org.opencds.cqf.cql</groupId>
-      <artifactId>evaluator.builder</artifactId>
-=======
       <groupId>org.opencds.cqf.fhir</groupId>
       <artifactId>cqf-fhir-cql</artifactId>
->>>>>>> e94af3f2
       <version>3.0.0-PRE6-SNAPSHOT</version>
     </dependency>
     <dependency>
