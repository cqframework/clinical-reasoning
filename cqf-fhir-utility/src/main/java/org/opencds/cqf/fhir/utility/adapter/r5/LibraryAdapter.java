--- conflicted
+++ resolved
@@ -5,10 +5,7 @@
 import java.util.List;
 import java.util.Optional;
 import java.util.stream.Collectors;
-<<<<<<< HEAD
 import org.hl7.fhir.instance.model.api.IBaseParameters;
-=======
->>>>>>> eefcec99
 import org.hl7.fhir.instance.model.api.ICompositeType;
 import org.hl7.fhir.instance.model.api.IDomainResource;
 import org.hl7.fhir.r5.model.Attachment;
@@ -16,7 +13,6 @@
 import org.hl7.fhir.r5.model.Coding;
 import org.hl7.fhir.r5.model.DataRequirement;
 import org.hl7.fhir.r5.model.Library;
-<<<<<<< HEAD
 import org.hl7.fhir.r5.model.Parameters;
 import org.hl7.fhir.r5.model.Parameters.ParametersParameterComponent;
 import org.hl7.fhir.r5.model.Reference;
@@ -24,10 +20,6 @@
 import org.hl7.fhir.r5.model.UriType;
 import org.hl7.fhir.r5.model.UsageContext;
 import org.opencds.cqf.fhir.utility.Constants;
-=======
-import org.hl7.fhir.r5.model.RelatedArtifact;
-import org.hl7.fhir.r5.model.UsageContext;
->>>>>>> eefcec99
 import org.opencds.cqf.fhir.utility.adapter.DependencyInfo;
 import org.opencds.cqf.fhir.utility.adapter.IDependencyInfo;
 
@@ -55,71 +47,7 @@
 
     @Override
     public Library copy() {
-<<<<<<< HEAD
-        return this.get().copy();
-    }
-
-    @Override
-    public String getName() {
-        return this.getLibrary().getName();
-    }
-
-    @Override
-    public boolean hasTitle() {
-        return this.getLibrary().hasTitle();
-    }
-
-    @Override
-    public String getTitle() {
-        return this.getLibrary().getTitle();
-    }
-
-    @Override
-    public String getPurpose() {
-        return this.getLibrary().getPurpose();
-    }
-
-    @Override
-    public void setName(String name) {
-        this.getLibrary().setName(name);
-    }
-
-    @Override
-    public void setTitle(String title) {
-        this.getLibrary().setTitle(title);
-    }
-
-    @Override
-    public String getUrl() {
-        return this.getLibrary().getUrl();
-    }
-
-    @Override
-    public boolean hasUrl() {
-        return this.getLibrary().hasUrl();
-    }
-
-    @Override
-    public void setUrl(String url) {
-        this.getLibrary().setUrl(url);
-    }
-
-    @Override
-    public String getVersion() {
-        return this.getLibrary().getVersion();
-    }
-
-    @Override
-    public boolean hasVersion() {
-        return this.getLibrary().hasVersion();
-    }
-
-    @Override
-    public void setVersion(String version) {
-        this.getLibrary().setVersion(version);
-=======
         return get().copy();
->>>>>>> eefcec99
     }
 
     @Override
@@ -173,7 +101,6 @@
                             (reference) -> cf.setValueSet(reference))));
         });
         return references;
-<<<<<<< HEAD
     }
 
     @SuppressWarnings("unchecked")
@@ -220,15 +147,12 @@
     @Override
     public List<UsageContext> getUseContext() {
         return getLibrary().getUseContext();
-=======
->>>>>>> eefcec99
-    }
-
-    @Override
-<<<<<<< HEAD
+    }
+
+    @Override
     public Optional<IBaseParameters> getExpansionParameters() {
         return getLibrary().getExtension().stream()
-                .filter(ext -> ext.getUrl().equals(Constants.EXPANSION_PARAMETERS_URL))
+                .filter(ext -> ext.getUrl().equals(Constants.CQF_EXPANSION_PARAMETERS))
                 .findAny()
                 .map(ext -> ((Reference) ext.getValue()).getReference())
                 .map(ref -> {
@@ -274,52 +198,8 @@
             newExpansionParameters.setId(id);
             getLibrary().addContained(newExpansionParameters);
             var expansionParamsExt = getLibrary().addExtension();
-            expansionParamsExt.setUrl(Constants.EXPANSION_PARAMETERS_URL);
+            expansionParamsExt.setUrl(Constants.CQF_EXPANSION_PARAMETERS);
             expansionParamsExt.setValue(new Reference(id));
         }
-=======
-    public List<RelatedArtifact> getComponents() {
-        return getRelatedArtifactsOfType("composed-of");
-    }
-
-    @Override
-    public ICompositeType getType() {
-        return getLibrary().getType();
-    }
-
-    @Override
-    public LibraryAdapter setType(String type) {
-        if (LIBRARY_TYPES.contains(type)) {
-            getLibrary()
-                    .setType(new CodeableConcept(new Coding("http://hl7.org/fhir/ValueSet/library-type", type, "")));
-        } else {
-            throw new UnprocessableEntityException("Invalid type: {}", type);
-        }
-        return this;
-    }
-
-    @Override
-    public List<DataRequirement> getDataRequirement() {
-        return getLibrary().getDataRequirement();
-    }
-
-    @Override
-    public LibraryAdapter addDataRequirement(ICompositeType dataRequirement) {
-        getLibrary().addDataRequirement((DataRequirement) dataRequirement);
-        return this;
-    }
-
-    @Override
-    public <T extends ICompositeType> LibraryAdapter setDataRequirement(List<T> dataRequirement) {
-        getLibrary()
-                .setDataRequirement(
-                        dataRequirement.stream().map(dr -> (DataRequirement) dr).collect(Collectors.toList()));
-        return this;
-    }
-
-    @Override
-    public List<UsageContext> getUseContext() {
-        return getLibrary().getUseContext();
->>>>>>> eefcec99
     }
 }