package org.opencds.cqf.fhir.utility;

import ca.uhn.fhir.model.api.Tag;
import com.google.common.collect.ImmutableMap;
import java.util.Map;

public class Constants {

    private Constants() {}

    public static final String CQL_ENGINE_DEVICE = "http://cqframework.org/fhir/Device/clinical-quality-language";

    public static final String HL7_FHIR_REST = "hl7-fhir-rest";
    public static final String HL7_FHIR_FILES = "hl7-fhir-files";
    public static final String HL7_CQL_FILES = "hl7-cql-files";

    public static final Tag HL7_FHIR_REST_CODE = new Tag(null, HL7_FHIR_REST);
    public static final Tag HL7_FHIR_FILES_CODE = new Tag(null, HL7_FHIR_FILES);
    public static final Tag HL7_CQL_FILES_CODE = new Tag(null, HL7_CQL_FILES);

    public static final String FHIR_MODEL_URI = "http://hl7.org/fhir";
    public static final String QDM_MODEL_URI = "urn:healthit-gov:qdm:v5_4";

    public static final Map<String, String> ALIAS_MAP =
            ImmutableMap.of("FHIR", FHIR_MODEL_URI, "QUICK", FHIR_MODEL_URI, "QDM", QDM_MODEL_URI);

    public static final String ALT_EXPRESSION_EXT =
            "http://hl7.org/fhir/us/ecr/StructureDefinition/us-ph-alternativeExpression";
    public static final String PERTAINS_TO_GOAL = "http://hl7.org/fhir/StructureDefinition/resource-pertainsToGoal";
    public static final String REQUEST_DO_NOT_PERFORM = "http://hl7.org/fhir/StructureDefinition/request-doNotPerform";
    public static final String QUESTIONNAIRE_RESPONSE_AUTHOR =
            "http://hl7.org/fhir/StructureDefinition/questionnaireresponse-author";
    public static final String QUESTIONNAIRE_REFERENCE_PROFILE =
            "http://hl7.org/fhir/StructureDefinition/questionnaire-referenceProfile";
    public static final String QUESTIONNAIRE_UNIT_VALUE_SET =
            "http://hl7.org/fhir/StructureDefinition/questionnaire-unitValueSet";

    public static final String VARIABLE_EXTENSION = "http://hl7.org/fhir/StructureDefinition/variable";

    public static final String CPG_ASSERTION_EXPRESSION =
            "http://hl7.org/fhir/uv/cpg/StructureDefinition/cpg-assertionExpression";
    public static final String CPG_FEATURE_EXPRESSION =
            "http://hl7.org/fhir/uv/cpg/StructureDefinition/cpg-featureExpression";
    public static final String CPG_INFERENCE_EXPRESSION =
            "http://hl7.org/fhir/uv/cpg/StructureDefinition/cpg-inferenceExpression";
    public static final String CPG_KNOWLEDGE_CAPABILITY =
            "http://hl7.org/fhir/uv/cpg/StructureDefinition/cpg-knowledgeCapability";
    public static final String CPG_KNOWLEDGE_REPRESENTATION_LEVEL =
            "http://hl7.org/fhir/uv/cpg/StructureDefinition/cpg-knowledgeRepresentationLevel";
    public static final String CPG_QUESTIONNAIRE_GENERATE =
            "http://hl7.org/fhir/uv/cpg/StructureDefinition/cpg-questionnaire-generate";
    public static final String CPG_RATIONALE = "http://hl7.org/fhir/uv/cpg/StructureDefinition/cpg-rationale";
    public static final String CPG_SERVICE_REQUEST =
            "http://hl7.org/fhir/uv/cpg/StructureDefinition/cpg-servicerequest";
    public static final String CPG_STRATEGY = "http://hl7.org/fhir/uv/cpg/StructureDefinition/cpg-strategy";
    public static final String CPG_INPUT_TEXT = "http://hl7.org/fhir/uv/cpg/StructureDefinition/cpg-input-text";
    public static final String CPG_INPUT_DESCRIPTION =
            "http://hl7.org/fhir/uv/cpg/StructureDefinition/cpg-input-description";

    public static final String CPG_CUSTOM_ACTIVITY_KIND =
            "http://hl7.org/fhir/uv/cpg/StructureDefinition/cpg-custom-activity-kind";
    public static final String CPG_ACTIVITY_KIND = "http://hl7.org/fhir/uv/cpg/StructureDefinition/cpg-activity-kind";

    // DSTU3 CQF Extensions
    public static final String CQIF_LIBRARY = "http://hl7.org/fhir/StructureDefinition/cqif-library";
    public static final String CQIF_CQL_EXPRESSION = "http://hl7.org/fhir/StructureDefinition/cqif-cqlExpression";

    public static final String CQF_CQL_OPTIONS = "http://hl7.org/fhir/StructureDefinition/cqf-cqlOptions";
    public static final String CQF_EXPANSION_PARAMETERS =
            "http://hl7.org/fhir/StructureDefinition/cqf-expansionParameters";
    public static final String CQF_EXPRESSION = "http://hl7.org/fhir/StructureDefinition/cqf-expression";
    public static final String CQF_LIBRARY = "http://hl7.org/fhir/StructureDefinition/cqf-library";
    public static final String CQF_CALCULATED_VALUE = "http://hl7.org/fhir/StructureDefinition/cqf-calculatedValue";

    public static final String CQFM_EFFECTIVE_DATA_REQUIREMENTS =
            "http://hl7.org/fhir/us/cqfmeasures/StructureDefinition/cqfm-effectiveDataRequirements";
    public static final String CQFM_LOGIC_DEFINITION =
            "http://hl7.org/fhir/us/cqfmeasures/StructureDefinition/cqfm-logicDefinition";
    public static final String CQFM_SOFTWARE_SYSTEM =
            "http://hl7.org/fhir/us/cqfmeasures/StructureDefinition/cqfm-softwaresystem";
    public static final String CQFM_INPUT_PARAMETERS =
            "http://hl7.org/fhir/us/cqfmeasures/StructureDefinition/cqfm-inputParameters";
    public static final String CQFM_COMPONENT = "http://hl7.org/fhir/us/cqfmeasures/StructureDefinition/cqfm-component";

    public static final String CRMI_EFFECTIVE_DATA_REQUIREMENTS =
            "http://hl7.org/fhir/uv/crmi/StructureDefinition/crmi-effectiveDataRequirements";

    public static final String DTR_QUESTIONNAIRE_RESPONSE_QUESTIONNAIRE =
            "http://hl7.org/fhir/us/davinci-dtr/StructureDefinition/dtr-questionnaireresponse-questionnaire";
    public static final String EXT_CRMI_MESSAGES = "http://hl7.org/fhir/uv/crmi/StructureDefinition/crmi-messages";
    public static final String SDC_QUESTIONNAIRE_HIDDEN =
            "http://hl7.org/fhir/StructureDefinition/questionnaire-hidden";
    public static final String SDC_QUESTIONNAIRE_ITEM_EXTRACTION_CONTEXT =
            "http://hl7.org/fhir/uv/sdc/StructureDefinition/sdc-questionnaire-itemExtractionContext";
    public static final String SDC_QUESTIONNAIRE_ITEM_POPULATION_CONTEXT =
            "http://hl7.org/fhir/uv/sdc/StructureDefinition/sdc-questionnaire-itemPopulationContext";
    public static final String SDC_QUESTIONNAIRE_IS_SUBJECT =
            "http://hl7.org/fhir/uv/sdc/StructureDefinition/sdc-questionnaire-isSubject";
    public static final String SDC_QUESTIONNAIRE_PREPOPULATE_SUBJECT =
            "http://hl7.org/fhir/uv/sdc/StructureDefinition/sdc-questionnaire-prepopulate-subject";
    public static final String SDC_QUESTIONNAIRE_RESPONSE_IS_SUBJECT =
            "http://hl7.org/fhir/uv/sdc/StructureDefinition/sdc-questionnaireresponse-isSubject";
    public static final String SDC_QUESTIONNAIRE_INITIAL_EXPRESSION =
            "http://hl7.org/fhir/uv/sdc/StructureDefinition/sdc-questionnaire-initialExpression";
    public static final String SDC_QUESTIONNAIRE_CANDIDATE_EXPRESSION =
            "http://hl7.org/fhir/uv/sdc/StructureDefinition/sdc-questionnaire-candidateExpression";
    public static final String SDC_QUESTIONNAIRE_LOOKUP_QUESTIONNAIRE =
            "http://hl7.org/fhir/uv/sdc/StructureDefinition/sdc-questionnaire-lookupQuestionnaire";
    public static final String SDC_QUESTIONNAIRE_PREPOPULATE =
            "http://hl7.org/fhir/uv/sdc/StructureDefinition/sdc-questionnaire-prepopulate";
    public static final String SDC_QUESTIONNAIRE_PREPOPULATE_PARAMETER =
            "http://hl7.org/fhir/uv/sdc/StructureDefinition/sdc-questionnaire-prepopulate-parameter";
    public static final String SDC_QUESTIONNAIRE_SHORT_TEXT =
            "http://hl7.org/fhir/uv/sdc/StructureDefinition/sdc-questionnaire-shortText";
    public static final String SDC_QUESTIONNAIRE_OBSERVATION_EXTRACT_CATEGORY =
            "http://hl7.org/fhir/uv/sdc/StructureDefinition/sdc-questionnaire-observation-extract-category";
    public static final String SDC_OBSERVATION_CATEGORY = "http://hl7.org/fhir/observation-category";
    public static final String SDC_CATEGORY_SURVEY = "survey";
    public static final String SDC_QUESTIONNAIRE_LAUNCH_CONTEXT =
            "http://hl7.org/fhir/uv/sdc/StructureDefinition/sdc-questionnaire-launchContext";
    public static final String SDC_QUESTIONNAIRE_SUB_QUESTIONNAIRE =
            "http://hl7.org/fhir/uv/sdc/StructureDefinition/sdc-questionnaire-subQuestionnaire";
    public static final String SDC_QUESTIONNAIRE_CALCULATED_EXPRESSION =
            "http://hl7.org/fhir/uv/sdc/StructureDefinition/sdc-questionnaire-calculatedExpression";

    // $apply parameter names
    public static final String APPLY_PARAMETER_ACTIVITY_DEFINITION = "activityDefinition";
    public static final String APPLY_PARAMETER_PLAN_DEFINITION = "planDefinition";
    public static final String APPLY_PARAMETER_CANONICAL = "canonical";
    public static final String APPLY_PARAMETER_SUBJECT = "subject";
    public static final String APPLY_PARAMETER_ENCOUNTER = "encounter";
    public static final String APPLY_PARAMETER_PRACTITIONER = "practitioner";
    public static final String APPLY_PARAMETER_ORGANIZATION = "organization";
    public static final String APPLY_PARAMETER_USER_TYPE = "userType";
    public static final String APPLY_PARAMETER_USER_LANGUAGE = "userLanguage";
    public static final String APPLY_PARAMETER_USER_TASK_CONTEXT = "userTaskContext";
    public static final String APPLY_PARAMETER_SETTING = "setting";
    public static final String APPLY_PARAMETER_SETTING_CONTEXT = "settingContext";
    public static final String APPLY_PARAMETER_PARAMETERS = "parameters";
    public static final String APPLY_PARAMETER_USE_SERVER_DATA = "useServerData";
    public static final String APPLY_PARAMETER_DATA = "data";
    public static final String APPLY_PARAMETER_DATA_ENDPOINT = "dataEndpoint";
    public static final String APPLY_PARAMETER_CONTENT_ENDPOINT = "contentEndpoint";
    public static final String APPLY_PARAMETER_TERMINOLOGY_ENDPOINT = "terminologyEndpoint";

    public static final String US_PH_CONTEXT_URL = "http://hl7.org/fhir/us/ecr/CodeSystem/us-ph-usage-context";
    public static final String LIBRARY_TYPE = "http://terminology.hl7.org/CodeSystem/library-type";
    public static final String ASSET_COLLECTION = "asset-collection";
<<<<<<< HEAD
=======
    public static final String EXPANSION_PARAMETERS_URL =
            "http://hl7.org/fhir/StructureDefinition/cqf-expansionParameters";
    public static final String CQFM_INPUT_PARAMETERS_URL =
            "http://hl7.org/fhir/us/cqfmeasures/StructureDefinition/cqfm-inputParameters";
    public static final String CQl_OPTIONS_URL = "http://hl7.org/fhir/StructureDefinition/cqf-cqlOptions";
    public static final String CRMI_EFFECTIVE_DATA_REQUIREMENTS_URL =
            "http://hl7.org/fhir/uv/crmi/StructureDefinition/crmi-effectiveDataRequirements";
    public static final String CQFM_COMPONENT_URL =
            "http://hl7.org/fhir/us/cqfmeasures/StructureDefinition/cqfm-component";

    // can't use List.of for Android 26 compatibility
    public static final List<String> PRESERVED_EXTENSION_URLS =
            Collections.unmodifiableList(Arrays.asList(VALUE_SET_PRIORITY_URL, VALUE_SET_CONDITION_URL));
>>>>>>> d8bde267

    public static final String AUTHORITATIVE_SOURCE_URL =
            "http://hl7.org/fhir/StructureDefinition/valueset-authoritativeSource";

    public static final String VSAC_USERNAME = "vsacUsername";
    public static final String APIKEY = "apiKey";
}<|MERGE_RESOLUTION|>--- conflicted
+++ resolved
@@ -146,8 +146,6 @@
     public static final String US_PH_CONTEXT_URL = "http://hl7.org/fhir/us/ecr/CodeSystem/us-ph-usage-context";
     public static final String LIBRARY_TYPE = "http://terminology.hl7.org/CodeSystem/library-type";
     public static final String ASSET_COLLECTION = "asset-collection";
-<<<<<<< HEAD
-=======
     public static final String EXPANSION_PARAMETERS_URL =
             "http://hl7.org/fhir/StructureDefinition/cqf-expansionParameters";
     public static final String CQFM_INPUT_PARAMETERS_URL =
@@ -161,7 +159,6 @@
     // can't use List.of for Android 26 compatibility
     public static final List<String> PRESERVED_EXTENSION_URLS =
             Collections.unmodifiableList(Arrays.asList(VALUE_SET_PRIORITY_URL, VALUE_SET_CONDITION_URL));
->>>>>>> d8bde267
 
     public static final String AUTHORITATIVE_SOURCE_URL =
             "http://hl7.org/fhir/StructureDefinition/valueset-authoritativeSource";
