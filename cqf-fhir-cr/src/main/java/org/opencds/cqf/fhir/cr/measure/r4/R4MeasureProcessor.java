--- conflicted
+++ resolved
@@ -372,11 +372,7 @@
 
         // Note that we must build the LibraryEngine BEFORE we call
         // measureProcessorUtils.setMeasurementPeriod(), otherwise, we get an NPE.
-<<<<<<< HEAD
-        var multiLibraryIdMeasureEngineDetails =
-                getMultiLibraryIdMeasureEngineDetails(measurePlusNpmResourceHolderList, parameters, context);
-=======
-        var multiLibraryIdMeasureEngineDetails = getMultiLibraryIdMeasureEngineDetails(measures);
+        var multiLibraryIdMeasureEngineDetails = getMultiLibraryIdMeasureEngineDetails(measurePlusNpmResourceHolderList);
 
         preLibraryEvaluationPeriodProcessing(
                 multiLibraryIdMeasureEngineDetails.getLibraryIdentifiers(),
@@ -420,7 +416,6 @@
 
         // if we comment this out MeasureScorerTest and other tests will fail with NPEs
         setArgParameters(parameters, context, compiledLibraries);
->>>>>>> 1bfa97a6
 
         // set measurement Period from CQL if operation parameters are empty
         measureProcessorUtils.setMeasurementPeriod(
@@ -436,14 +431,8 @@
         popAllLibrariesFromCqlEngine(context, libraries);
     }
 
-<<<<<<< HEAD
     private MultiLibraryIdMeasureEngineDetails getMultiLibraryIdMeasureEngineDetails(
-            MeasurePlusNpmResourceHolderList measurePlusNpmResourceHolderList,
-            Parameters parameters,
-            CqlEngine context) {
-=======
-    private MultiLibraryIdMeasureEngineDetails getMultiLibraryIdMeasureEngineDetails(List<Measure> measures) {
->>>>>>> 1bfa97a6
+            MeasurePlusNpmResourceHolderList measurePlusNpmResourceHolderList) {
 
         var libraryIdentifiersToMeasureIds =
                 measurePlusNpmResourceHolderList.getMeasuresPlusNpmResourceHolders().stream()
@@ -690,7 +679,10 @@
         return measurementPeriod;
     }
 
-<<<<<<< HEAD
+    private void popAllLibrariesFromCqlEngine(CqlEngine context, List<org.hl7.elm.r1.Library> libraries) {
+        libraries.forEach(lib -> context.getState().exitLibrary(true));
+    }
+
     // LUKETODO:  get rid of this after mining for requirements
     //    private Measure getMeasure(
     //            Either3<CanonicalType, IdType, Measure> measure, NpmResourceInfoForCql npmResourceHolders) {
@@ -701,9 +693,4 @@
     //
     //        return measure.fold(this::resolveByUrl, this::resolveById, Function.identity());
     //    }
-=======
-    private void popAllLibrariesFromCqlEngine(CqlEngine context, List<org.hl7.elm.r1.Library> libraries) {
-        libraries.forEach(lib -> context.getState().exitLibrary(true));
-    }
->>>>>>> 1bfa97a6
 }