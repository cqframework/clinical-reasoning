--- conflicted
+++ resolved
@@ -5,11 +5,7 @@
 
   <groupId>org.opencds.cqf.cql</groupId>
   <artifactId>evaluator.jaxb-deps</artifactId>
-<<<<<<< HEAD
-  <version>3.0.0-PRE5</version>
-=======
   <version>3.0.0-PRE5-SNAPSHOT</version>
->>>>>>> 81daf44c
   <packaging>pom</packaging>
 
   <name>evaluator.jaxb-deps</name>
@@ -20,11 +16,7 @@
   <parent>
     <groupId>org.opencds.cqf.cql</groupId>
     <artifactId>evaluator.shared</artifactId>
-<<<<<<< HEAD
-    <version>3.0.0-PRE5</version>
-=======
     <version>3.0.0-PRE5-SNAPSHOT</version>
->>>>>>> 81daf44c
   </parent>
 
   <dependencies>
