--- conflicted
+++ resolved
@@ -5,13 +5,8 @@
 
     <groupId>org.opencds.cqf.cql</groupId>
     <artifactId>evaluator.jaxb-deps</artifactId>
-<<<<<<< HEAD
     <version>2.2.0</version>
-    <packaging>jar</packaging>
-=======
-    <version>2.2.0-SNAPSHOT</version>
     <packaging>pom</packaging>
->>>>>>> 37259df6
 
     <name>evaluator.jaxb-deps</name>
     <url>https://github.com/DBCG/cql-evaluator/tree/master</url>
