--- conflicted
+++ resolved
@@ -136,15 +136,8 @@
             MeasureGroupComponent measureGroup,
             MeasureReportGroupComponent reportGroup,
             GroupDef groupDef) {
-<<<<<<< HEAD
-        // groupDef contains populations/stratifier components not defined in measureGroup (TOTAL-NUMERATOR &
-        // TOTAL-DENOMINATOR), and will not be added to group populations.
-        // Subtracting '2' from groupDef to balance with Measure defined Groups
-        if (measureGroup.getPopulation().size() != (groupDef.populations().size() - 2)) {
+        if (measureGroup.getPopulation().size() != (groupDef.populations().size())) {
             // This is not a user error:
-=======
-        if (measureGroup.getPopulation().size() != (groupDef.populations().size())) {
->>>>>>> 332eb293
             throw new IllegalArgumentException(
                     "The MeasureGroup has a different number of populations defined than the GroupDef");
         }
