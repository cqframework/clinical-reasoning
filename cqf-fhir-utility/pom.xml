<?xml version="1.0" encoding="UTF-8"?>
<project xmlns="http://maven.apache.org/POM/4.0.0"
  xmlns:xsi="http://www.w3.org/2001/XMLSchema-instance" xsi:schemaLocation="http://maven.apache.org/POM/4.0.0 http://maven.apache.org/xsd/maven-4.0.0.xsd">
  <modelVersion>4.0.0</modelVersion>

  <groupId>org.opencds.cqf.fhir</groupId>
  <artifactId>cqf-fhir-utility</artifactId>
<<<<<<< HEAD
  <version>3.0.0-PRE5</version>
=======
  <version>3.0.0-PRE5-SNAPSHOT</version>
>>>>>>> 81daf44c

  <name>FHIR Clinical Reasoning (Utilities)</name>
  <description>Utilities to help develop clinical reasoning operations</description>

  <parent>
    <groupId>org.opencds.cqf.fhir</groupId>
    <artifactId>cqf-fhir</artifactId>
<<<<<<< HEAD
    <version>3.0.0-PRE5</version>
=======
    <version>3.0.0-PRE5-SNAPSHOT</version>
>>>>>>> 81daf44c
    <relativePath>../cqf-fhir/pom.xml</relativePath>
  </parent>

  <dependencies>
    <dependency>
      <groupId>ca.uhn.hapi.fhir</groupId>
      <artifactId>hapi-fhir-base</artifactId>
    </dependency>

    <dependency>
      <groupId>org.opencds.cqf.fhir</groupId>
      <artifactId>cqf-fhir-api</artifactId>
      <version>${project.version}</version>
    </dependency>
  </dependencies>
</project><|MERGE_RESOLUTION|>--- conflicted
+++ resolved
@@ -5,11 +5,7 @@
 
   <groupId>org.opencds.cqf.fhir</groupId>
   <artifactId>cqf-fhir-utility</artifactId>
-<<<<<<< HEAD
-  <version>3.0.0-PRE5</version>
-=======
   <version>3.0.0-PRE5-SNAPSHOT</version>
->>>>>>> 81daf44c
 
   <name>FHIR Clinical Reasoning (Utilities)</name>
   <description>Utilities to help develop clinical reasoning operations</description>
@@ -17,11 +13,7 @@
   <parent>
     <groupId>org.opencds.cqf.fhir</groupId>
     <artifactId>cqf-fhir</artifactId>
-<<<<<<< HEAD
-    <version>3.0.0-PRE5</version>
-=======
     <version>3.0.0-PRE5-SNAPSHOT</version>
->>>>>>> 81daf44c
     <relativePath>../cqf-fhir/pom.xml</relativePath>
   </parent>
 
