--- conflicted
+++ resolved
@@ -6,42 +6,26 @@
 
     <groupId>org.opencds.cqf.fhir</groupId>
     <artifactId>cqf-fhir-cr-cli</artifactId>
-<<<<<<< HEAD
-    <version>4.0.1-SNAPSHOT</version>
-=======
     <version>4.1.0-SNAPSHOT</version>
->>>>>>> 7adcb2c9
     <name>FHIR Clinical Reasoning (CLI)</name>
     <description>CLI for running FHIR Clincial Reasoning operations</description>
 
     <parent>
         <groupId>org.opencds.cqf.fhir</groupId>
         <artifactId>cqf-fhir</artifactId>
-<<<<<<< HEAD
-        <version>4.0.1-SNAPSHOT</version>
-=======
         <version>4.1.0-SNAPSHOT</version>
->>>>>>> 7adcb2c9
     </parent>
 
     <dependencies>
         <dependency>
             <groupId>org.opencds.cqf.fhir</groupId>
             <artifactId>cqf-fhir-utility</artifactId>
-<<<<<<< HEAD
-            <version>4.0.1-SNAPSHOT</version>
-=======
             <version>4.1.0-SNAPSHOT</version>
->>>>>>> 7adcb2c9
         </dependency>
         <dependency>
             <groupId>org.opencds.cqf.fhir</groupId>
             <artifactId>cqf-fhir-cql</artifactId>
-<<<<<<< HEAD
-            <version>4.0.1-SNAPSHOT</version>
-=======
             <version>4.1.0-SNAPSHOT</version>
->>>>>>> 7adcb2c9
         </dependency>
         <dependency>
             <groupId>info.picocli</groupId>
@@ -74,21 +58,13 @@
         <dependency>
             <groupId>org.opencds.cqf.fhir</groupId>
             <artifactId>cqf-fhir-test</artifactId>
-<<<<<<< HEAD
-            <version>4.0.1-SNAPSHOT</version>
-=======
             <version>4.1.0-SNAPSHOT</version>
->>>>>>> 7adcb2c9
             <scope>test</scope>
         </dependency>
         <dependency>
             <groupId>org.opencds.cqf.fhir</groupId>
             <artifactId>cqf-fhir-cr</artifactId>
-<<<<<<< HEAD
-            <version>4.0.1-SNAPSHOT</version>
-=======
             <version>4.1.0-SNAPSHOT</version>
->>>>>>> 7adcb2c9
             <scope>compile</scope>
         </dependency>
     </dependencies>
