--- conflicted
+++ resolved
@@ -11,16 +11,11 @@
 | `cqf-fhir-bom` | Maven "Bill of Materials" for this repository, simplifying dependency management in downstream projects. |
 | `cqf-fhir-utility` | Utilities to assist in the creation of FHIR clinical reasoning operations. Implementations of the above APIs for REST and in-memory use cases also live here, and act as a reference for how to implement the above APIs. |
 | `cqf-fhir-test`| Utilities to assist writing unit tests for clinical reasoning operations. |
-<<<<<<< HEAD
-| `cqf-fhir-cql` | Core project for compile-time FHIR and CQL interop. Code generators for CQL ModelInfos, and for FHIRHelpers libraries. Tools for packaging CQL into FHIR libraries. Data-requirements analysis for CQL. Implementations of the CQL compiler interfaces against the FHIR repository APIs |
-| `cqf-fhir-cr` | FHIR clinical reasoning operation implementations, such as `Measure/$evaluate-measure` and `PlanDefinition/$apply` |
-=======
 | `cqf-fhir-cql` | Core project for FHIR / CQL interop |
 | `cqf-fhir-cr` | FHIR clinical reasoning operation implementations, such as `Measure/$evaluate-measure` and `PlanDefinition/$apply` |
 | `cqf-fhir-cr-cli` | CLI tool for running FHIR clinical reasoning operations |
 | `cqf-fhir-jaxb` | Aggregator project for JAXB dependencies |
 | `cqf-fhir-jackson` | Aggregator project for Jackson dependencies |
->>>>>>> e94af3f2
 
 ## Contributing
 
