--- conflicted
+++ resolved
@@ -94,7 +94,6 @@
                         new VersionedIdentifier().withId(library.getName()).withVersion(library.getVersion()));
 
         context.getState().init(lib.getLibrary());
-<<<<<<< HEAD
 
         if (parameters != null) {
             Map<String, Object> paramMap = resolveParameterMap(parameters);
@@ -114,8 +113,6 @@
                         subjectIds == null || subjectIds.isEmpty()
                                 ? MeasureEvalType.POPULATION
                                 : MeasureEvalType.SUBJECT);
-=======
->>>>>>> 5b5414eb
 
         var actualRepo = this.repository;
         if (additionalData != null) {
