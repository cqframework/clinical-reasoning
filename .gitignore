# Gradle build output
/build/
*/build/

# Gradle caches and local configuration
.gradle/
!gradle/wrapper/gradle-wrapper.jar
!gradle/wrapper/gradle-wrapper.properties

# Kotlin/Java compiled output
/out/
classes/
*.class

# IntelliJ IDEA / Android Studio
.idea/
!.idea/runConfigurations/
*.iml
*.ipr
*.iws
.idea_modules/
out/


# macOS
.DS_Store

# Windows
Thumbs.db

# Logs
*.log

# Environment / system files
*.swp
*.swo

# Dependency locking / analysis (optional to ignore)
# Uncomment if you don't use Gradle dependency locking
# gradle.lockfile
# **/gradle.lockfile

# Kotlin Multiplatform specifics
# (native build artifacts, caches, generated sources)
.kotlinc/
.kpm/
.kmp/
.kotlin/
konan/
buildSrc/.gradle/
buildSrc/build/

# Android (if you have Android targets)
*.apk
*.ap_
*.aab
*.dex
*.class
*.apk.idsig
captures/
.externalNativeBuild/
.cxx/

# Generated documentation / reports
docs/
reports/
coverage/
jacoco/

### Maven ###
target/
pom.xml.tag
pom.xml.releaseBackup
pom.xml.versionsBackup
pom.xml.next
release.properties
.flattened-pom.xml
dependency-reduced-pom.xml

### Git ###
.worktrees/


<<<<<<< HEAD
=======
.worktrees

# asdf-vm specific files
.tool-versions

# mise-vm specific files
mise.toml
>>>>>>> 7985571d
<|MERGE_RESOLUTION|>--- conflicted
+++ resolved
@@ -78,16 +78,10 @@
 dependency-reduced-pom.xml
 
 ### Git ###
-.worktrees/
-
-
-<<<<<<< HEAD
-=======
 .worktrees
 
 # asdf-vm specific files
 .tool-versions
 
 # mise-vm specific files
-mise.toml
->>>>>>> 7985571d
+mise.toml