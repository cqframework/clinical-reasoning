<?xml version="1.0" encoding="UTF-8"?>
<project xmlns="http://maven.apache.org/POM/4.0.0"
    xmlns:xsi="http://www.w3.org/2001/XMLSchema-instance" xsi:schemaLocation="http://maven.apache.org/POM/4.0.0 http://maven.apache.org/xsd/maven-4.0.0.xsd">
    <modelVersion>4.0.0</modelVersion>

    <groupId>org.opencds.cqf.cql</groupId>
    <artifactId>evaluator.shared</artifactId>
<<<<<<< HEAD
    <version>2.0.0-SNAPSHOT</version>
=======
    <version>1.4.7-SNAPSHOT</version>
>>>>>>> f3924c48
    <packaging>pom</packaging>

    <name>evaluator.shared</name>
    <description>CQL Evaluator Project</description>
    <url>https://github.com/DBCG/cql-evaluator/tree/master</url>


    <properties>
        <project.build.sourceEncoding>UTF-8</project.build.sourceEncoding>
        <project.reporting.outputEncoding>UTF-8</project.reporting.outputEncoding>

<<<<<<< HEAD
        <cql-translator.version>2.1.0-SNAPSHOT</cql-translator.version>
        <cql-engine.version>2.0.0-SNAPSHOT</cql-engine.version>
=======
        <cql-translator.version>1.5.11</cql-translator.version>
        <cql-engine.version>1.5.9</cql-engine.version>
>>>>>>> f3924c48
        <spring.version>5.3.19</spring.version>
        <dagger.version>2.34.1</dagger.version>
        <hapi.version>6.0.1</hapi.version>
        <picocli.version>4.6.1</picocli.version>
        <slf4j.version>1.7.29</slf4j.version>
        <caffeine.version>2.9.0</caffeine.version>
        <org.mapstruct.version>1.4.2.Final</org.mapstruct.version>
        <guava.version>31.0.1-jre</guava.version>
    </properties>
    <modules>
        <!--These 3 modules are simply group dependencies-->
        <module>evaluator.cql-deps</module>
        <module>evaluator.jaxb-deps</module>
        <module>evaluator.jackson-deps</module>

        <module>evaluator</module>
        <module>evaluator.fhir</module>
        <module>evaluator.library</module>
        <module>evaluator.builder</module>
        <module>evaluator.dagger</module>
        <module>evaluator.spring</module>
        <module>evaluator.cli</module>
        <module>evaluator.content-test</module>
        <module>evaluator.measure</module>
        <module>evaluator.measure-hapi</module>
        <module>evaluator.activitydefinition</module>
        <module>evaluator.plandefinition</module>
        <module>evaluator.expression</module>
    </modules>

    <licenses>
        <license>
            <name>The Apache Software License, Version 2.0</name>
            <url>http://www.apache.org/licenses/LICENSE-2.0.txt</url>
        </license>
    </licenses>

    <developers>
        <developer>
            <name>Jonathan Percival</name>
        </developer>
        <developer>
            <name>Josh Reynolds</name>
        </developer>
    </developers>

    <scm>
        <connection>scm:git:git://github.com/DBCG/cql-evaluator.git</connection>
        <developerConnection>scm:git:ssh://github.com:DBCG/cql-evaluator.git</developerConnection>
        <url>https://github.com/DBCG/cql-evaluator/tree/master</url>
    </scm>

    <repositories>
        <repository>
            <id>oss-sonatype</id>
            <url>https://oss.sonatype.org/content/repositories/snapshots</url>
            <snapshots>
                <enabled>true</enabled>
            </snapshots>
        </repository>
        <repository>
            <id>oss-sonatype-public</id>
            <url>https://oss.sonatype.org/content/groups/public/</url>
        </repository>
    </repositories>

    <distributionManagement>
        <snapshotRepository>
            <id>ossrh</id>
            <url>https://oss.sonatype.org/content/repositories/snapshots</url>
        </snapshotRepository>
        <repository>
            <id>ossrh</id>
            <url>https://oss.sonatype.org/service/local/staging/deploy/maven2/</url>
        </repository>
    </distributionManagement>

    <dependencyManagement>
        <dependencies>
            <dependency>
                <groupId>org.fhir</groupId>
                <artifactId>ucum</artifactId>
                <version>1.0.3</version>
            </dependency>

            <!-- HAPI depedencies -->
            <dependency>
                <groupId>ca.uhn.hapi.fhir</groupId>
                <artifactId>hapi-fhir-client</artifactId>
                <version>${hapi.version}</version>
            </dependency>
            <dependency>
                <groupId>ca.uhn.hapi.fhir</groupId>
                <artifactId>hapi-fhir-structures-hl7org-dstu2</artifactId>
                <version>${hapi.version}</version>
            </dependency>
            <dependency>
                <groupId>ca.uhn.hapi.fhir</groupId>
                <artifactId>hapi-fhir-structures-dstu2</artifactId>
                <version>${hapi.version}</version>
            </dependency>
            <dependency>
                <groupId>ca.uhn.hapi.fhir</groupId>
                <artifactId>hapi-fhir-validation-resources-dstu2</artifactId>
                <version>${hapi.version}</version>
            </dependency>
            <dependency>
                <groupId>ca.uhn.hapi.fhir</groupId>
                <artifactId>hapi-fhir-structures-dstu3</artifactId>
                <version>${hapi.version}</version>
            </dependency>
            <dependency>
                <groupId>ca.uhn.hapi.fhir</groupId>
                <artifactId>hapi-fhir-validation-resources-dstu3</artifactId>
                <version>${hapi.version}</version>
            </dependency>
            <dependency>
                <groupId>ca.uhn.hapi.fhir</groupId>
                <artifactId>hapi-fhir-structures-r4</artifactId>
                <version>${hapi.version}</version>
            </dependency>
            <dependency>
                <groupId>ca.uhn.hapi.fhir</groupId>
                <artifactId>hapi-fhir-validation-resources-r4</artifactId>
                <version>${hapi.version}</version>
            </dependency>
            <dependency>
                <groupId>ca.uhn.hapi.fhir</groupId>
                <artifactId>hapi-fhir-structures-r5</artifactId>
                <version>${hapi.version}</version>
            </dependency>
            <dependency>
                <groupId>ca.uhn.hapi.fhir</groupId>
                <artifactId>hapi-fhir-validation-resources-r5</artifactId>
                <version>${hapi.version}</version>
            </dependency>
            <dependency>
                <groupId>com.github.ben-manes.caffeine</groupId>
                <artifactId>caffeine</artifactId>
                <version>${caffeine.version}</version>
            </dependency>

            <!-- CLI -->
            <dependency>
                <groupId>info.picocli</groupId>
                <artifactId>picocli</artifactId>
                <version>${picocli.version}</version>
            </dependency>

            <!-- DI APIs -->
            <dependency>
                <groupId>javax.inject</groupId>
                <artifactId>javax.inject</artifactId>
                <version>1</version>
            </dependency>

            <!-- Generated annotation -->
            <dependency>
                <groupId>javax.annotation</groupId>
                <artifactId>javax.annotation-api</artifactId>
                <version>1.3.2</version>
            </dependency>

            <!-- Dagger -->
            <dependency>
                <groupId>com.google.dagger</groupId>
                <artifactId>dagger</artifactId>
                <version>${dagger.version}</version>
            </dependency>

            <!-- Guava-->
            <dependency>
                <groupId>com.google.guava</groupId>
                <artifactId>guava</artifactId>
                <version>${guava.version}</version>
            </dependency>

            <!-- Spring -->
            <dependency>
                <groupId>org.springframework</groupId>
                <artifactId>spring-context</artifactId>
                <version>${spring.version}</version>
            </dependency>

            <!-- test dependencies -->
            <dependency>
                <groupId>org.reflections</groupId>
                <artifactId>reflections</artifactId>
                <version>0.10.2</version>
                <scope>test</scope>
            </dependency>
            <dependency>
                <groupId>org.testng</groupId>
                <artifactId>testng</artifactId>
                <version>7.4.0</version>
                <scope>test</scope>
            </dependency>
            <dependency>
                <groupId>org.hamcrest</groupId>
                <artifactId>hamcrest-all</artifactId>
                <version>1.3</version>
                <scope>test</scope>
            </dependency>
            <dependency>
                <groupId>org.mockito</groupId>
                <artifactId>mockito-core</artifactId>
                <version>3.9.0</version>
                <scope>test</scope>
            </dependency>

            <dependency>
                <groupId>org.springframework</groupId>
                <artifactId>spring-test</artifactId>
                <version>${spring.version}</version>
                <scope>test</scope>
            </dependency>


            <!-- Logging -->
            <dependency>
                <groupId>org.slf4j</groupId>
                <artifactId>slf4j-api</artifactId>
                <version>${slf4j.version}</version>
            </dependency>
            <dependency>
                <groupId>org.slf4j</groupId>
                <artifactId>jcl-over-slf4j</artifactId>
                <version>${slf4j.version}</version>
            </dependency>
            <dependency>
                <groupId>org.slf4j</groupId>
                <artifactId>slf4j-simple</artifactId>
                <version>${slf4j.version}</version>
                <optional>true</optional>
                <scope>test</scope>
            </dependency>

            <!-- Library mapper code gen-->
            <dependency>
                <groupId>org.mapstruct</groupId>
                <artifactId>mapstruct</artifactId>
                <version>${org.mapstruct.version}</version>
            </dependency>
        </dependencies>
    </dependencyManagement>

    <!-- Dependencies shared by all projects -->
    <dependencies>
        <dependency>
            <groupId>org.slf4j</groupId>
            <artifactId>slf4j-api</artifactId>
        </dependency>
        <dependency>
            <groupId>org.testng</groupId>
            <artifactId>testng</artifactId>
        </dependency>
        <dependency>
            <groupId>org.hamcrest</groupId>
            <artifactId>hamcrest-all</artifactId>
        </dependency>
        <dependency>
            <groupId>org.mockito</groupId>
            <artifactId>mockito-core</artifactId>
        </dependency>
        <dependency>
            <groupId>org.slf4j</groupId>
            <artifactId>slf4j-simple</artifactId>
        </dependency>
    </dependencies>

    <build>
        <defaultGoal>package</defaultGoal>
        <pluginManagement>
            <plugins>
                <plugin>
                    <groupId>org.apache.maven.plugins</groupId>
                    <artifactId>maven-compiler-plugin</artifactId>
                    <version>3.10.0</version>
                    <configuration>
                        <release>11</release>
                        <source>11</source>
                        <target>11</target>
                        <failOnError>true</failOnError>
                        <failOnWarning>false</failOnWarning>
                        <showWarnings>true</showWarnings>
                        <compilerArgs>
                            <arg>-Xlint:all</arg>
                            <!-- This fixes a boostrapclass path warning which the "release" property fixes on Java 9+ -->
                            <arg>-Xlint:-options</arg>
                            <!-- This bypasses annotation processing for Inject -->
                            <arg>-Xlint:-processing</arg>
                            <arg>-Werror</arg>
                            <arg>-implicit:none</arg>
                        </compilerArgs>
                    </configuration>
                </plugin>
                <plugin>
                    <groupId>org.apache.maven.plugins</groupId>
                    <artifactId>maven-jar-plugin</artifactId>
                    <version>3.1.2</version>
                    <configuration>
                        <archive>
                            <manifest>
                                <addDefaultImplementationEntries>true</addDefaultImplementationEntries>
                                <addDefaultSpecificationEntries>true</addDefaultSpecificationEntries>
                            </manifest>
                        </archive>
                    </configuration>
                </plugin>
                <plugin>
                    <groupId>org.apache.maven.plugins</groupId>
                    <artifactId>maven-javadoc-plugin</artifactId>
                    <version>3.3.1</version>
                    <configuration>
                        <source>11</source>
                        <show>private</show>
                    </configuration>
                    <executions>
                        <execution>
                            <id>attach-javadocs</id>
                            <goals>
                                <goal>jar</goal>
                            </goals>
                        </execution>
                    </executions>
                </plugin>
                <plugin>
                    <groupId>org.apache.maven.plugins</groupId>
                    <artifactId>maven-source-plugin</artifactId>
                    <version>3.2.1</version>
                    <executions>
                        <execution>
                            <id>attach-sources</id>
                            <goals>
                                <goal>jar</goal>
                            </goals>
                        </execution>
                    </executions>
                </plugin>
                <plugin>
                    <groupId>org.apache.maven.plugins</groupId>
                    <artifactId>maven-gpg-plugin</artifactId>
                    <version>1.6</version>
                    <executions>
                        <execution>
                            <id>sign-artifacts</id>
                            <phase>verify</phase>
                            <goals>
                                <goal>sign</goal>
                            </goals>
                        </execution>
                    </executions>
                </plugin>
                <plugin>
                    <groupId>org.apache.maven.plugins</groupId>
                    <artifactId>maven-shade-plugin</artifactId>
                    <version>3.2.4</version>
                </plugin>
                <plugin>
                    <groupId>org.sonatype.plugins</groupId>
                    <artifactId>nexus-staging-maven-plugin</artifactId>
                    <version>1.6.7</version>
                    <extensions>true</extensions>
                    <configuration>
                        <serverId>ossrh</serverId>
                        <nexusUrl>https://oss.sonatype.org/</nexusUrl>
                    </configuration>
                </plugin>
                <plugin>
                    <groupId>org.apache.maven.plugins</groupId>
                    <artifactId>maven-enforcer-plugin</artifactId>
                    <version>3.1.0</version>
                    <executions>
                        <execution>
                            <id>enforce-no-snapshots</id>
                            <goals>
                                <goal>enforce</goal>
                            </goals>
                            <configuration>
                                <rules>
                                    <requireReleaseVersion>
                                        <message>No Snapshot Versions Allowed!</message>
                                    </requireReleaseVersion>
                                    <requireReleaseDeps>
                                        <message>No Snapshot Dependencies Allowed!</message>
                                    </requireReleaseDeps>
                                </rules>
                                <fail>true</fail>
                            </configuration>
                        </execution>
                    </executions>
                </plugin>
                <plugin>
                    <groupId>org.apache.maven.plugins</groupId>
                    <artifactId>maven-failsafe-plugin</artifactId>
                    <version>2.22.2</version>
                    <configuration>
                        <redirectTestOutputToFile>true</redirectTestOutputToFile>
                    </configuration>
                    <executions>
                        <execution>
                            <goals>
                                <goal>integration-test</goal>
                                <goal>verify</goal>
                            </goals>
                        </execution>
                    </executions>
                </plugin>
                <plugin>
                    <groupId>org.apache.maven.plugins</groupId>
                    <artifactId>maven-surefire-plugin</artifactId>
                    <version>2.22.2</version>
                    <configuration>
                        <redirectTestOutputToFile>true</redirectTestOutputToFile>
                    </configuration>
                </plugin>
                <plugin>
                    <groupId>org.codehaus.mojo</groupId>
                    <artifactId>build-helper-maven-plugin</artifactId>
                    <version>3.3.0</version>
                    <executions>
                        <execution>
                            <id>add-source</id>
                            <phase>generate-sources</phase>
                            <goals>
                                <goal>add-source</goal>
                            </goals>
                            <configuration>
                                <sources>
                                    <source>${project.build.directory}/generated-sources/java/</source>
                                </sources>
                            </configuration>
                        </execution>
                    </executions>
                </plugin>
                <plugin>
                    <groupId>org.jacoco</groupId>
                    <artifactId>jacoco-maven-plugin</artifactId>
                    <version>0.8.8</version>
                    <executions>
                        <execution>
                            <goals>
                                <goal>prepare-agent</goal>
                            </goals>
                        </execution>
                        <execution>
                            <id>report</id>
                            <phase>prepare-package</phase>
                            <goals>
                                <goal>report</goal>
                            </goals>
                        </execution>
                    </executions>
                </plugin>
            </plugins>
        </pluginManagement>
        <plugins>
            <plugin>
                <groupId>org.codehaus.mojo</groupId>
                <artifactId>build-helper-maven-plugin</artifactId>
            </plugin>
            <plugin>
                <groupId>org.apache.maven.plugins</groupId>
                <artifactId>maven-compiler-plugin</artifactId>
            </plugin>
            <plugin>
                <groupId>org.apache.maven.plugins</groupId>
                <artifactId>maven-surefire-plugin</artifactId>
            </plugin>
            <plugin>
                <groupId>org.apache.maven.plugins</groupId>
                <artifactId>maven-source-plugin</artifactId>
            </plugin>
            <plugin>
                <groupId>org.apache.maven.plugins</groupId>
                <artifactId>maven-javadoc-plugin</artifactId>
            </plugin>
            <plugin>
                <groupId>org.jacoco</groupId>
                <artifactId>jacoco-maven-plugin</artifactId>
            </plugin>
            <plugin>
                <groupId>org.apache.maven.plugins</groupId>
                <artifactId>maven-failsafe-plugin</artifactId>
            </plugin>
            <plugin>
                <groupId>org.sonatype.plugins</groupId>
                <artifactId>nexus-staging-maven-plugin</artifactId>
            </plugin>
        </plugins>
    </build>
    <profiles>
        <profile>
            <id>release</id>
            <build>
                <plugins>
                    <plugin>
                        <groupId>org.apache.maven.plugins</groupId>
                        <artifactId>maven-enforcer-plugin</artifactId>
                    </plugin>
                    <plugin>
                        <groupId>org.apache.maven.plugins</groupId>
                        <artifactId>maven-gpg-plugin</artifactId>
                    </plugin>
                </plugins>
            </build>
        </profile>
    </profiles>
</project><|MERGE_RESOLUTION|>--- conflicted
+++ resolved
@@ -5,11 +5,7 @@
 
     <groupId>org.opencds.cqf.cql</groupId>
     <artifactId>evaluator.shared</artifactId>
-<<<<<<< HEAD
     <version>2.0.0-SNAPSHOT</version>
-=======
-    <version>1.4.7-SNAPSHOT</version>
->>>>>>> f3924c48
     <packaging>pom</packaging>
 
     <name>evaluator.shared</name>
@@ -21,13 +17,8 @@
         <project.build.sourceEncoding>UTF-8</project.build.sourceEncoding>
         <project.reporting.outputEncoding>UTF-8</project.reporting.outputEncoding>
 
-<<<<<<< HEAD
         <cql-translator.version>2.1.0-SNAPSHOT</cql-translator.version>
         <cql-engine.version>2.0.0-SNAPSHOT</cql-engine.version>
-=======
-        <cql-translator.version>1.5.11</cql-translator.version>
-        <cql-engine.version>1.5.9</cql-engine.version>
->>>>>>> f3924c48
         <spring.version>5.3.19</spring.version>
         <dagger.version>2.34.1</dagger.version>
         <hapi.version>6.0.1</hapi.version>
@@ -38,8 +29,7 @@
         <guava.version>31.0.1-jre</guava.version>
     </properties>
     <modules>
-        <!--These 3 modules are simply group dependencies-->
-        <module>evaluator.cql-deps</module>
+        <!--These 2 modules simply group dependencies-->
         <module>evaluator.jaxb-deps</module>
         <module>evaluator.jackson-deps</module>
 
