--- conflicted
+++ resolved
@@ -25,6 +25,7 @@
 import org.opencds.cqf.cql.engine.fhir.converter.FhirTypeConverterFactory;
 import org.opencds.cqf.cql.engine.retrieve.RetrieveProvider;
 import org.opencds.cqf.cql.engine.terminology.TerminologyProvider;
+import org.opencds.cqf.fhir.api.Repository;
 import org.opencds.cqf.fhir.cql.cql2elm.content.RepositoryFhirLibrarySourceProvider;
 import org.opencds.cqf.fhir.cql.cql2elm.util.LibraryVersionSelector;
 import org.opencds.cqf.fhir.cql.engine.parameters.CqlFhirParametersConverter;
@@ -52,31 +53,22 @@
         return forRepository(repository, EvaluationSettings.getDefault());
     }
 
-<<<<<<< HEAD
     public static CqlEngine forRepository(Repository repository, EvaluationSettings settings) {
         return forRepository(repository, settings, null, NpmResourceInfoForCql.EMPTY, NpmPackageLoader.DEFAULT);
     }
 
     public static CqlEngine forRepository(
-            Repository repository, EvaluationSettings settings, IBaseBundle additionalData) {
+            IRepository repository, EvaluationSettings settings, IBaseBundle additionalData) {
         return forRepository(
-                repository, settings, additionalData, NpmResourceInfoForCql.EMPTY, NpmPackageLoader.DEFAULT);
+            repository, settings, additionalData, NpmResourceInfoForCql.EMPTY, NpmPackageLoader.DEFAULT);
     }
 
     public static CqlEngine forRepository(
-            Repository repository,
-            EvaluationSettings settings,
-            IBaseBundle additionalData,
-            NpmResourceInfoForCql npmResourceInfoForCql,
-            NpmPackageLoader npmPackageLoader) {
-=======
-    public static CqlEngine forRepository(IRepository repository, EvaluationSettings settings) {
-        return forRepository(repository, settings, null);
-    }
-
-    public static CqlEngine forRepository(
-            IRepository repository, EvaluationSettings settings, IBaseBundle additionalData) {
->>>>>>> e0987a97
+        IRepository repository,
+        EvaluationSettings settings,
+        IBaseBundle additionalData,
+        NpmResourceInfoForCql npmResourceInfoForCql,
+        NpmPackageLoader npmPackageLoader) {
         checkNotNull(settings);
         checkNotNull(repository);
 
@@ -137,12 +129,10 @@
         ILibraryReader reader = new org.cqframework.fhir.npm.LibraryLoader(
                 npmProcessor.getIgContext().getFhirVersion());
         LoggerAdapter adapter = new LoggerAdapter(logger);
-
         libraryManager
                 .getLibrarySourceLoader()
                 .registerProvider(new NpmLibrarySourceProvider(
                         npmProcessor.getPackageManager().getNpmList(), reader, adapter));
-
         modelManager
                 .getModelInfoLoader()
                 .registerModelInfoProvider(new NpmModelInfoProvider(
