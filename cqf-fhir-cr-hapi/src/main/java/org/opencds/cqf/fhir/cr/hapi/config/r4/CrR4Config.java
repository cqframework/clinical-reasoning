--- conflicted
+++ resolved
@@ -64,11 +64,8 @@
     DeleteOperationConfig.class,
     RetireOperationConfig.class,
     WithdrawOperationConfig.class,
-<<<<<<< HEAD
+    ReviseOperationConfig.class,
     ArtifactDiffOperationConfig.class
-=======
-    ReviseOperationConfig.class
->>>>>>> 1a0181f6
 })
 public class CrR4Config {
 
