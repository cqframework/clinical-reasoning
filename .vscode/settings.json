{
    "cSpell.words": [
        "activitydefinition",
        "argfile",
        "cdshooks",
        "Codeable",
        "Configurer",
        "CONTINUOUSVARIABLE",
        "CRMI",
        "DENOMINATOREXCEPTION",
        "DENOMINATOREXCLUSION",
        "dstu",
        "Fhir",
        "fhirpath",
        "Gson",
        "INITIALPOPULATION",
        "JXSON",
        "MEASUREOBSERVATION",
        "MEASUREPOPULATION",
        "MEASUREPOPULATIONEXCLUSION",
        "measurereport",
        "mgpc",
        "mgsc",
        "mrgc",
        "mrgsc",
        "msdc",
        "numer",
        "NUMERATOREXCLUSION",
        "opencds",
        "PATIENTLIST",
        "plandefinition",
        "ppca",
        "qicore",
        "questionnaireresponse",
        "sdes",
        "sgpc",
        "SUBJECTLIST",
        "testng",
        "Unvalidated",
        "uscore"
    ],
    "cSpell.enabledLanguageIds": [
        "java",
        "json",
        "xml",
        "md"
    ],
    "cSpell.ignorePaths": [
        ".git/objects",
        ".vscode",
        "**/pom.xml",
        "checkstyle.xml"
    ],
<<<<<<< HEAD
    "java.configuration.updateBuildConfiguration": "automatic",
    "java.dependency.packagePresentation": "hierarchical",
    "editor.formatOnSave": true,
=======
>>>>>>> 324ce9cd
    "files.exclude": {
        "**/.classpath": true,
        "**/.project": true,
        "**/.settings": true,
        "**/.factorypath": true
    },
<<<<<<< HEAD
    "java.compile.nullAnalysis.nonnull": [
        "javax.annotation.Nonnull",
        "org.eclipse.jdt.annotation.NonNull",
        "org.springframework.lang.NonNull"
    ],
    "java.compile.nullAnalysis.nullable": [
        "javax.annotation.Nullable",
        "org.eclipse.jdt.annotation.Nullable",
        "org.springframework.lang.Nullable"
    ],
    "java.format.settings.profile": "GoogleStyle",
    "java.compile.nullAnalysis.mode": "automatic",
    "yaml.schemas": {
        "https://squidfunk.github.io/mkdocs-material/schema.json": "cqf-fhir-docs/src/doc/mkdocs.yml",
        "https://json.schemastore.org/github-workflow.json": ".github/workflows/deploy.yml"
      },
      "yaml.customTags": [
        "tag:yaml.org,2002:python/name:materialx.emoji.to_svg",
        "tag:yaml.org,2002:python/name:materialx.emoji.twemoji",
        "tag:yaml.org,2002:python/name:pymdownx.superfences.fence_code_format"
      ],
      "markdownlint.ignore": [
        "**/CNAME"
      ]
=======
    "editor.formatOnSave": true,
    "editor.tabSize": 4,
    "editor.detectIndentation": false,
    "java.configuration.updateBuildConfiguration": "automatic",
    "java.dependency.packagePresentation": "hierarchical",
    "java.jdt.ls.vmargs": "-noverify -Xmx8G -XX:+UseG1GC -XX:+UseStringDeduplication",
    "java.compile.nullAnalysis.mode": "automatic",
    "java.format.settings.url": "https://raw.githubusercontent.com/google/styleguide/gh-pages/eclipse-java-google-style.xml",
    "java.format.settings.profile": "GoogleStyle",
    "commandOnAllFiles.commands": {
        "Format Java File": {
            "command": "editor.action.formatDocument",
            "includeFileExtensions": [
                ".java"
            ]
        },
        "Format JSON and XML Files": {
            "command": "editor.action.formatDocument",
            "includeFileExtensions": [
                ".json",
                ".xml"
            ]
        },
        "Format Markdown Files": {
            "command": "editor.action.formatDocument",
            "includeFileExtensions": [
                ".md"
            ]
        }
    }
>>>>>>> 324ce9cd
}<|MERGE_RESOLUTION|>--- conflicted
+++ resolved
@@ -51,44 +51,12 @@
         "**/pom.xml",
         "checkstyle.xml"
     ],
-<<<<<<< HEAD
-    "java.configuration.updateBuildConfiguration": "automatic",
-    "java.dependency.packagePresentation": "hierarchical",
-    "editor.formatOnSave": true,
-=======
->>>>>>> 324ce9cd
     "files.exclude": {
         "**/.classpath": true,
         "**/.project": true,
         "**/.settings": true,
         "**/.factorypath": true
     },
-<<<<<<< HEAD
-    "java.compile.nullAnalysis.nonnull": [
-        "javax.annotation.Nonnull",
-        "org.eclipse.jdt.annotation.NonNull",
-        "org.springframework.lang.NonNull"
-    ],
-    "java.compile.nullAnalysis.nullable": [
-        "javax.annotation.Nullable",
-        "org.eclipse.jdt.annotation.Nullable",
-        "org.springframework.lang.Nullable"
-    ],
-    "java.format.settings.profile": "GoogleStyle",
-    "java.compile.nullAnalysis.mode": "automatic",
-    "yaml.schemas": {
-        "https://squidfunk.github.io/mkdocs-material/schema.json": "cqf-fhir-docs/src/doc/mkdocs.yml",
-        "https://json.schemastore.org/github-workflow.json": ".github/workflows/deploy.yml"
-      },
-      "yaml.customTags": [
-        "tag:yaml.org,2002:python/name:materialx.emoji.to_svg",
-        "tag:yaml.org,2002:python/name:materialx.emoji.twemoji",
-        "tag:yaml.org,2002:python/name:pymdownx.superfences.fence_code_format"
-      ],
-      "markdownlint.ignore": [
-        "**/CNAME"
-      ]
-=======
     "editor.formatOnSave": true,
     "editor.tabSize": 4,
     "editor.detectIndentation": false,
@@ -119,5 +87,4 @@
             ]
         }
     }
->>>>>>> 324ce9cd
 }