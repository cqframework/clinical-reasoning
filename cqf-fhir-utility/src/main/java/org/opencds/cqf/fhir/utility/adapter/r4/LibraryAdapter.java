--- conflicted
+++ resolved
@@ -13,11 +13,6 @@
 import org.hl7.fhir.instance.model.api.IDomainResource;
 import org.hl7.fhir.instance.model.api.IPrimitiveType;
 import org.hl7.fhir.r4.model.Attachment;
-<<<<<<< HEAD
-import org.hl7.fhir.r4.model.CanonicalType;
-import org.hl7.fhir.r4.model.CodeType;
-=======
->>>>>>> 1fed1a80
 import org.hl7.fhir.r4.model.CodeableConcept;
 import org.hl7.fhir.r4.model.Coding;
 import org.hl7.fhir.r4.model.DataRequirement;
@@ -232,51 +227,4 @@
             existingExpansionParameters.ifPresent(parameters -> ((Parameters) parameters).setParameter(newParameters));
         }
     }
-<<<<<<< HEAD
-
-    public void ensureExpansionParametersEntry(IKnowledgeArtifactAdapter artifactAdapter, String crmiVersion) {
-        var maybeExpansionParameters = getExpansionParameters();
-        if (maybeExpansionParameters.isEmpty()) {
-            return;
-        }
-
-        Parameters expansionParameters = (Parameters) maybeExpansionParameters.get();
-        String resourceType = artifactAdapter.get().fhirType();
-        String canonical = artifactAdapter.getUrl() + "|" + artifactAdapter.getVersion();
-        String parameterName = getExpansionParameterName(resourceType, crmiVersion);
-
-        if (parameterExists(expansionParameters, parameterName, canonical)) {
-            return;
-        }
-
-        CanonicalType canonicalToAdd = buildCanonicalToAdd(artifactAdapter, crmiVersion, resourceType, canonical);
-        expansionParameters.addParameter(parameterName, canonicalToAdd);
-    }
-
-    @SuppressWarnings("unchecked")
-    private boolean parameterExists(Parameters parameters, String parameterName, String canonical) {
-        var parametersWithName = parameters.getParameters(parameterName);
-        if (parametersWithName == null) {
-            return false;
-        }
-        return parametersWithName.stream()
-                .map(p -> (IPrimitiveType<String>) p.getValue())
-                .map(IPrimitiveType::getValueAsString)
-                .anyMatch(value -> value.equals(canonical));
-    }
-
-    private CanonicalType buildCanonicalToAdd(
-            IKnowledgeArtifactAdapter artifactAdapter, String crmiVersion, String resourceType, String canonical) {
-        CanonicalType canonicalToAdd = new CanonicalType(canonical);
-
-        if (shouldAddResourceTypeExtension(crmiVersion, resourceType)) {
-            canonicalToAdd.addExtension(Constants.CQF_RESOURCETYPE, new CodeType(resourceType));
-        }
-
-        canonicalToAdd.addExtension(Constants.DISPLAY_EXTENSION, new StringType(artifactAdapter.getDescriptor()));
-
-        return canonicalToAdd;
-    }
-=======
->>>>>>> 1fed1a80
 }