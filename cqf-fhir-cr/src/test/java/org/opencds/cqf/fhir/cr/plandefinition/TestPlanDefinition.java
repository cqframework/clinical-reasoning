--- conflicted
+++ resolved
@@ -98,16 +98,9 @@
             return this;
         }
 
-<<<<<<< HEAD
-        public PlanDefinitionProcessor buildProcessor(IRepository repository) {
-            if (repository instanceof IgRepository) {
-                ((IgRepository) repository)
-                        .setOperationProvider(TestOperationProvider.newProvider(repository.fhirContext()));
-=======
         public PlanDefinitionProcessor buildProcessor(Repository repository) {
             if (repository instanceof IgRepository igRepository) {
                 igRepository.setOperationProvider(TestOperationProvider.newProvider(repository.fhirContext()));
->>>>>>> aff14573
             }
             if (evaluationSettings == null) {
                 evaluationSettings = EvaluationSettings.getDefault();
