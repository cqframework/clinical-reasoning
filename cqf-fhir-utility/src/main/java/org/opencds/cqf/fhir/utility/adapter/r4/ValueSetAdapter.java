package org.opencds.cqf.fhir.utility.adapter.r4;

import static org.opencds.cqf.fhir.utility.ValueSets.getCodesInCompose;

import java.time.Instant;
import java.util.ArrayList;
import java.util.Collection;
import java.util.Date;
import java.util.List;
import java.util.stream.Collectors;
import java.util.stream.Stream;
import org.hl7.fhir.instance.model.api.IBaseBackboneElement;
import org.hl7.fhir.instance.model.api.IDomainResource;
import org.hl7.fhir.r4.model.BooleanType;
import org.hl7.fhir.r4.model.DateTimeType;
import org.hl7.fhir.r4.model.ValueSet;
import org.hl7.fhir.r4.model.ValueSet.ValueSetExpansionComponent;
import org.opencds.cqf.fhir.utility.adapter.DependencyInfo;
import org.opencds.cqf.fhir.utility.adapter.IDependencyInfo;

public class ValueSetAdapter extends KnowledgeArtifactAdapter
        implements org.opencds.cqf.fhir.utility.adapter.ValueSetAdapter {

    public ValueSetAdapter(IDomainResource valueSet) {
        super(valueSet);
        if (!(valueSet instanceof ValueSet)) {
            throw new IllegalArgumentException("resource passed as valueSet argument is not a ValueSet resource");
        }
    }

    public ValueSetAdapter(ValueSet valueSet) {
        super(valueSet);
    }

    protected ValueSet getValueSet() {
        return (ValueSet) resource;
    }

    @Override
    public ValueSet get() {
        return (ValueSet) resource;
    }

    @Override
    public ValueSet copy() {
<<<<<<< HEAD
        return get().copy();
=======
        return this.get().copy();
    }

    @Override
    public IIdType getId() {
        return this.getValueSet().getIdElement();
    }

    @Override
    public void setId(IIdType id) {
        this.getValueSet().setId(id);
    }

    @Override
    public String getName() {
        return this.getValueSet().getName();
    }

    @Override
    public boolean hasTitle() {
        return this.getValueSet().hasTitle();
    }

    @Override
    public String getTitle() {
        return this.getValueSet().getTitle();
    }

    @Override
    public String getPurpose() {
        return this.getValueSet().getPurpose();
    }

    @Override
    public void setName(String name) {
        this.getValueSet().setName(name);
    }

    @Override
    public void setTitle(String title) {
        this.getValueSet().setTitle(title);
    }

    @Override
    public String getUrl() {
        return this.getValueSet().getUrl();
    }

    @Override
    public void setUrl(String url) {
        this.getValueSet().setUrl(url);
    }

    @Override
    public String getVersion() {
        return this.getValueSet().getVersion();
    }

    @Override
    public void setVersion(String version) {
        this.getValueSet().setVersion(version);
>>>>>>> d8bde267
    }

    @Override
    public List<IDependencyInfo> getDependencies() {
        List<IDependencyInfo> references = new ArrayList<>();
        final String referenceSource = getReferenceSource();
        addProfileReferences(references, referenceSource);

        /*
          compose.include[].valueSet
          compose.include[].system
          compose.exclude[].valueSet
          compose.exclude[].system
        */
        Stream.concat(
                        getValueSet().getCompose().getInclude().stream(),
                        getValueSet().getCompose().getExclude().stream())
                .forEach(component -> {
                    if (component.hasValueSet()) {
                        component.getValueSet().forEach(ct -> {
                            references.add(new DependencyInfo(
                                    referenceSource,
                                    ct.getValue(),
                                    ct.getExtension(),
                                    (reference) -> ct.setValue(reference)));
                        });
                    }
                    if (component.hasSystem()) {
                        references.add(new DependencyInfo(
                                referenceSource,
                                component.getSystem(),
                                component.getSystemElement().getExtension(),
                                (reference) -> component.setSystem(reference)));
                    }
                });

        // TODO: Ideally this would use the $data-requirements code
        return references;
    }

    @Override
    public <T extends IBaseBackboneElement> void setExpansion(T expansion) {
        getValueSet().setExpansion((ValueSetExpansionComponent) expansion);
    }

    @SuppressWarnings("unchecked")
    @Override
    public ValueSetExpansionComponent getExpansion() {
        return getValueSet().getExpansion();
    }

    @SuppressWarnings("unchecked")
    @Override
    public ValueSetExpansionComponent newExpansion() {
        var expansion = new ValueSet.ValueSetExpansionComponent(new DateTimeType(Date.from(Instant.now())));
        expansion.getContains();
        return expansion;
    }

    @Override
    public List<String> getValueSetIncludes() {
        return getValueSet().getCompose().getInclude().stream()
                .map(i -> i.getValueSet())
                .flatMap(Collection::stream)
                .map(c -> c.asStringValue())
                .distinct()
                .collect(Collectors.toList());
    }

    @Override
    public boolean hasSimpleCompose() {
        return getValueSet().hasCompose()
                && !getValueSet().getCompose().hasExclude()
                && getValueSet().getCompose().getInclude().stream()
                        .noneMatch(
                                csc -> csc.hasFilter() || csc.hasValueSet() || !csc.hasSystem() || !csc.hasConcept());
    }

    @Override
    public boolean hasGroupingCompose() {
        return getValueSet().hasCompose()
                && !getValueSet().getCompose().hasExclude()
                && getValueSet().getCompose().getInclude().stream()
                        .noneMatch(csc -> !csc.hasValueSet() || csc.hasFilter());
    }

    @Override
    public boolean hasNaiveParameter() {
        return getValueSet().getExpansion().getParameter().stream()
                .anyMatch(p -> p.getName().equals("naive"));
    }

    @SuppressWarnings("unchecked")
    @Override
    public ValueSet.ValueSetExpansionParameterComponent createNaiveParameter() {
        return new ValueSet.ValueSetExpansionParameterComponent()
                .setName("naive")
                .setValue(new BooleanType(true));
    }

    @Override
    public void naiveExpand() {
        var expansion = newExpansion().addParameter(createNaiveParameter());

        for (var code : getCodesInCompose(fhirContext, getValueSet())) {
            expansion
                    .addContains()
                    .setCode(code.getCode())
                    .setSystem(code.getSystem())
                    .setVersion(code.getVersion())
                    .setDisplay(code.getDisplay());
        }
        getValueSet().setExpansion(expansion);
    }
}<|MERGE_RESOLUTION|>--- conflicted
+++ resolved
@@ -11,6 +11,7 @@
 import java.util.stream.Stream;
 import org.hl7.fhir.instance.model.api.IBaseBackboneElement;
 import org.hl7.fhir.instance.model.api.IDomainResource;
+import org.hl7.fhir.instance.model.api.IIdType;
 import org.hl7.fhir.r4.model.BooleanType;
 import org.hl7.fhir.r4.model.DateTimeType;
 import org.hl7.fhir.r4.model.ValueSet;
@@ -43,9 +44,6 @@
 
     @Override
     public ValueSet copy() {
-<<<<<<< HEAD
-        return get().copy();
-=======
         return this.get().copy();
     }
 
@@ -107,7 +105,6 @@
     @Override
     public void setVersion(String version) {
         this.getValueSet().setVersion(version);
->>>>>>> d8bde267
     }
 
     @Override
