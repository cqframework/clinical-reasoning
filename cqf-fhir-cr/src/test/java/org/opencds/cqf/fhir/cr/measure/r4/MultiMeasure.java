--- conflicted
+++ resolved
@@ -296,21 +296,12 @@
 
         public SelectedMeasureReport measureReport(String measureUrl, String subject) {
             return this.measureReport(g -> resourceToMeasureReport(
-<<<<<<< HEAD
-                g.getEntry().stream()
-                    .filter(x ->
-                        x.getResource().getResourceType().toString().equals("MeasureReport"))
-                    .toList(),
-                measureUrl,
-                subject));
-=======
                     g.getEntry().stream()
                             .filter(x ->
                                     x.getResource().getResourceType().toString().equals("MeasureReport"))
                             .toList(),
                     measureUrl,
                     subject));
->>>>>>> 3c7c8471
         }
 
         public SelectedMeasureReport getFirstMeasureReport() {
@@ -332,24 +323,15 @@
             return matchedReport;
         }
 
-<<<<<<< HEAD
-        public MeasureReport resourceToMeasureReport(List<BundleEntryComponent> entries, String measureUrl, String subject) {
-=======
         public MeasureReport resourceToMeasureReport(
                 List<BundleEntryComponent> entries, String measureUrl, String subject) {
->>>>>>> 3c7c8471
             IParser parser = FhirContext.forR4Cached().newJsonParser();
             MeasureReport matchedReport = null;
             for (int i = 0; i < entries.size(); i++) {
                 MeasureReport report = (MeasureReport) parser.parseResource(
-<<<<<<< HEAD
-                    parser.encodeResourceToString(entries.get(i).getResource()));
-                if (report.getMeasure().equals(measureUrl) && report.getSubject().getReference().equals(subject)) {
-=======
                         parser.encodeResourceToString(entries.get(i).getResource()));
                 if (report.getMeasure().equals(measureUrl)
                         && report.getSubject().getReference().equals(subject)) {
->>>>>>> 3c7c8471
                     matchedReport = report;
                     break;
                 }
