package org.opencds.cqf.cql.evaluator.library;

import static java.util.Objects.requireNonNull;

import java.util.Set;
import java.util.function.Supplier;

import javax.inject.Inject;
import javax.inject.Named;

import org.apache.commons.lang3.NotImplementedException;
import org.apache.commons.lang3.tuple.Pair;
import org.apache.commons.lang3.tuple.Triple;
import org.cqframework.cql.elm.execution.VersionedIdentifier;
import org.hl7.fhir.instance.model.api.IBaseBundle;
import org.hl7.fhir.instance.model.api.IBaseParameters;
import org.hl7.fhir.instance.model.api.IBaseResource;
import org.hl7.fhir.instance.model.api.IIdType;
import org.opencds.cqf.cql.engine.model.ModelResolver;
import org.opencds.cqf.cql.engine.retrieve.RetrieveProvider;
import org.opencds.cqf.cql.engine.terminology.TerminologyProvider;
import org.opencds.cqf.cql.evaluator.builder.CqlEvaluatorBuilder;
import org.opencds.cqf.cql.evaluator.builder.DataProviderFactory;
import org.opencds.cqf.cql.evaluator.builder.EndpointConverter;
import org.opencds.cqf.cql.evaluator.builder.LibraryContentProviderFactory;
import org.opencds.cqf.cql.evaluator.builder.TerminologyProviderFactory;
import org.opencds.cqf.cql.evaluator.cql2elm.content.LibraryContentProvider;

import ca.uhn.fhir.context.FhirContext;

@Named
public class LibraryProcessor {

    // private static Logger logger =
    // LoggerFactory.getLogger(LibraryProcessor.class);

    protected FhirContext fhirContext;
    protected CqlFhirParametersConverter cqlFhirParametersConverter;
    protected LibraryContentProviderFactory libraryContentProviderFactory;
    protected DataProviderFactory dataProviderFactory;
    protected TerminologyProviderFactory terminologyProviderFactory;
    protected EndpointConverter endpointConverter;
    protected CqlEvaluatorBuilder cqlEvaluatorBuilder;
    protected Supplier<CqlEvaluatorBuilder> cqlEvaluatorBuilderSupplier;

    @Inject
    public LibraryProcessor(FhirContext fhirContext, CqlFhirParametersConverter cqlFhirParametersConverter,
            LibraryContentProviderFactory libraryLoaderFactory, DataProviderFactory dataProviderFactory,
            TerminologyProviderFactory terminologyProviderFactory, EndpointConverter endpointConverter,
            Supplier<CqlEvaluatorBuilder> cqlEvaluatorBuilderSupplier) {

        this.fhirContext = requireNonNull(fhirContext, "fhirContext can not be null");
        this.cqlFhirParametersConverter = requireNonNull(cqlFhirParametersConverter, "cqlFhirParametersConverter");
        this.libraryContentProviderFactory = requireNonNull(libraryLoaderFactory, "libraryLoaderFactory can not be null");
        this.dataProviderFactory = requireNonNull(dataProviderFactory, "dataProviderFactory can not be null");
        this.terminologyProviderFactory = requireNonNull(terminologyProviderFactory,
                "terminologyProviderFactory can not be null");

        this.endpointConverter = requireNonNull(endpointConverter, "endpointConverter can not be null");
        this.cqlEvaluatorBuilderSupplier = requireNonNull(cqlEvaluatorBuilderSupplier, "cqlEvaluatorBuilder can not be null");
    }

    /**
     * The function evaluates a FHIR library by the Canonical Url and returns a
     * Parameters resource that contains the evaluation result
     * 
     * @param url                 the url of the Library to evaluate
     * @param patientId           the patient Id to use for evaluation, if
     *                            applicable
     * @param parameters          additional Parameters to set for the Library
     * @param libraryEndpoint     the Endpoint to use for loading Library resources,
     *                            if applicable
     * @param terminologyEndpoint the Endpoint to use for Terminology operations, if
     *                            applicable
     * @param dataEndpoint        the Endpoint to use for data, if applicable
     * @param additionalData      additional data to use during evaluation
     * @param expressions         names of expressions in the Library to evaluate.
     *                            if omitted all expressions are evaluated.
     * @return IBaseParameters
     */
    public IBaseParameters evaluate(String url, String patientId, IBaseParameters parameters,
            IBaseResource libraryEndpoint, IBaseResource terminologyEndpoint, IBaseResource dataEndpoint,
            IBaseBundle additionalData, Set<String> expressions) {

        return this.evaluate(this.getVersionedIdentifer(url, libraryEndpoint, additionalData), patientId, parameters,
                libraryEndpoint, terminologyEndpoint, dataEndpoint, additionalData, expressions);
    }

    /**
     * The function evaluates a FHIR library by Id and returns a Parameters resource
     * that contains the evaluation result
     * 
     * @param id                  the Id of the Library to evaluate
     * @param patientId           the patient Id to use for evaluation, if
     *                            applicable
     * @param parameters          additional Parameters to set for the Library
     * @param libraryEndpoint     the Endpoint to use for loading Library resources,
     *                            if applicable
     * @param terminologyEndpoint the Endpoint to use for Terminology operations, if
     *                            applicable
     * @param dataEndpoint        the Endpoint to use for data, if applicable
     * @param additionalData      additional data to use during evaluation
     * @param expressions         names of expressions in the Library to evaluate.
     *                            if omitted all expressions are evaluated.
     * @return IBaseParameters
     */
    public IBaseParameters evaluate(IIdType id, String patientId, IBaseParameters parameters,
            IBaseResource libraryEndpoint, IBaseResource terminologyEndpoint, IBaseResource dataEndpoint,
            IBaseBundle additionalData, Set<String> expressions) {

        return this.evaluate(this.getVersionedIdentifer(id, libraryEndpoint, additionalData), patientId, parameters,
                libraryEndpoint, terminologyEndpoint, dataEndpoint, additionalData, expressions);
    }

    /**
     * The function evaluates a CQL / FHIR library by VersionedIdentifier and
     * returns a Parameters resource that contains the evaluation result
     * 
     * @param id                  the VersionedIdentifier of the Library to evaluate
     * @param patientId           the patient Id to use for evaluation, if
     *                            applicable
     * @param parameters          additional Parameters to set for the Library
     * @param libraryEndpoint     the Endpoint to use for loading Library resources,
     *                            if applicable
     * @param terminologyEndpoint the Endpoint to use for Terminology operations, if
     *                            applicable
     * @param dataEndpoint        the Endpoint to use for data, if applicable
     * @param additionalData      additional data to use during evaluation
     * @param expressions         names of expressions in the Library to evaluate.
     *                            if omitted all expressions are evaluated.
     * @return IBaseParameters
     */
    public IBaseParameters evaluate(VersionedIdentifier id, String patientId, IBaseParameters parameters,
            IBaseResource libraryEndpoint, IBaseResource terminologyEndpoint, IBaseResource dataEndpoint,
            IBaseBundle additionalData, Set<String> expressions) {

        this.cqlEvaluatorBuilder = this.cqlEvaluatorBuilderSupplier.get();

        this.addLibraryContentProviders(libraryEndpoint, additionalData);
        this.addTerminologyProviders(terminologyEndpoint, additionalData);
        this.addDataProviders(dataEndpoint, additionalData);

        LibraryEvaluator libraryEvaluator = new LibraryEvaluator(this.cqlFhirParametersConverter,
                cqlEvaluatorBuilder.build());

        Pair<String, Object> contextParameter = null;
        if (patientId != null) {
            contextParameter = Pair.of("Patient", (Object) patientId);
        }

        return libraryEvaluator.evaluate(id, contextParameter, parameters, expressions);
    }

<<<<<<< HEAD
    protected void addLibraryLoaders(IBaseResource libraryEndpoint, IBaseBundle additionalData) {
        CqlTranslatorOptions translatorOptions = CqlTranslatorOptions.defaultOptions();
        LibraryLoader libraryLoader = this.libraryLoaderFactory.create(
                endpointConverter != null ? endpointConverter.getEndpointInfo(libraryEndpoint) : null,
                translatorOptions);
        if (libraryLoader != null) {
            this.cqlEvaluatorBuilder.withLibraryLoader(libraryLoader);
=======
    protected void addLibraryContentProviders(IBaseResource libraryEndpoint, IBaseBundle additionalData) {
        if (libraryEndpoint != null) {
            LibraryContentProvider libraryContentProvider = this.libraryContentProviderFactory
                    .create(endpointConverter.getEndpointInfo(libraryEndpoint));
            this.cqlEvaluatorBuilder.withLibraryContentProvider(libraryContentProvider);
>>>>>>> 48ea82e0
        }

        if (additionalData != null) {
            this.cqlEvaluatorBuilder
                    .withLibraryContentProvider(this.libraryContentProviderFactory.create(additionalData));
        }
    }

    protected void addTerminologyProviders(IBaseResource terminologyEndpoint, IBaseBundle additionalData) {
        TerminologyProvider terminologyProvider = this.terminologyProviderFactory
                .create(endpointConverter != null ? endpointConverter.getEndpointInfo(terminologyEndpoint) : null);
        if (terminologyProvider != null) {
            this.cqlEvaluatorBuilder.withTerminologyProvider(terminologyProvider);
        }

        if (additionalData != null) {
            this.cqlEvaluatorBuilder.withTerminologyProvider(this.terminologyProviderFactory.create(additionalData));
        }
    }

    protected void addDataProviders(IBaseResource dataEndpoint, IBaseBundle additionalData) {
        Triple<String, ModelResolver, RetrieveProvider> dataProvider = this.dataProviderFactory
                .create(endpointConverter != null ? endpointConverter.getEndpointInfo(dataEndpoint) : null);
        if (dataProvider != null) {
            this.cqlEvaluatorBuilder.withModelResolverAndRetrieveProvider(dataProvider);
        }

        if (additionalData != null) {
            this.cqlEvaluatorBuilder
                    .withModelResolverAndRetrieveProvider(this.dataProviderFactory.create(additionalData));
        }
    }

    protected VersionedIdentifier getVersionedIdentifer(IIdType id, IBaseResource libraryEndpoint,
            IBaseBundle additionalData) {
        throw new NotImplementedException();
    }

    protected VersionedIdentifier getVersionedIdentifer(String url, IBaseResource libraryEndpoint,
            IBaseBundle additionalData) {
        if (!url.contains("/Library/")) {
            throw new IllegalArgumentException(
                    "Invalid resource type for determining library version identifier: Library");
        }
        String[] urlSplit = url.split("/Library/");
        if (urlSplit.length != 2) {
            throw new IllegalArgumentException(
                    "Invalid url, Library.url SHALL be <CQL namespace url>/Library/<CQL library name>");
        }

        @SuppressWarnings("unused")
        String cqlNamespaceUrl = urlSplit[0];

        String cqlName = urlSplit[1];
        VersionedIdentifier versionedIdentifier = new VersionedIdentifier();
        if (cqlName.contains("|")) {
            String[] nameVersion = cqlName.split("\\|");
            String name = nameVersion[0];
            String version = nameVersion[1];
            versionedIdentifier.setId(name);
            versionedIdentifier.setVersion(version);
        } else {
            versionedIdentifier.setId(cqlName);
        }
        return versionedIdentifier;
    }
}<|MERGE_RESOLUTION|>--- conflicted
+++ resolved
@@ -18,7 +18,6 @@
 import org.hl7.fhir.instance.model.api.IIdType;
 import org.opencds.cqf.cql.engine.model.ModelResolver;
 import org.opencds.cqf.cql.engine.retrieve.RetrieveProvider;
-import org.opencds.cqf.cql.engine.terminology.TerminologyProvider;
 import org.opencds.cqf.cql.evaluator.builder.CqlEvaluatorBuilder;
 import org.opencds.cqf.cql.evaluator.builder.DataProviderFactory;
 import org.opencds.cqf.cql.evaluator.builder.EndpointConverter;
@@ -151,21 +150,11 @@
         return libraryEvaluator.evaluate(id, contextParameter, parameters, expressions);
     }
 
-<<<<<<< HEAD
-    protected void addLibraryLoaders(IBaseResource libraryEndpoint, IBaseBundle additionalData) {
-        CqlTranslatorOptions translatorOptions = CqlTranslatorOptions.defaultOptions();
-        LibraryLoader libraryLoader = this.libraryLoaderFactory.create(
-                endpointConverter != null ? endpointConverter.getEndpointInfo(libraryEndpoint) : null,
-                translatorOptions);
-        if (libraryLoader != null) {
-            this.cqlEvaluatorBuilder.withLibraryLoader(libraryLoader);
-=======
     protected void addLibraryContentProviders(IBaseResource libraryEndpoint, IBaseBundle additionalData) {
         if (libraryEndpoint != null) {
             LibraryContentProvider libraryContentProvider = this.libraryContentProviderFactory
                     .create(endpointConverter.getEndpointInfo(libraryEndpoint));
             this.cqlEvaluatorBuilder.withLibraryContentProvider(libraryContentProvider);
->>>>>>> 48ea82e0
         }
 
         if (additionalData != null) {
@@ -175,10 +164,9 @@
     }
 
     protected void addTerminologyProviders(IBaseResource terminologyEndpoint, IBaseBundle additionalData) {
-        TerminologyProvider terminologyProvider = this.terminologyProviderFactory
-                .create(endpointConverter != null ? endpointConverter.getEndpointInfo(terminologyEndpoint) : null);
-        if (terminologyProvider != null) {
-            this.cqlEvaluatorBuilder.withTerminologyProvider(terminologyProvider);
+        if (terminologyEndpoint != null) {
+            this.cqlEvaluatorBuilder.withTerminologyProvider(
+                    this.terminologyProviderFactory.create(endpointConverter.getEndpointInfo(terminologyEndpoint)));
         }
 
         if (additionalData != null) {
@@ -187,15 +175,16 @@
     }
 
     protected void addDataProviders(IBaseResource dataEndpoint, IBaseBundle additionalData) {
-        Triple<String, ModelResolver, RetrieveProvider> dataProvider = this.dataProviderFactory
-                .create(endpointConverter != null ? endpointConverter.getEndpointInfo(dataEndpoint) : null);
-        if (dataProvider != null) {
+        if (dataEndpoint != null) {
+            Triple<String, ModelResolver, RetrieveProvider> dataProvider = this.dataProviderFactory
+                    .create(endpointConverter.getEndpointInfo(dataEndpoint));
             this.cqlEvaluatorBuilder.withModelResolverAndRetrieveProvider(dataProvider);
         }
 
         if (additionalData != null) {
-            this.cqlEvaluatorBuilder
-                    .withModelResolverAndRetrieveProvider(this.dataProviderFactory.create(additionalData));
+            Triple<String, ModelResolver, RetrieveProvider> dataProvider = this.dataProviderFactory
+                    .create(additionalData);
+            this.cqlEvaluatorBuilder.withModelResolverAndRetrieveProvider(dataProvider);
         }
     }
 
@@ -207,16 +196,14 @@
     protected VersionedIdentifier getVersionedIdentifer(String url, IBaseResource libraryEndpoint,
             IBaseBundle additionalData) {
         if (!url.contains("/Library/")) {
-            throw new IllegalArgumentException(
-                    "Invalid resource type for determining library version identifier: Library");
-        }
-        String[] urlSplit = url.split("/Library/");
+            throw new IllegalArgumentException("Invalid resource type for determining library version identifier: Library");
+        }
+        String [] urlSplit = url.split("/Library/");
         if (urlSplit.length != 2) {
-            throw new IllegalArgumentException(
-                    "Invalid url, Library.url SHALL be <CQL namespace url>/Library/<CQL library name>");
-        }
-
-        @SuppressWarnings("unused")
+            throw new IllegalArgumentException("Invalid url, Library.url SHALL be <CQL namespace url>/Library/<CQL library name>");
+        }
+
+        @SuppressWarnings("unused") 
         String cqlNamespaceUrl = urlSplit[0];
 
         String cqlName = urlSplit[1];
