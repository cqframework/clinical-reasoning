--- conflicted
+++ resolved
@@ -40,21 +40,6 @@
       </dependency>
       <dependency>
         <groupId>org.opencds.cqf.fhir</groupId>
-<<<<<<< HEAD
-=======
-        <artifactId>cqf-fhir-jackson</artifactId>
-        <version>3.26.0-SNAPSHOT</version>
-        <type>pom</type>
-      </dependency>
-      <dependency>
-        <groupId>org.opencds.cqf.fhir</groupId>
-        <artifactId>cqf-fhir-jaxb</artifactId>
-        <version>3.26.0-SNAPSHOT</version>
-        <type>pom</type>
-      </dependency>
-      <dependency>
-        <groupId>org.opencds.cqf.fhir</groupId>
->>>>>>> 21e961f4
         <artifactId>cqf-fhir-cr</artifactId>
         <version>3.26.0-SNAPSHOT</version>
       </dependency>
