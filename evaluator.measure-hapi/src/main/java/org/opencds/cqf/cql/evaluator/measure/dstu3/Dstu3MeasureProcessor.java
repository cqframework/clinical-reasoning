package org.opencds.cqf.cql.evaluator.measure.dstu3;

import java.util.ArrayList;
import java.util.Iterator;
import java.util.List;
import java.util.Map;
import java.util.concurrent.CompletableFuture;
import java.util.concurrent.ConcurrentHashMap;
import java.util.concurrent.ExecutorService;
import java.util.concurrent.Executors;


import javax.inject.Inject;
import javax.inject.Named;

import org.apache.commons.lang3.StringUtils;
import org.cqframework.cql.cql2elm.LibrarySourceProvider;
import org.cqframework.cql.cql2elm.model.Model;
import org.cqframework.cql.cql2elm.quick.FhirLibrarySourceProvider;
import org.cqframework.cql.elm.execution.Library;
import org.cqframework.cql.elm.execution.VersionedIdentifier;
import org.hl7.cql.model.ModelIdentifier;
import org.hl7.fhir.dstu3.model.Bundle;
import org.hl7.fhir.dstu3.model.Endpoint;
import org.hl7.fhir.dstu3.model.Measure;
import org.hl7.fhir.dstu3.model.MeasureReport;
import org.hl7.fhir.dstu3.model.Reference;
import org.hl7.fhir.instance.model.api.IBaseResource;
import org.opencds.cqf.cql.engine.data.CompositeDataProvider;
import org.opencds.cqf.cql.engine.data.DataProvider;
import org.opencds.cqf.cql.engine.debug.DebugMap;
import org.opencds.cqf.cql.engine.execution.Context;
import org.opencds.cqf.cql.engine.execution.CqlEngine;
import org.opencds.cqf.cql.engine.execution.LibraryLoader;
import org.opencds.cqf.cql.engine.runtime.DateTime;
import org.opencds.cqf.cql.engine.runtime.Interval;
import org.opencds.cqf.cql.engine.terminology.TerminologyProvider;
import org.opencds.cqf.cql.evaluator.CqlOptions;
import org.opencds.cqf.cql.evaluator.builder.Constants;
import org.opencds.cqf.cql.evaluator.builder.DataProviderComponents;
import org.opencds.cqf.cql.evaluator.builder.DataProviderFactory;
import org.opencds.cqf.cql.evaluator.builder.EndpointConverter;
import org.opencds.cqf.cql.evaluator.builder.FhirDalFactory;
import org.opencds.cqf.cql.evaluator.builder.LibrarySourceProviderFactory;
import org.opencds.cqf.cql.evaluator.builder.RetrieveProviderConfig;
import org.opencds.cqf.cql.evaluator.builder.TerminologyProviderFactory;
import org.opencds.cqf.cql.evaluator.builder.data.RetrieveProviderConfigurer;
import org.opencds.cqf.cql.evaluator.cql2elm.model.CacheAwareModelManager;
import org.opencds.cqf.cql.evaluator.engine.execution.CacheAwareLibraryLoaderDecorator;
import org.opencds.cqf.cql.evaluator.engine.execution.TranslatingLibraryLoader;
import org.opencds.cqf.cql.evaluator.engine.execution.TranslatorOptionAwareLibraryLoader;
import org.opencds.cqf.cql.evaluator.engine.terminology.PrivateCachingTerminologyProviderDecorator;
import org.opencds.cqf.cql.evaluator.fhir.dal.BundleFhirDal;
import org.opencds.cqf.cql.evaluator.fhir.dal.CompositeFhirDal;
import org.opencds.cqf.cql.evaluator.fhir.dal.FhirDal;
import org.opencds.cqf.cql.evaluator.measure.MeasureEvaluationOptions;
import org.opencds.cqf.cql.evaluator.measure.common.MeasureEvalType;
import org.opencds.cqf.cql.evaluator.measure.common.MeasureProcessor;
import org.opencds.cqf.cql.evaluator.measure.common.MeasureScoring;
import org.opencds.cqf.cql.evaluator.measure.common.SubjectProvider;
import org.opencds.cqf.cql.evaluator.measure.helper.DateHelper;

import org.slf4j.Logger;
import org.slf4j.LoggerFactory;

import ca.uhn.fhir.context.FhirContext;
import ca.uhn.fhir.context.FhirVersionEnum;

// TODO: This class needs a bit of refactoring to match the patterns that
// have been defined in other parts of the cql-evaluator project. The main issue
// is the direct use of engine Context.
@Named
public class Dstu3MeasureProcessor implements MeasureProcessor<MeasureReport, Endpoint, Bundle> {

  private static Logger logger = LoggerFactory.getLogger(Dstu3MeasureProcessor.class);

  protected TerminologyProviderFactory terminologyProviderFactory;
  protected DataProviderFactory dataProviderFactory;
  protected EndpointConverter endpointConverter;
  protected LibrarySourceProviderFactory librarySourceProviderFactory;
  protected FhirDalFactory fhirDalFactory;

  private static Map<ModelIdentifier, Model> globalModelCache = new ConcurrentHashMap<>();

  private Map<org.cqframework.cql.elm.execution.VersionedIdentifier, org.cqframework.cql.elm.execution.Library> libraryCache;

  private CqlOptions cqlOptions = CqlOptions.defaultOptions();
  private RetrieveProviderConfig retrieveProviderConfig = RetrieveProviderConfig.defaultConfig();
  private MeasureEvaluationOptions measureEvaluationOptions =
      MeasureEvaluationOptions.defaultOptions();

  // TODO: This should all be collapsed down to FhirDal
  protected LibrarySourceProvider localLibrarySourceProvider;
  protected DataProvider localDataProvider;
  protected TerminologyProvider localTerminologyProvider;
  protected FhirDal localFhirDal;

  @Inject
  public Dstu3MeasureProcessor(TerminologyProviderFactory terminologyProviderFactory,
      DataProviderFactory dataProviderFactory,
      LibrarySourceProviderFactory librarySourceProviderFactory, FhirDalFactory fhirDalFactory,
      EndpointConverter endpointConverter) {
    this(terminologyProviderFactory, dataProviderFactory, librarySourceProviderFactory,
        fhirDalFactory, endpointConverter, null, null, null, null, null, null, null);
  }

  public Dstu3MeasureProcessor(TerminologyProviderFactory terminologyProviderFactory,
      DataProviderFactory dataProviderFactory,
      LibrarySourceProviderFactory librarySourceProviderFactory, FhirDalFactory fhirDalFactory,
      EndpointConverter endpointConverter, TerminologyProvider localTerminologyProvider,
      LibrarySourceProvider localLibrarySourceProvider, DataProvider localDataProvider,
      FhirDal localFhirDal, MeasureEvaluationOptions measureEvaluationOptions,
      CqlOptions cqlOptions,
      Map<org.cqframework.cql.elm.execution.VersionedIdentifier, org.cqframework.cql.elm.execution.Library> libraryCache) {
    this.terminologyProviderFactory = terminologyProviderFactory;
    this.dataProviderFactory = dataProviderFactory;
    this.librarySourceProviderFactory = librarySourceProviderFactory;
    this.endpointConverter = endpointConverter;
    this.fhirDalFactory = fhirDalFactory;

    this.localTerminologyProvider = localTerminologyProvider;
    this.localLibrarySourceProvider = localLibrarySourceProvider;
    this.localFhirDal = localFhirDal;
    this.localDataProvider = localDataProvider;

    this.libraryCache = libraryCache;

    if (measureEvaluationOptions != null) {
      this.measureEvaluationOptions = measureEvaluationOptions;
    }

    if (cqlOptions != null) {
      this.cqlOptions = cqlOptions;
    }
  }

  public Dstu3MeasureProcessor(TerminologyProvider localTerminologyProvider,
      LibrarySourceProvider localLibrarySourceProvider, DataProvider localDataProvider,
      FhirDal localFhirDal) {
    this(null, null, null, null, null, localTerminologyProvider, localLibrarySourceProvider,
        localDataProvider, localFhirDal, null, null, null);
  }

  public MeasureReport evaluateMeasure(String url, String periodStart, String periodEnd,
      String reportType, String subject, String practitioner, String lastReceivedOn,
      Endpoint contentEndpoint, Endpoint terminologyEndpoint, Endpoint dataEndpoint,
      Bundle additionalData) {

    if (lastReceivedOn != null) {
      logger.warn(
          "the Measure evaluate implementation does not yet support the lastReceivedOn parameter. Ignoring.");
    }

<<<<<<< HEAD
    public MeasureReport evaluateMeasure(String url, String periodStart, String periodEnd, String reportType,
            String subject, String practitioner, String lastReceivedOn, Endpoint contentEndpoint,
            Endpoint terminologyEndpoint, Endpoint dataEndpoint, Bundle additionalData) {

        if (lastReceivedOn != null) {
            logger.warn(
                    "the Measure evaluate implementation does not yet support the lastReceivedOn parameter. Ignoring.");
        }

        FhirDal fhirDal = contentEndpoint != null
                ? this.fhirDalFactory.create(this.endpointConverter.getEndpointInfo(contentEndpoint))
                : localFhirDal;

        if (fhirDal == null) {
            throw new IllegalStateException("a fhirDal was not provided and one could not be constructed");
        }

        MeasureEvalType measureEvalType = MeasureEvalType.fromCode(reportType);
        Iterable<String> subjectIds = this.getSubjects(measureEvalType,
                subject != null ? subject : practitioner, dataEndpoint, additionalData);

        Iterable<IBaseResource> measures = fhirDal.searchByUrl("Measure", url);
        Iterator<IBaseResource> measureIter = measures.iterator();
        if (!measureIter.hasNext()) {
            throw new IllegalArgumentException(String.format("Unable to locate Measure with url %s", url));
        }

        Measure measure = (Measure) measureIter.next();
=======
    FhirDal fhirDal = contentEndpoint != null
        ? this.fhirDalFactory.create(this.endpointConverter.getEndpointInfo(contentEndpoint))
        : localFhirDal;
>>>>>>> 272f99f3

    if (fhirDal == null) {
      throw new IllegalStateException(
          "a fhirDal was not provided and one could not be constructed");
    }

<<<<<<< HEAD
    public Iterable<String> getSubjects(String reportType, String subjectId) {
        return this.getSubjects(reportType, subjectId, null, null);
    }

    public Iterable<String> getSubjects(String reportType, String subjectId, Endpoint dataEndpoint, Bundle additionalData) {
        MeasureEvalType measureEvalType = MeasureEvalType.fromCode(reportType);
        return getSubjects(measureEvalType, subjectId, dataEndpoint, additionalData);
    }

    public Iterable<String> getSubjects(MeasureEvalType measureEvalType, String subjectId, Endpoint dataEndpoint,
            Bundle additionalData) {
        CompositeFhirDal compositeFhirDal;
        BundleFhirDal bundleDal = null;
        FhirDal endpointDal = null;

        if (this.fhirDalFactory != null && dataEndpoint != null) {
            endpointDal = this.fhirDalFactory.create(this.endpointConverter.getEndpointInfo(dataEndpoint));
        }
        if (additionalData != null) {
            bundleDal = new BundleFhirDal(FhirContext.forCached(FhirVersionEnum.DSTU3), additionalData);
        }

        compositeFhirDal = new CompositeFhirDal(bundleDal, endpointDal, localFhirDal);
        SubjectProvider subjectProvider = new Dstu3FhirDalSubjectProvider(compositeFhirDal);
        return subjectProvider.getSubjects(measureEvalType, subjectId);
    }

    public MeasureReport evaluateMeasure(Measure measure, String periodStart, String periodEnd, String reportType,
                                                               Iterable<String> subjectIds, FhirDal fhirDal, Endpoint contentEndpoint, Endpoint terminologyEndpoint,
                                                               Endpoint dataEndpoint, Bundle additionalData) {

        var subjectIterator = subjectIds.iterator();
        var ids = new ArrayList<String>();
        int threadBatchSize = this.measureEvaluationOptions.getThreadedBatchSize();
        List<CompletableFuture<MeasureReport>> futures = new ArrayList<>();
        while (subjectIterator.hasNext()){
            ids.add(subjectIterator.next());
            if (ids.size() % threadBatchSize == 0) {
                var idsTr = new ArrayList<String>();
                idsTr.addAll(ids);
                futures.add(runEvaluate(measure, periodStart, periodEnd, reportType, idsTr, fhirDal,
                        contentEndpoint, terminologyEndpoint, dataEndpoint, additionalData));
                ids.clear();
            }
        }
        futures.add(runEvaluate(measure, periodStart, periodEnd, reportType, ids, fhirDal,
                contentEndpoint, terminologyEndpoint, dataEndpoint, additionalData) );
        List<MeasureReport> reports = new ArrayList<>();
        futures.forEach(x -> reports.add(x.join()));
        Dstu3MeasureReportAggregator reportAggregator = new Dstu3MeasureReportAggregator();
        return reportAggregator.aggregate(reports);
    }

    protected CompletableFuture<MeasureReport> runEvaluate(Measure measure, String periodStart, String periodEnd,
                                                                                 String reportType,
                                                                                 List<String> subjectIds, FhirDal fhirDal, Endpoint contentEndpoint, Endpoint terminologyEndpoint,
                                                                                 Endpoint dataEndpoint, Bundle additionalData) {

        ExecutorService executor = Executors.newFixedThreadPool(this.measureEvaluationOptions.getNumThreads());
        if (measureEvaluationOptions.isThreadedEnabled()) {
            return CompletableFuture.supplyAsync(
                    () -> this.innerEvaluateMeasure(measure, periodStart, periodEnd, reportType, subjectIds,
                            fhirDal, contentEndpoint, terminologyEndpoint, dataEndpoint, additionalData),
                    executor);
        }
        else {
            return CompletableFuture.completedFuture(this.innerEvaluateMeasure(measure, periodStart, periodEnd, reportType, subjectIds,
                    fhirDal, contentEndpoint, terminologyEndpoint, dataEndpoint, additionalData));
        }

    }

    protected MeasureReport innerEvaluateMeasure(Measure measure, String periodStart, String periodEnd,
            String reportType, Iterable<String> subjectIds, FhirDal fhirDal, Endpoint contentEndpoint,
            Endpoint terminologyEndpoint, Endpoint dataEndpoint, Bundle additionalData) {
=======
    MeasureEvalType measureEvalType = MeasureEvalType.fromCode(reportType);
    List<String> subjectIds = this.getSubjects(measureEvalType,
        subject != null ? subject : practitioner, dataEndpoint, additionalData);

    Iterable<IBaseResource> measures = fhirDal.searchByUrl("Measure", url);
    Iterator<IBaseResource> measureIter = measures.iterator();
    if (!measureIter.hasNext()) {
      throw new IllegalArgumentException(
          String.format("Unable to locate Measure with url %s", url));
    }

    Measure measure = (Measure) measureIter.next();

    MeasureReport measureReport = evaluateMeasure(measure, periodStart, periodEnd, reportType,
        subjectIds, fhirDal, contentEndpoint, terminologyEndpoint, dataEndpoint, additionalData);

    MeasureScoring measureScoring =
        MeasureScoring.fromCode(measure.getScoring().getCodingFirstRep().getCode());
    Dstu3MeasureReportScorer scorer = new Dstu3MeasureReportScorer();
    scorer.score(measureScoring, measureReport);
    return measureReport;
  }

  public List<String> getSubjects(String reportType, String subjectId) {
    return this.getSubjects(reportType, subjectId, null, null);
  }

  public List<String> getSubjects(String reportType, String subjectId, Endpoint dataEndpoint,
      Bundle additionalData) {
    MeasureEvalType measureEvalType = MeasureEvalType.fromCode(reportType);
    return getSubjects(measureEvalType, subjectId, dataEndpoint, additionalData);
  }

  public List<String> getSubjects(MeasureEvalType measureEvalType, String subjectId,
      Endpoint dataEndpoint, Bundle additionalData) {
    CompositeFhirDal compositeFhirDal;
    BundleFhirDal bundleDal = null;
    FhirDal endpointDal = null;

    if (this.fhirDalFactory != null && dataEndpoint != null) {
      endpointDal =
          this.fhirDalFactory.create(this.endpointConverter.getEndpointInfo(dataEndpoint));
    }
    if (additionalData != null) {
      bundleDal = new BundleFhirDal(FhirContext.forCached(FhirVersionEnum.DSTU3), additionalData);
    }

    compositeFhirDal = new CompositeFhirDal(bundleDal, endpointDal, localFhirDal);
    SubjectProvider subjectProvider = new Dstu3FhirDalSubjectProvider(compositeFhirDal);
    return subjectProvider.getSubjects(measureEvalType, subjectId);
  }

  public MeasureReport evaluateMeasure(Measure measure, String periodStart, String periodEnd,
      String reportType, List<String> subjectIds, FhirDal fhirDal, Endpoint contentEndpoint,
      Endpoint terminologyEndpoint, Endpoint dataEndpoint, Bundle additionalData) {

    if (this.measureEvaluationOptions.isThreadedEnabled()
        && subjectIds.size() > this.measureEvaluationOptions.getThreadedBatchSize()) {
      return threadedMeasureEvaluate(measure, periodStart, periodEnd, reportType, subjectIds,
          fhirDal, contentEndpoint, terminologyEndpoint, dataEndpoint, additionalData);
    } else {
      return innerEvaluateMeasure(measure, periodStart, periodEnd, reportType, subjectIds, fhirDal,
          contentEndpoint, terminologyEndpoint, dataEndpoint, additionalData);
    }

  }

  protected MeasureReport threadedMeasureEvaluate(Measure measure, String periodStart,
      String periodEnd, String reportType, List<String> subjectIds, FhirDal fhirDal,
      Endpoint contentEndpoint, Endpoint terminologyEndpoint, Endpoint dataEndpoint,
      Bundle additionalData) {
    List<List<String>> batches =
        getBatches(subjectIds, this.measureEvaluationOptions.getThreadedBatchSize());
    ExecutorService executor =
        Executors.newFixedThreadPool(this.measureEvaluationOptions.getNumThreads());
    List<CompletableFuture<MeasureReport>> futures = new ArrayList<>();
    for (List<String> idBatch : batches) {
      futures.add(CompletableFuture.supplyAsync(
          () -> this.innerEvaluateMeasure(measure, periodStart, periodEnd, reportType, idBatch,
              fhirDal, contentEndpoint, terminologyEndpoint, dataEndpoint, additionalData),
          executor));
    }

    List<MeasureReport> reports = new ArrayList<>();
    futures.forEach(x -> reports.add(x.join()));
    Dstu3MeasureReportAggregator reportAggregator = new Dstu3MeasureReportAggregator();
    return reportAggregator.aggregate(reports);
  }

  public static <T> List<List<T>> getBatches(List<T> collection, int batchSize) {
    int i = 0;
    List<List<T>> batches = new ArrayList<>();
    while (i < collection.size()) {
      int nextInc = Math.min(collection.size() - i, batchSize);
      List<T> batch = collection.subList(i, i + nextInc);
      batches.add(batch);
      i = i + nextInc;
    }
>>>>>>> 272f99f3

    return batches;
  }

  protected MeasureReport innerEvaluateMeasure(Measure measure, String periodStart,
      String periodEnd, String reportType, List<String> subjectIds, FhirDal fhirDal,
      Endpoint contentEndpoint, Endpoint terminologyEndpoint, Endpoint dataEndpoint,
      Bundle additionalData) {

    if (!measure.hasLibrary()) {
      throw new IllegalArgumentException(
          String.format("Measure %s does not have a primary library specified", measure.getUrl()));
    }

    Reference libraryUrl = measure.getLibrary().get(0);

    var primaryLibrary =
        (org.hl7.fhir.dstu3.model.Library) fhirDal.read(libraryUrl.getReferenceElement());
    LibrarySourceProvider librarySourceProvider =
        contentEndpoint != null
            ? this.librarySourceProviderFactory
                .create(this.endpointConverter.getEndpointInfo(contentEndpoint))
            : localLibrarySourceProvider;

    if (librarySourceProvider == null) {
      throw new IllegalStateException(
          "a librarySourceProvider was not provided and one could not be constructed");
    }

    LibraryLoader libraryLoader = this.buildLibraryLoader(librarySourceProvider);

    Library library = libraryLoader.load(new VersionedIdentifier().withId(primaryLibrary.getName())
        .withVersion(primaryLibrary.getVersion()));

    TerminologyProvider terminologyProvider =
        terminologyEndpoint != null ? this.buildTerminologyProvider(terminologyEndpoint)
            : this.localTerminologyProvider;

    if (terminologyProvider == null) {
      throw new IllegalStateException(
          "a terminologyProvider was not provided and one could not be constructed");
    }

    DataProvider dataProvider = (dataEndpoint != null || additionalData != null)
        ? this.buildDataProvider(dataEndpoint, additionalData, terminologyProvider)
        : this.localDataProvider;

    if (dataProvider == null) {
      throw new IllegalStateException(
          "a dataProvider was not provided and one could not be constructed");
    }

    Interval measurementPeriod = null;
    if (StringUtils.isNotBlank(periodStart) && StringUtils.isNotBlank(periodEnd)) {
      measurementPeriod = this.buildMeasurementPeriod(periodStart, periodEnd);
    }

    Context context =
        this.buildMeasureContext(library, libraryLoader, terminologyProvider, dataProvider);

    Dstu3MeasureEvaluation measureEvaluator = new Dstu3MeasureEvaluation(context, measure);
    return measureEvaluator.evaluate(MeasureEvalType.fromCode(reportType), subjectIds,
        measurementPeriod);
  }

  // TODO: This is duplicate logic from the evaluator builder
  private LibraryLoader buildLibraryLoader(LibrarySourceProvider librarySourceProvider) {
    List<LibrarySourceProvider> librarySourceProviders = new ArrayList<>();
    librarySourceProviders.add(librarySourceProvider);
    if (this.cqlOptions.useEmbeddedLibraries()) {
      librarySourceProviders.add(new FhirLibrarySourceProvider());
    }

    /* NOTE: Npm package support not implemented for Dstu3 measure processing */
    TranslatorOptionAwareLibraryLoader libraryLoader =
        new TranslatingLibraryLoader(new CacheAwareModelManager(globalModelCache),
            librarySourceProviders, this.cqlOptions.getCqlTranslatorOptions(), null);

    if (this.libraryCache != null) {
      libraryLoader = new CacheAwareLibraryLoaderDecorator(libraryLoader, this.libraryCache);
    }

    return libraryLoader;
  }

  private Interval buildMeasurementPeriod(String periodStart, String periodEnd) {
    // resolve the measurement period
    return new Interval(DateTime.fromJavaDate(DateHelper.resolveRequestDate(periodStart, true)),
        true, DateTime.fromJavaDate(DateHelper.resolveRequestDate(periodEnd, false)), true);
  }

  // TODO: This is duplicate logic from the evaluator builder
  private DataProvider buildDataProvider(Endpoint dataEndpoint, Bundle additionalData,
      TerminologyProvider terminologyProvider) {
    if (dataEndpoint != null && additionalData != null) {
      throw new IllegalArgumentException(
          "dataEndpoint and additionalData parameters are currently mutually exclusive. Use only one.");
    }

    if (dataEndpoint == null && additionalData == null) {
      throw new IllegalArgumentException("Either dataEndpoint or additionalData must be specified");
    }

    DataProviderComponents dataProvider = null;
    if (dataEndpoint != null) {
      dataProvider =
          this.dataProviderFactory.create(this.endpointConverter.getEndpointInfo(dataEndpoint));
    } else {
      dataProvider = this.dataProviderFactory.create(additionalData);
    }

    RetrieveProviderConfigurer retrieveProviderConfigurer =
        new RetrieveProviderConfigurer(retrieveProviderConfig);

    retrieveProviderConfigurer.configure(dataProvider.getRetrieveProvider(), terminologyProvider);

    return new CompositeDataProvider(dataProvider.getModelResolver(),
        dataProvider.getRetrieveProvider());
  }

  // TODO: This is duplicate logic from the evaluator builder
  private TerminologyProvider buildTerminologyProvider(Endpoint terminologyEndpoint) {
    if (terminologyEndpoint != null) {
      return new PrivateCachingTerminologyProviderDecorator(this.terminologyProviderFactory
          .create(this.endpointConverter.getEndpointInfo(terminologyEndpoint)));
    }

    return null;
  }

  // TODO: This is duplicate logic from the evaluator builder
  private Context buildMeasureContext(Library primaryLibrary, LibraryLoader libraryLoader,
      TerminologyProvider terminologyProvider, DataProvider dataProvider) {
    Context context = new Context(primaryLibrary);
    context.registerLibraryLoader(libraryLoader);
    context.registerTerminologyProvider(terminologyProvider);
    context.registerDataProvider(Constants.FHIR_MODEL_URI, dataProvider);
    context.setDebugMap(new DebugMap());

    if (this.cqlOptions.getCqlEngineOptions().getOptions()
        .contains(CqlEngine.Options.EnableExpressionCaching)) {
      context.setExpressionCaching(true);
    }

    if (this.cqlOptions.getCqlEngineOptions().isDebugLoggingEnabled()) {
      context.getDebugMap().setIsLoggingEnabled(true);
    }

    return context;
  }
}<|MERGE_RESOLUTION|>--- conflicted
+++ resolved
@@ -4,11 +4,12 @@
 import java.util.Iterator;
 import java.util.List;
 import java.util.Map;
+import java.util.Optional;
 import java.util.concurrent.CompletableFuture;
 import java.util.concurrent.ConcurrentHashMap;
 import java.util.concurrent.ExecutorService;
 import java.util.concurrent.Executors;
-
+import java.util.stream.Collectors;
 
 import javax.inject.Inject;
 import javax.inject.Named;
@@ -59,7 +60,6 @@
 import org.opencds.cqf.cql.evaluator.measure.common.MeasureScoring;
 import org.opencds.cqf.cql.evaluator.measure.common.SubjectProvider;
 import org.opencds.cqf.cql.evaluator.measure.helper.DateHelper;
-
 import org.slf4j.Logger;
 import org.slf4j.LoggerFactory;
 
@@ -151,125 +151,17 @@
           "the Measure evaluate implementation does not yet support the lastReceivedOn parameter. Ignoring.");
     }
 
-<<<<<<< HEAD
-    public MeasureReport evaluateMeasure(String url, String periodStart, String periodEnd, String reportType,
-            String subject, String practitioner, String lastReceivedOn, Endpoint contentEndpoint,
-            Endpoint terminologyEndpoint, Endpoint dataEndpoint, Bundle additionalData) {
-
-        if (lastReceivedOn != null) {
-            logger.warn(
-                    "the Measure evaluate implementation does not yet support the lastReceivedOn parameter. Ignoring.");
-        }
-
-        FhirDal fhirDal = contentEndpoint != null
-                ? this.fhirDalFactory.create(this.endpointConverter.getEndpointInfo(contentEndpoint))
-                : localFhirDal;
-
-        if (fhirDal == null) {
-            throw new IllegalStateException("a fhirDal was not provided and one could not be constructed");
-        }
-
-        MeasureEvalType measureEvalType = MeasureEvalType.fromCode(reportType);
-        Iterable<String> subjectIds = this.getSubjects(measureEvalType,
-                subject != null ? subject : practitioner, dataEndpoint, additionalData);
-
-        Iterable<IBaseResource> measures = fhirDal.searchByUrl("Measure", url);
-        Iterator<IBaseResource> measureIter = measures.iterator();
-        if (!measureIter.hasNext()) {
-            throw new IllegalArgumentException(String.format("Unable to locate Measure with url %s", url));
-        }
-
-        Measure measure = (Measure) measureIter.next();
-=======
     FhirDal fhirDal = contentEndpoint != null
         ? this.fhirDalFactory.create(this.endpointConverter.getEndpointInfo(contentEndpoint))
         : localFhirDal;
->>>>>>> 272f99f3
 
     if (fhirDal == null) {
       throw new IllegalStateException(
           "a fhirDal was not provided and one could not be constructed");
     }
 
-<<<<<<< HEAD
-    public Iterable<String> getSubjects(String reportType, String subjectId) {
-        return this.getSubjects(reportType, subjectId, null, null);
-    }
-
-    public Iterable<String> getSubjects(String reportType, String subjectId, Endpoint dataEndpoint, Bundle additionalData) {
-        MeasureEvalType measureEvalType = MeasureEvalType.fromCode(reportType);
-        return getSubjects(measureEvalType, subjectId, dataEndpoint, additionalData);
-    }
-
-    public Iterable<String> getSubjects(MeasureEvalType measureEvalType, String subjectId, Endpoint dataEndpoint,
-            Bundle additionalData) {
-        CompositeFhirDal compositeFhirDal;
-        BundleFhirDal bundleDal = null;
-        FhirDal endpointDal = null;
-
-        if (this.fhirDalFactory != null && dataEndpoint != null) {
-            endpointDal = this.fhirDalFactory.create(this.endpointConverter.getEndpointInfo(dataEndpoint));
-        }
-        if (additionalData != null) {
-            bundleDal = new BundleFhirDal(FhirContext.forCached(FhirVersionEnum.DSTU3), additionalData);
-        }
-
-        compositeFhirDal = new CompositeFhirDal(bundleDal, endpointDal, localFhirDal);
-        SubjectProvider subjectProvider = new Dstu3FhirDalSubjectProvider(compositeFhirDal);
-        return subjectProvider.getSubjects(measureEvalType, subjectId);
-    }
-
-    public MeasureReport evaluateMeasure(Measure measure, String periodStart, String periodEnd, String reportType,
-                                                               Iterable<String> subjectIds, FhirDal fhirDal, Endpoint contentEndpoint, Endpoint terminologyEndpoint,
-                                                               Endpoint dataEndpoint, Bundle additionalData) {
-
-        var subjectIterator = subjectIds.iterator();
-        var ids = new ArrayList<String>();
-        int threadBatchSize = this.measureEvaluationOptions.getThreadedBatchSize();
-        List<CompletableFuture<MeasureReport>> futures = new ArrayList<>();
-        while (subjectIterator.hasNext()){
-            ids.add(subjectIterator.next());
-            if (ids.size() % threadBatchSize == 0) {
-                var idsTr = new ArrayList<String>();
-                idsTr.addAll(ids);
-                futures.add(runEvaluate(measure, periodStart, periodEnd, reportType, idsTr, fhirDal,
-                        contentEndpoint, terminologyEndpoint, dataEndpoint, additionalData));
-                ids.clear();
-            }
-        }
-        futures.add(runEvaluate(measure, periodStart, periodEnd, reportType, ids, fhirDal,
-                contentEndpoint, terminologyEndpoint, dataEndpoint, additionalData) );
-        List<MeasureReport> reports = new ArrayList<>();
-        futures.forEach(x -> reports.add(x.join()));
-        Dstu3MeasureReportAggregator reportAggregator = new Dstu3MeasureReportAggregator();
-        return reportAggregator.aggregate(reports);
-    }
-
-    protected CompletableFuture<MeasureReport> runEvaluate(Measure measure, String periodStart, String periodEnd,
-                                                                                 String reportType,
-                                                                                 List<String> subjectIds, FhirDal fhirDal, Endpoint contentEndpoint, Endpoint terminologyEndpoint,
-                                                                                 Endpoint dataEndpoint, Bundle additionalData) {
-
-        ExecutorService executor = Executors.newFixedThreadPool(this.measureEvaluationOptions.getNumThreads());
-        if (measureEvaluationOptions.isThreadedEnabled()) {
-            return CompletableFuture.supplyAsync(
-                    () -> this.innerEvaluateMeasure(measure, periodStart, periodEnd, reportType, subjectIds,
-                            fhirDal, contentEndpoint, terminologyEndpoint, dataEndpoint, additionalData),
-                    executor);
-        }
-        else {
-            return CompletableFuture.completedFuture(this.innerEvaluateMeasure(measure, periodStart, periodEnd, reportType, subjectIds,
-                    fhirDal, contentEndpoint, terminologyEndpoint, dataEndpoint, additionalData));
-        }
-
-    }
-
-    protected MeasureReport innerEvaluateMeasure(Measure measure, String periodStart, String periodEnd,
-            String reportType, Iterable<String> subjectIds, FhirDal fhirDal, Endpoint contentEndpoint,
-            Endpoint terminologyEndpoint, Endpoint dataEndpoint, Bundle additionalData) {
-=======
     MeasureEvalType measureEvalType = MeasureEvalType.fromCode(reportType);
-    List<String> subjectIds = this.getSubjects(measureEvalType,
+    Iterable<String> subjectIds = this.getSubjects(measureEvalType,
         subject != null ? subject : practitioner, dataEndpoint, additionalData);
 
     Iterable<IBaseResource> measures = fhirDal.searchByUrl("Measure", url);
@@ -291,17 +183,17 @@
     return measureReport;
   }
 
-  public List<String> getSubjects(String reportType, String subjectId) {
+  public Iterable<String> getSubjects(String reportType, String subjectId) {
     return this.getSubjects(reportType, subjectId, null, null);
   }
 
-  public List<String> getSubjects(String reportType, String subjectId, Endpoint dataEndpoint,
+  public Iterable<String> getSubjects(String reportType, String subjectId, Endpoint dataEndpoint,
       Bundle additionalData) {
     MeasureEvalType measureEvalType = MeasureEvalType.fromCode(reportType);
     return getSubjects(measureEvalType, subjectId, dataEndpoint, additionalData);
   }
 
-  public List<String> getSubjects(MeasureEvalType measureEvalType, String subjectId,
+  public Iterable<String> getSubjects(MeasureEvalType measureEvalType, String subjectId,
       Endpoint dataEndpoint, Bundle additionalData) {
     CompositeFhirDal compositeFhirDal;
     BundleFhirDal bundleDal = null;
@@ -321,58 +213,55 @@
   }
 
   public MeasureReport evaluateMeasure(Measure measure, String periodStart, String periodEnd,
-      String reportType, List<String> subjectIds, FhirDal fhirDal, Endpoint contentEndpoint,
+      String reportType, Iterable<String> subjectIds, FhirDal fhirDal, Endpoint contentEndpoint,
       Endpoint terminologyEndpoint, Endpoint dataEndpoint, Bundle additionalData) {
 
-    if (this.measureEvaluationOptions.isThreadedEnabled()
-        && subjectIds.size() > this.measureEvaluationOptions.getThreadedBatchSize()) {
-      return threadedMeasureEvaluate(measure, periodStart, periodEnd, reportType, subjectIds,
-          fhirDal, contentEndpoint, terminologyEndpoint, dataEndpoint, additionalData);
-    } else {
-      return innerEvaluateMeasure(measure, periodStart, periodEnd, reportType, subjectIds, fhirDal,
-          contentEndpoint, terminologyEndpoint, dataEndpoint, additionalData);
-    }
-
-  }
-
-  protected MeasureReport threadedMeasureEvaluate(Measure measure, String periodStart,
+    var subjectIterator = subjectIds.iterator();
+    int threadBatchSize = Optional.ofNullable(measureEvaluationOptions.getThreadedBatchSize())
+        .orElse(Integer.MAX_VALUE);
+
+    List<CompletableFuture<MeasureReport>> futures = new ArrayList<>();
+    var ids = new ArrayList<String>();
+    while (subjectIterator.hasNext()) {
+      ids.add(subjectIterator.next());
+      if (ids.size() % threadBatchSize == 0) {
+        futures.add(runEvaluate(measure, periodStart, periodEnd, reportType, ids, fhirDal,
+            contentEndpoint, terminologyEndpoint, dataEndpoint, additionalData));
+        ids = new ArrayList<>();
+      }
+    }
+
+    futures.add(runEvaluate(measure, periodStart, periodEnd, reportType, ids, fhirDal,
+        contentEndpoint, terminologyEndpoint, dataEndpoint, additionalData));
+
+    var reports = futures.stream().map(CompletableFuture::join).collect(Collectors.toList());
+
+    Dstu3MeasureReportAggregator reportAggregator = new Dstu3MeasureReportAggregator();
+    return reportAggregator.aggregate(reports);
+  }
+
+  protected CompletableFuture<MeasureReport> runEvaluate(Measure measure, String periodStart,
       String periodEnd, String reportType, List<String> subjectIds, FhirDal fhirDal,
       Endpoint contentEndpoint, Endpoint terminologyEndpoint, Endpoint dataEndpoint,
       Bundle additionalData) {
-    List<List<String>> batches =
-        getBatches(subjectIds, this.measureEvaluationOptions.getThreadedBatchSize());
-    ExecutorService executor =
-        Executors.newFixedThreadPool(this.measureEvaluationOptions.getNumThreads());
-    List<CompletableFuture<MeasureReport>> futures = new ArrayList<>();
-    for (List<String> idBatch : batches) {
-      futures.add(CompletableFuture.supplyAsync(
-          () -> this.innerEvaluateMeasure(measure, periodStart, periodEnd, reportType, idBatch,
+
+    if (measureEvaluationOptions.isThreadedEnabled()) {
+      ExecutorService executor =
+          Executors.newFixedThreadPool(this.measureEvaluationOptions.getNumThreads());
+      return CompletableFuture.supplyAsync(
+          () -> this.innerEvaluateMeasure(measure, periodStart, periodEnd, reportType, subjectIds,
               fhirDal, contentEndpoint, terminologyEndpoint, dataEndpoint, additionalData),
-          executor));
-    }
-
-    List<MeasureReport> reports = new ArrayList<>();
-    futures.forEach(x -> reports.add(x.join()));
-    Dstu3MeasureReportAggregator reportAggregator = new Dstu3MeasureReportAggregator();
-    return reportAggregator.aggregate(reports);
-  }
-
-  public static <T> List<List<T>> getBatches(List<T> collection, int batchSize) {
-    int i = 0;
-    List<List<T>> batches = new ArrayList<>();
-    while (i < collection.size()) {
-      int nextInc = Math.min(collection.size() - i, batchSize);
-      List<T> batch = collection.subList(i, i + nextInc);
-      batches.add(batch);
-      i = i + nextInc;
-    }
->>>>>>> 272f99f3
-
-    return batches;
+          executor);
+    } else {
+      return CompletableFuture.completedFuture(
+          this.innerEvaluateMeasure(measure, periodStart, periodEnd, reportType, subjectIds,
+              fhirDal, contentEndpoint, terminologyEndpoint, dataEndpoint, additionalData));
+    }
+
   }
 
   protected MeasureReport innerEvaluateMeasure(Measure measure, String periodStart,
-      String periodEnd, String reportType, List<String> subjectIds, FhirDal fhirDal,
+      String periodEnd, String reportType, Iterable<String> subjectIds, FhirDal fhirDal,
       Endpoint contentEndpoint, Endpoint terminologyEndpoint, Endpoint dataEndpoint,
       Bundle additionalData) {
 
