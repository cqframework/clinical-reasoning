--- conflicted
+++ resolved
@@ -5,22 +5,14 @@
 
   <groupId>org.opencds.cqf.fhir</groupId>
   <artifactId>cqf-fhir-api</artifactId>
-<<<<<<< HEAD
-  <version>3.0.0-PRE5</version>
-=======
   <version>3.0.0-PRE5-SNAPSHOT</version>
->>>>>>> 81daf44c
   <name>FHIR Clinical Reasoning (APIs)</name>
   <description>FHIR Repository APIs used by this project. Implement these to incorporate clinical reasoning on your platform</description>
 
   <parent>
     <groupId>org.opencds.cqf.fhir</groupId>
     <artifactId>cqf-fhir</artifactId>
-<<<<<<< HEAD
-    <version>3.0.0-PRE5</version>
-=======
     <version>3.0.0-PRE5-SNAPSHOT</version>
->>>>>>> 81daf44c
     <relativePath>../cqf-fhir/pom.xml</relativePath>
   </parent>
 
