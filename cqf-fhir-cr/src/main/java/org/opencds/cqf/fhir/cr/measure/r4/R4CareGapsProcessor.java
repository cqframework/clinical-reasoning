--- conflicted
+++ resolved
@@ -193,21 +193,14 @@
     }
 
     protected void checkMeasureBasis(Measure measure) {
-<<<<<<< HEAD
-        R4MeasureBasisDef measureDef = new R4MeasureBasisDef();
-        if (!measureDef.isBooleanBasis(measure)) {
-            throw new InvalidRequestException(
-                    String.format("CareGaps can't process Measure: %s, it is not Boolean basis.", measure.getIdPart()));
-=======
         var msg = String.format("CareGaps can't process Measure: %s, it is not Boolean basis.", measure.getIdPart());
         R4MeasureDefBuilder measureDefBuilder = new R4MeasureDefBuilder();
         var measureDef = measureDefBuilder.build(measure);
 
         for (GroupDef groupDef : measureDef.groups()) {
             if (!groupDef.isBooleanBasis()) {
-                throw new IllegalArgumentException(msg);
-            }
->>>>>>> 83da84e0
+                throw new InvalidRequestException(msg);
+            }
         }
     }
 
