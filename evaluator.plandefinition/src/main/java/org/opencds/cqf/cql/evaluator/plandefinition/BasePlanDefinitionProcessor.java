package org.opencds.cqf.cql.evaluator.plandefinition;

import static java.util.Objects.requireNonNull;

import java.util.ArrayList;
import java.util.Arrays;
import java.util.Collection;
import java.util.List;
import java.util.Optional;

import org.hl7.fhir.instance.model.api.IBase;
import org.hl7.fhir.instance.model.api.IBaseBundle;
import org.hl7.fhir.instance.model.api.IBaseDatatype;
import org.hl7.fhir.instance.model.api.IBaseParameters;
import org.hl7.fhir.instance.model.api.IBaseResource;
import org.hl7.fhir.instance.model.api.IIdType;
import org.hl7.fhir.instance.model.api.IPrimitiveType;
import org.opencds.cqf.cql.engine.fhir.converter.FhirTypeConverterFactory;
import org.opencds.cqf.cql.engine.model.ModelResolver;
<<<<<<< HEAD
import org.opencds.cqf.cql.evaluator.library.CqfExpression;
=======
import org.opencds.cqf.cql.evaluator.builder.data.FhirModelResolverFactory;
import org.opencds.cqf.cql.evaluator.expression.ExpressionEvaluator;
import org.opencds.cqf.cql.evaluator.fhir.Constants;
import org.opencds.cqf.cql.evaluator.fhir.helper.NestedValueResolver;
import org.opencds.cqf.cql.evaluator.fhir.util.Repositories;
import org.opencds.cqf.cql.evaluator.library.Contexts;
import org.opencds.cqf.cql.evaluator.library.EvaluationSettings;
>>>>>>> 82db6d69
import org.opencds.cqf.cql.evaluator.library.LibraryEngine;
import org.opencds.cqf.fhir.api.Repository;
import org.opencds.cqf.fhir.cql.Engines;
import org.opencds.cqf.fhir.cql.EvaluationSettings;
import org.opencds.cqf.fhir.cql.engine.model.FhirModelResolverCache;
import org.opencds.cqf.fhir.utility.FhirPathCache;
import org.slf4j.Logger;
import org.slf4j.LoggerFactory;

import ca.uhn.fhir.context.FhirContext;
import ca.uhn.fhir.context.FhirVersionEnum;
import ca.uhn.fhir.model.api.IElement;

@SuppressWarnings({"unused", "squid:S107", "squid:S1172"})
public abstract class BasePlanDefinitionProcessor<T> {
  private static final Logger logger = LoggerFactory.getLogger(BasePlanDefinitionProcessor.class);
  protected static final List<String> EXCLUDED_EXTENSION_LIST = Arrays
      .asList(Constants.CPG_KNOWLEDGE_CAPABILITY, Constants.CPG_KNOWLEDGE_REPRESENTATION_LEVEL,
          Constants.CQFM_SOFTWARE_SYSTEM, Constants.CPG_QUESTIONNAIRE_GENERATE,
          Constants.CQFM_LOGIC_DEFINITION, Constants.CQFM_EFFECTIVE_DATA_REQUIREMENTS);

  protected final OperationParametersParser operationParametersParser;
  protected final ModelResolver modelResolver;
  protected final NestedValueResolver nestedValueResolver;
  protected Repository repository;
  protected LibraryEngine libraryEngine;
<<<<<<< HEAD
=======
  protected Repository federatedRepository;
  protected ExpressionEvaluator expressionEvaluator;
  protected EvaluationSettings evaluationSettings;
>>>>>>> 82db6d69

  protected String subjectId;
  protected String encounterId;
  protected String practitionerId;
  protected String organizationId;
  protected IBaseDatatype userType;
  protected IBaseDatatype userLanguage;
  protected IBaseDatatype userTaskContext;
  protected IBaseDatatype setting;
  protected IBaseDatatype settingContext;
  protected IBaseParameters parameters;
  protected Boolean useServerData;
  protected IBaseBundle bundle;
  protected IBaseParameters prefetchData;
  protected Boolean containResources;
  protected IBaseResource questionnaire;
  protected Collection<IBaseResource> requestResources;
  protected Collection<IBaseResource> extractedResources;

  protected BasePlanDefinitionProcessor(Repository repository,
      EvaluationSettings evaluationSettings) {
    this.repository = requireNonNull(repository, "repository can not be null");
    this.evaluationSettings =
        requireNonNull(evaluationSettings, "evaluationSettings can not be null");
    this.operationParametersParser = new OperationParametersParser(
<<<<<<< HEAD
        Engines.getAdapterFactory(repository.fhirContext()),
        new FhirTypeConverterFactory().create(repository.fhirContext().getVersion().getVersion()));
    modelResolver = FhirModelResolverCache.resolverForVersion(
        repository.fhirContext().getVersion().getVersion());
=======
        Contexts.getAdapterFactory(fhirContext()),
        new FhirTypeConverterFactory().create(fhirVersion()));
    this.modelResolver = new FhirModelResolverFactory()
        .create(fhirVersion().getFhirVersionString());
    this.nestedValueResolver = new NestedValueResolver(fhirContext(), modelResolver);
>>>>>>> 82db6d69
  }

  public static <T extends IBase> Optional<T> castOrThrow(IBase obj, Class<T> type,
      String errorMessage) {
    if (obj == null)
      return Optional.empty();
    if (type.isInstance(obj)) {
      return Optional.of(type.cast(obj));
    }
    throw new IllegalArgumentException(errorMessage);
  }

  public FhirContext fhirContext() {
    return this.repository.fhirContext();
  }

  public FhirVersionEnum fhirVersion() {
    return this.fhirContext().getVersion().getVersion();
  }

  public abstract <CanonicalType extends IPrimitiveType<String>> T resolvePlanDefinition(
      IIdType id, CanonicalType canonical, IBaseResource planDefinition);

  public abstract T initApply(T planDefinition);

  public abstract IBaseResource applyPlanDefinition(T planDefinition);

  public abstract IBaseResource transformToCarePlan(IBaseResource requestGroup);

  public abstract IBaseResource transformToBundle(IBaseResource requestGroup);

  protected abstract void resolveDynamicExtension(IElement requestAction, IBase resource,
      Object value, String path);

  protected abstract void extractQuestionnaireResponse();

  protected abstract void addOperationOutcomeIssue(String issue);

  public abstract IBaseBundle packagePlanDefinition(T planDefinition, boolean isPut);

  public IBaseBundle packagePlanDefinition(T planDefinition) {
    return packagePlanDefinition(planDefinition, false);
  }

  public <CanonicalType extends IPrimitiveType<String>> IBaseBundle packagePlanDefinition(
      IIdType id, CanonicalType canonical, IBaseResource planDefinition,
      boolean isPut) {
    return packagePlanDefinition(resolvePlanDefinition(id, canonical, planDefinition),
        isPut);
  }

  public <CanonicalType extends IPrimitiveType<String>> IBaseResource apply(IIdType id,
      CanonicalType canonical, IBaseResource planDefinition, String subject,
      String encounterId, String practitionerId, String organizationId, IBaseDatatype userType,
      IBaseDatatype userLanguage, IBaseDatatype userTaskContext, IBaseDatatype setting,
      IBaseDatatype settingContext) {
    return apply(id, canonical, planDefinition, subjectId, encounterId, practitionerId,
        organizationId, userType, userLanguage, userTaskContext, setting, settingContext,
        null, true, null, null,
        new LibraryEngine(repository, this.evaluationSettings));
  }

<<<<<<< HEAD
  public <CanonicalType extends IPrimitiveType<String>> IBaseResource apply(IIdType theId,
      CanonicalType theCanonical, IBaseResource thePlanDefinition, String patientId,
      String encounterId, String practitionerId, String organizationId, String userType,
      String userLanguage, String userTaskContext, String setting, String settingContext,
      IBaseParameters parameters, Boolean useServerData, IBaseBundle bundle,
      IBaseParameters prefetchData, IBaseResource dataEndpoint, IBaseResource contentEndpoint,
      IBaseResource terminologyEndpoint) {
    repository = org.opencds.cqf.fhir.utility.repository.Repositories.proxy(repository,
        dataEndpoint, contentEndpoint, terminologyEndpoint);
    return apply(theId, theCanonical, thePlanDefinition, patientId, encounterId, practitionerId,
=======
  public <CanonicalType extends IPrimitiveType<String>> IBaseResource apply(IIdType id,
      CanonicalType canonical, IBaseResource planDefinition, String subject,
      String encounterId, String practitionerId, String organizationId, IBaseDatatype userType,
      IBaseDatatype userLanguage, IBaseDatatype userTaskContext, IBaseDatatype setting,
      IBaseDatatype settingContext, IBaseParameters parameters, Boolean useServerData,
      IBaseBundle bundle, IBaseParameters prefetchData, IBaseResource dataEndpoint,
      IBaseResource contentEndpoint, IBaseResource terminologyEndpoint) {
    repository = Repositories.proxy(repository, dataEndpoint, contentEndpoint, terminologyEndpoint);
    return apply(id, canonical, planDefinition, subject, encounterId, practitionerId,
>>>>>>> 82db6d69
        organizationId, userType, userLanguage, userTaskContext, setting, settingContext,
        parameters, useServerData, bundle, prefetchData,
        new LibraryEngine(repository, this.evaluationSettings));
  }

  public <CanonicalType extends IPrimitiveType<String>> IBaseResource apply(IIdType id,
      CanonicalType canonical, IBaseResource planDefinition, String subject,
      String encounterId, String practitionerId, String organizationId, IBaseDatatype userType,
      IBaseDatatype userLanguage, IBaseDatatype userTaskContext, IBaseDatatype setting,
      IBaseDatatype settingContext, IBaseParameters parameters, Boolean useServerData,
      IBaseBundle bundle, IBaseParameters prefetchData, LibraryEngine libraryEngine) {
    if (fhirVersion() == FhirVersionEnum.R5) {
      return applyR5(id, canonical, planDefinition, subject, encounterId, practitionerId,
          organizationId, userType, userLanguage, userTaskContext, setting, settingContext,
          parameters, useServerData, bundle, prefetchData, libraryEngine);
    }
    this.subjectId = subject;
    this.encounterId = encounterId;
    this.practitionerId = practitionerId;
    this.organizationId = organizationId;
    this.userType = userType;
    this.userLanguage = userLanguage;
    this.userTaskContext = userTaskContext;
    this.setting = setting;
    this.settingContext = settingContext;
    this.parameters = parameters;
    this.useServerData = useServerData;
    this.bundle = bundle;
    this.prefetchData = prefetchData;
    this.libraryEngine = libraryEngine;
    this.containResources = true;
    this.requestResources = new ArrayList<>();
    this.extractedResources = new ArrayList<>();
    return transformToCarePlan(
        applyPlanDefinition(initApply(resolvePlanDefinition(id, canonical, planDefinition))));
  }

<<<<<<< HEAD
  public <CanonicalType extends IPrimitiveType<String>> IBaseResource applyR5(IIdType theId,
      CanonicalType theCanonical, IBaseResource thePlanDefinition, String patientId,
      String encounterId, String practitionerId, String organizationId, String userType,
      String userLanguage, String userTaskContext, String setting, String settingContext,
      IBaseParameters parameters, Boolean useServerData, IBaseBundle bundle,
      IBaseParameters prefetchData, IBaseResource dataEndpoint, IBaseResource contentEndpoint,
      IBaseResource terminologyEndpoint) {
    repository = org.opencds.cqf.fhir.utility.repository.Repositories.proxy(repository,
        dataEndpoint, contentEndpoint, terminologyEndpoint);
    return applyR5(theId, theCanonical, thePlanDefinition, patientId, encounterId, practitionerId,
=======
  public <CanonicalType extends IPrimitiveType<String>> IBaseResource applyR5(IIdType id,
      CanonicalType canonical, IBaseResource planDefinition, String patientId,
      String encounterId, String practitionerId, String organizationId, IBaseDatatype userType,
      IBaseDatatype userLanguage, IBaseDatatype userTaskContext, IBaseDatatype setting,
      IBaseDatatype settingContext, IBaseParameters parameters, Boolean useServerData,
      IBaseBundle bundle, IBaseParameters prefetchData, IBaseResource dataEndpoint,
      IBaseResource contentEndpoint, IBaseResource terminologyEndpoint) {
    repository = Repositories.proxy(repository, dataEndpoint, contentEndpoint, terminologyEndpoint);
    return applyR5(id, canonical, planDefinition, patientId, encounterId, practitionerId,
>>>>>>> 82db6d69
        organizationId, userType, userLanguage, userTaskContext, setting, settingContext,
        parameters, useServerData, bundle, prefetchData,
        new LibraryEngine(repository, this.evaluationSettings));
  }

  public <CanonicalType extends IPrimitiveType<String>> IBaseResource applyR5(IIdType id,
      CanonicalType canonical, IBaseResource planDefinition, String patientId,
      String encounterId, String practitionerId, String organizationId, IBaseDatatype userType,
      IBaseDatatype userLanguage, IBaseDatatype userTaskContext, IBaseDatatype setting,
      IBaseDatatype settingContext, IBaseParameters parameters, Boolean useServerData,
      IBaseBundle bundle, IBaseParameters prefetchData, LibraryEngine libraryEngine) {
    this.subjectId = patientId;
    this.encounterId = encounterId;
    this.practitionerId = practitionerId;
    this.organizationId = organizationId;
    this.userType = userType;
    this.userLanguage = userLanguage;
    this.userTaskContext = userTaskContext;
    this.setting = setting;
    this.settingContext = settingContext;
    this.parameters = parameters;
    this.useServerData = useServerData;
    this.bundle = bundle;
    this.prefetchData = prefetchData;
    this.libraryEngine = libraryEngine;
    this.containResources = false;
    this.requestResources = new ArrayList<>();
    this.extractedResources = new ArrayList<>();
    return transformToBundle(
        applyPlanDefinition(initApply(resolvePlanDefinition(id, canonical, planDefinition))));
  }

  protected void resolveDynamicValue(List<IBase> result, String path,
      IElement requestAction, IBase resource) {
    if (result == null || result.isEmpty()) {
      return;
    }

    // Strip % so it is supported as defined in the spec
    path = path.replace("%", "");
    var value = result.size() == 1 ? result.get(0) : result;
    if (path.startsWith("activity.extension") || path.startsWith("action.extension")) {
      if (repository.fhirContext().getVersion().getVersion() == FhirVersionEnum.R5) {
        throw new IllegalArgumentException(
            "Please use the priority path when setting indicator values when using FHIR R5 for CDS Hooks evaluation");
      }
      resolveDynamicExtension(requestAction, resource, value, path);
    } else if (path.startsWith("action.") || resource == null) {
      modelResolver.setValue(requestAction, path.replace("action.", ""), value);
    } else if (path.contains(".")) {
      nestedValueResolver.setNestedValue(resource, path, result.get(0));
    } else {
      modelResolver.setValue(resource, path, value);
    }
  }

  // @SuppressWarnings({"unchecked", "rawtypes"})
  // protected <E extends IBaseExtension> void resolveExtensions(List<E> extensions,
  // String defaultLibraryUrl) {
  // for (var extension : extensions) {
  // var nestedExtensions = extension.getExtension();
  // if (nestedExtensions != null && !nestedExtensions.isEmpty()) {
  // resolveExtensions(nestedExtensions, defaultLibraryUrl);
  // }
  // var value = extension.getValue();
  // if (value instanceof IBaseHasExtensions) {
  // var valueExtensions = ((IBaseHasExtensions) value).getExtension();
  // if (valueExtensions != null) {
  // var expressionExtensions = valueExtensions.stream()
  // .filter(e -> e.getUrl() != null && e.getUrl().equals(Constants.CQF_EXPRESSION))
  // .collect(Collectors.toList());
  // if (expressionExtensions != null && !expressionExtensions.isEmpty()) {
  // var expression = expressionExtensions.get(0).getValue();
  // if (expression != null) {
  // var result = getExpressionResult(expression, defaultLibraryUrl, null);
  // if (result != null) {
  // extension.setValue(result);
  // }
  // }
  // }
  // }
  // }
  // }
  // }

  // protected IBaseDatatype getExpressionResult(IBaseDatatype expression, String defaultLibraryUrl,
  // IBaseDatatype altExpression) {
  // List<IBase> result = null;
  // if (expression instanceof org.hl7.fhir.r4.model.Expression) {
  // result = libraryEngine.resolveExpression(subjectId,
  // new CqfExpression((org.hl7.fhir.r4.model.Expression) expression, defaultLibraryUrl,
  // (org.hl7.fhir.r4.model.Expression) altExpression),
  // parameters, bundle);
  // }

  // if (expression instanceof org.hl7.fhir.r5.model.Expression) {
  // result = libraryEngine.resolveExpression(subjectId,
  // new CqfExpression((org.hl7.fhir.r5.model.Expression) expression, defaultLibraryUrl,
  // (org.hl7.fhir.r5.model.Expression) altExpression),
  // parameters, bundle);
  // }

  // return result != null && !result.isEmpty() ? (IBaseDatatype) result.get(0) : null;
  // }
}<|MERGE_RESOLUTION|>--- conflicted
+++ resolved
@@ -17,23 +17,17 @@
 import org.hl7.fhir.instance.model.api.IPrimitiveType;
 import org.opencds.cqf.cql.engine.fhir.converter.FhirTypeConverterFactory;
 import org.opencds.cqf.cql.engine.model.ModelResolver;
-<<<<<<< HEAD
 import org.opencds.cqf.cql.evaluator.library.CqfExpression;
-=======
-import org.opencds.cqf.cql.evaluator.builder.data.FhirModelResolverFactory;
-import org.opencds.cqf.cql.evaluator.expression.ExpressionEvaluator;
-import org.opencds.cqf.cql.evaluator.fhir.Constants;
-import org.opencds.cqf.cql.evaluator.fhir.helper.NestedValueResolver;
-import org.opencds.cqf.cql.evaluator.fhir.util.Repositories;
-import org.opencds.cqf.cql.evaluator.library.Contexts;
-import org.opencds.cqf.cql.evaluator.library.EvaluationSettings;
->>>>>>> 82db6d69
+import org.opencds.cqf.cql.evaluator.library.ExpressionEngine;
 import org.opencds.cqf.cql.evaluator.library.LibraryEngine;
 import org.opencds.cqf.fhir.api.Repository;
 import org.opencds.cqf.fhir.cql.Engines;
 import org.opencds.cqf.fhir.cql.EvaluationSettings;
+import org.opencds.cqf.fhir.cql.NestedValueResolver;
 import org.opencds.cqf.fhir.cql.engine.model.FhirModelResolverCache;
+import org.opencds.cqf.fhir.utility.Constants;
 import org.opencds.cqf.fhir.utility.FhirPathCache;
+import org.opencds.cqf.fhir.utility.repository.Repositories;
 import org.slf4j.Logger;
 import org.slf4j.LoggerFactory;
 
@@ -54,12 +48,9 @@
   protected final NestedValueResolver nestedValueResolver;
   protected Repository repository;
   protected LibraryEngine libraryEngine;
-<<<<<<< HEAD
-=======
   protected Repository federatedRepository;
-  protected ExpressionEvaluator expressionEvaluator;
+  protected ExpressionEngine expressionEvaluator;
   protected EvaluationSettings evaluationSettings;
->>>>>>> 82db6d69
 
   protected String subjectId;
   protected String encounterId;
@@ -85,18 +76,11 @@
     this.evaluationSettings =
         requireNonNull(evaluationSettings, "evaluationSettings can not be null");
     this.operationParametersParser = new OperationParametersParser(
-<<<<<<< HEAD
-        Engines.getAdapterFactory(repository.fhirContext()),
-        new FhirTypeConverterFactory().create(repository.fhirContext().getVersion().getVersion()));
+        Engines.getAdapterFactory(fhirContext()),
+        new FhirTypeConverterFactory().create(fhirVersion()));
     modelResolver = FhirModelResolverCache.resolverForVersion(
         repository.fhirContext().getVersion().getVersion());
-=======
-        Contexts.getAdapterFactory(fhirContext()),
-        new FhirTypeConverterFactory().create(fhirVersion()));
-    this.modelResolver = new FhirModelResolverFactory()
-        .create(fhirVersion().getFhirVersionString());
     this.nestedValueResolver = new NestedValueResolver(fhirContext(), modelResolver);
->>>>>>> 82db6d69
   }
 
   public static <T extends IBase> Optional<T> castOrThrow(IBase obj, Class<T> type,
@@ -159,18 +143,6 @@
         new LibraryEngine(repository, this.evaluationSettings));
   }
 
-<<<<<<< HEAD
-  public <CanonicalType extends IPrimitiveType<String>> IBaseResource apply(IIdType theId,
-      CanonicalType theCanonical, IBaseResource thePlanDefinition, String patientId,
-      String encounterId, String practitionerId, String organizationId, String userType,
-      String userLanguage, String userTaskContext, String setting, String settingContext,
-      IBaseParameters parameters, Boolean useServerData, IBaseBundle bundle,
-      IBaseParameters prefetchData, IBaseResource dataEndpoint, IBaseResource contentEndpoint,
-      IBaseResource terminologyEndpoint) {
-    repository = org.opencds.cqf.fhir.utility.repository.Repositories.proxy(repository,
-        dataEndpoint, contentEndpoint, terminologyEndpoint);
-    return apply(theId, theCanonical, thePlanDefinition, patientId, encounterId, practitionerId,
-=======
   public <CanonicalType extends IPrimitiveType<String>> IBaseResource apply(IIdType id,
       CanonicalType canonical, IBaseResource planDefinition, String subject,
       String encounterId, String practitionerId, String organizationId, IBaseDatatype userType,
@@ -180,7 +152,6 @@
       IBaseResource contentEndpoint, IBaseResource terminologyEndpoint) {
     repository = Repositories.proxy(repository, dataEndpoint, contentEndpoint, terminologyEndpoint);
     return apply(id, canonical, planDefinition, subject, encounterId, practitionerId,
->>>>>>> 82db6d69
         organizationId, userType, userLanguage, userTaskContext, setting, settingContext,
         parameters, useServerData, bundle, prefetchData,
         new LibraryEngine(repository, this.evaluationSettings));
@@ -218,18 +189,7 @@
         applyPlanDefinition(initApply(resolvePlanDefinition(id, canonical, planDefinition))));
   }
 
-<<<<<<< HEAD
-  public <CanonicalType extends IPrimitiveType<String>> IBaseResource applyR5(IIdType theId,
-      CanonicalType theCanonical, IBaseResource thePlanDefinition, String patientId,
-      String encounterId, String practitionerId, String organizationId, String userType,
-      String userLanguage, String userTaskContext, String setting, String settingContext,
-      IBaseParameters parameters, Boolean useServerData, IBaseBundle bundle,
-      IBaseParameters prefetchData, IBaseResource dataEndpoint, IBaseResource contentEndpoint,
-      IBaseResource terminologyEndpoint) {
-    repository = org.opencds.cqf.fhir.utility.repository.Repositories.proxy(repository,
-        dataEndpoint, contentEndpoint, terminologyEndpoint);
-    return applyR5(theId, theCanonical, thePlanDefinition, patientId, encounterId, practitionerId,
-=======
+
   public <CanonicalType extends IPrimitiveType<String>> IBaseResource applyR5(IIdType id,
       CanonicalType canonical, IBaseResource planDefinition, String patientId,
       String encounterId, String practitionerId, String organizationId, IBaseDatatype userType,
@@ -239,7 +199,6 @@
       IBaseResource contentEndpoint, IBaseResource terminologyEndpoint) {
     repository = Repositories.proxy(repository, dataEndpoint, contentEndpoint, terminologyEndpoint);
     return applyR5(id, canonical, planDefinition, patientId, encounterId, practitionerId,
->>>>>>> 82db6d69
         organizationId, userType, userLanguage, userTaskContext, setting, settingContext,
         parameters, useServerData, bundle, prefetchData,
         new LibraryEngine(repository, this.evaluationSettings));
