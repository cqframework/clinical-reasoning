package org.opencds.cqf.fhir.utility.client;

import static org.junit.jupiter.api.Assertions.assertEquals;
import static org.junit.jupiter.api.Assertions.assertNotNull;
import static org.junit.jupiter.api.Assertions.assertNull;
import static org.junit.jupiter.api.Assertions.assertTrue;
import static org.mockito.ArgumentMatchers.any;
import static org.mockito.ArgumentMatchers.anyString;
import static org.mockito.Mockito.doReturn;
import static org.mockito.Mockito.mock;
import static org.mockito.Mockito.spy;
import static org.mockito.Mockito.when;

import ca.uhn.fhir.context.FhirContext;
import ca.uhn.fhir.context.FhirVersionEnum;
import ca.uhn.fhir.rest.client.impl.GenericClient;
import java.util.Arrays;
import org.junit.jupiter.api.Test;
import org.mockito.ArgumentCaptor;
import org.mockito.internal.stubbing.defaultanswers.ReturnsDeepStubs;
import org.opencds.cqf.fhir.utility.Constants;
import org.opencds.cqf.fhir.utility.adapter.AdapterFactory;
import org.opencds.cqf.fhir.utility.adapter.ValueSetAdapter;

public class TerminologyServerClientTest {
    private static final String url = "www.test.com";
    private static final String version = "1.0";
    private static final String authoritativeSource = "www.source.com/ValueSet";
    private static final String username = "username";
    private static final String password = "password";
    private static final String urlParamName = TerminologyServerClient.urlParamName;
    private static final String versionParamName = TerminologyServerClient.versionParamName;
    ;

    private FhirContext fhirContextDstu3 = FhirContext.forDstu3Cached();
    private FhirContext fhirContextR4 = FhirContext.forR4Cached();
    private FhirContext fhirContextR5 = FhirContext.forR5Cached();

    @Test
    void testR4UrlAndVersion() {
        var factory = AdapterFactory.forFhirVersion(FhirVersionEnum.R4);
        var valueSet = (ValueSetAdapter) factory.createKnowledgeArtifactAdapter(new org.hl7.fhir.r4.model.ValueSet());
        valueSet.setUrl(url);
        var endpoint = factory.createEndpoint(new org.hl7.fhir.r4.model.Endpoint());
        endpoint.setAddress(authoritativeSource);
        endpoint.addExtension(new org.hl7.fhir.r4.model.Extension(
                Constants.VSAC_USERNAME, new org.hl7.fhir.r4.model.StringType(username)));
        endpoint.addExtension(
                new org.hl7.fhir.r4.model.Extension(Constants.APIKEY, new org.hl7.fhir.r4.model.StringType(password)));
        var capt = ArgumentCaptor.forClass(org.hl7.fhir.r4.model.Parameters.class);
        var clientMock = mock(GenericClient.class, new ReturnsDeepStubs());
<<<<<<< HEAD
=======
        var contextMock = mock(FhirContext.class, new ReturnsDeepStubs());
        when(contextMock.newRestfulGenericClient(any())).thenReturn(clientMock);
        when(contextMock.getVersion().getVersion()).thenReturn(FhirVersionEnum.R4);

>>>>>>> 03d6a923
        when(clientMock
                        .operation()
                        .onType(anyString())
                        .named(anyString())
                        .withParameters(capt.capture())
                        .returnResourceType(any())
                        .execute())
                .thenReturn(valueSet.get());
        var contextSpy = spy(fhirContextR4);
        doReturn(clientMock).when(contextSpy).newRestfulGenericClient(any());

        var client = new TerminologyServerClient(contextSpy);
        var parameters = factory.createParameters(new org.hl7.fhir.r4.model.Parameters());
        client.expand(valueSet, endpoint, parameters);
        assertNotNull(capt.getValue());
        var params = capt.getValue();
        assertEquals(
                url,
                ((org.hl7.fhir.r4.model.UriType)
                                params.getParameter(urlParamName).getValue())
                        .getValue());
        assertNull(params.getParameter(versionParamName));

        // when the valueset has a version it should be in params
        valueSet.setVersion(version);
        client.expand(valueSet, endpoint, parameters);
        params = capt.getAllValues().get(1);
        assertEquals(
                version,
                ((org.hl7.fhir.r4.model.StringType)
                                params.getParameter(versionParamName).getValue())
                        .getValue());

        // if url is provided we don't need to pass in a ValueSet
        var urlAndVersionParams = factory.createParameters(new org.hl7.fhir.r4.model.Parameters());
        urlAndVersionParams.addParameter(urlParamName, new org.hl7.fhir.r4.model.UrlType(url));
        urlAndVersionParams.addParameter(versionParamName, new org.hl7.fhir.r4.model.StringType(version));
        Exception noException = null;
        try {
            var expanded = client.expand(endpoint, urlAndVersionParams, FhirVersionEnum.R4);
            assertEquals(expanded.getClass(), valueSet.get().getClass());
        } catch (Exception e) {
            noException = e;
        }
        assertNull(noException);
    }

    @Test
    void testR5UrlAndVersion() {
        var factory = AdapterFactory.forFhirVersion(FhirVersionEnum.R5);
        var valueSet = (ValueSetAdapter) factory.createKnowledgeArtifactAdapter(new org.hl7.fhir.r5.model.ValueSet());
        valueSet.setUrl(url);
        var endpoint = factory.createEndpoint(new org.hl7.fhir.r5.model.Endpoint());
        endpoint.setAddress(authoritativeSource);
        endpoint.addExtension(new org.hl7.fhir.r5.model.Extension(
                Constants.VSAC_USERNAME, new org.hl7.fhir.r5.model.StringType(username)));
        endpoint.addExtension(
                new org.hl7.fhir.r5.model.Extension(Constants.APIKEY, new org.hl7.fhir.r5.model.StringType(password)));
        var capt = ArgumentCaptor.forClass(org.hl7.fhir.r5.model.Parameters.class);
        var clientMock = mock(GenericClient.class, new ReturnsDeepStubs());
<<<<<<< HEAD
=======
        var contextMock = mock(FhirContext.class, new ReturnsDeepStubs());
        when(contextMock.newRestfulGenericClient(any())).thenReturn(clientMock);
        when(contextMock.getVersion().getVersion()).thenReturn(FhirVersionEnum.R5);
>>>>>>> 03d6a923
        when(clientMock
                        .operation()
                        .onType(anyString())
                        .named(anyString())
                        .withParameters(capt.capture())
                        .returnResourceType(any())
                        .execute())
                .thenReturn(valueSet.get());
        var contextSpy = spy(fhirContextR5);
        doReturn(clientMock).when(contextSpy).newRestfulGenericClient(any());

        var client = new TerminologyServerClient(contextSpy);
        var parameters = factory.createParameters(new org.hl7.fhir.r5.model.Parameters());
        client.expand(valueSet, endpoint, parameters);
        assertNotNull(capt.getValue());
        var params = capt.getValue();
        assertEquals(
                url,
                ((org.hl7.fhir.r5.model.UriType)
                                params.getParameter(urlParamName).getValue())
                        .getValue());
        assertNull(params.getParameter(versionParamName));

        // when the valueset has a version it should be in params
        valueSet.setVersion(version);
        client.expand(valueSet, endpoint, parameters);
        params = capt.getAllValues().get(1);
        assertEquals(
                version,
                ((org.hl7.fhir.r5.model.StringType)
                                params.getParameter(versionParamName).getValue())
                        .getValue());

        // if url is provided we don't need to pass in a ValueSet
        var urlAndVersionParams = factory.createParameters(new org.hl7.fhir.r5.model.Parameters());
        urlAndVersionParams.addParameter(urlParamName, new org.hl7.fhir.r5.model.UrlType(url));
        urlAndVersionParams.addParameter(versionParamName, new org.hl7.fhir.r5.model.StringType(version));
        Exception noException = null;
        try {
            var expanded = client.expand(endpoint, urlAndVersionParams, FhirVersionEnum.R5);
            assertEquals(expanded.getClass(), valueSet.get().getClass());
        } catch (Exception e) {
            noException = e;
        }
        assertNull(noException);
    }

    @Test
    void testDstu3UrlAndVersion() {
        var factory = AdapterFactory.forFhirVersion(FhirVersionEnum.DSTU3);
        var valueSet =
                (ValueSetAdapter) factory.createKnowledgeArtifactAdapter(new org.hl7.fhir.dstu3.model.ValueSet());
        valueSet.setUrl(url);
        var endpoint = factory.createEndpoint(new org.hl7.fhir.dstu3.model.Endpoint());
        endpoint.setAddress(authoritativeSource);
        endpoint.addExtension(new org.hl7.fhir.dstu3.model.Extension(
                Constants.VSAC_USERNAME, new org.hl7.fhir.dstu3.model.StringType(username)));
        endpoint.addExtension(new org.hl7.fhir.dstu3.model.Extension(
                Constants.APIKEY, new org.hl7.fhir.dstu3.model.StringType(password)));
        var capt = ArgumentCaptor.forClass(org.hl7.fhir.dstu3.model.Parameters.class);
        var clientMock = mock(GenericClient.class, new ReturnsDeepStubs());
<<<<<<< HEAD
=======
        var contextMock = mock(FhirContext.class, new ReturnsDeepStubs());
        when(contextMock.newRestfulGenericClient(any())).thenReturn(clientMock);
        when(contextMock.getVersion().getVersion()).thenReturn(FhirVersionEnum.DSTU3);
>>>>>>> 03d6a923
        when(clientMock
                        .operation()
                        .onType(anyString())
                        .named(anyString())
                        .withParameters(capt.capture())
                        .returnResourceType(any())
                        .execute())
                .thenReturn(valueSet.get());
        var contextSpy = spy(fhirContextDstu3);
        doReturn(clientMock).when(contextSpy).newRestfulGenericClient(any());

        var client = new TerminologyServerClient(contextSpy);
        var parameters = factory.createParameters(new org.hl7.fhir.dstu3.model.Parameters());
        client.expand(valueSet, endpoint, parameters);
        assertNotNull(capt.getValue());
        var params = capt.getValue();
        assertEquals(
                url,
                ((org.hl7.fhir.dstu3.model.UriType) params.getParameter().stream()
                                .filter(p -> p.getName().equals(urlParamName))
                                .findAny()
                                .orElseThrow()
                                .getValue())
                        .getValue());
        assertTrue(!params.getParameter().stream().anyMatch(p -> p.getName().equals(versionParamName)));

        // when the valueset has a version it should be in params
        valueSet.setVersion(version);
        client.expand(valueSet, endpoint, parameters);
        params = capt.getAllValues().get(1);
        assertEquals(
                version,
                ((org.hl7.fhir.dstu3.model.StringType) params.getParameter().stream()
                                .filter(p -> p.getName().equals(versionParamName))
                                .findFirst()
                                .orElseThrow()
                                .getValue())
                        .getValue());

        // if url is provided we don't need to pass in a ValueSet
        var urlAndVersionParams = factory.createParameters(new org.hl7.fhir.dstu3.model.Parameters());
        urlAndVersionParams.addParameter(urlParamName, new org.hl7.fhir.dstu3.model.UriType(url));
        urlAndVersionParams.addParameter(versionParamName, new org.hl7.fhir.dstu3.model.StringType(version));
        Exception noException = null;
        try {
            var expanded = client.expand(endpoint, urlAndVersionParams, FhirVersionEnum.DSTU3);
            assertEquals(expanded.getClass(), valueSet.get().getClass());
        } catch (Exception e) {
            noException = e;
        }
        assertNull(noException);
    }

    @Test
    void authoritativeSourceUrlParsing() {
        var supportedVersions = Arrays.asList(FhirVersionEnum.DSTU3, FhirVersionEnum.R4, FhirVersionEnum.R5);
        for (final var version : supportedVersions) {
            var ts = new TerminologyServerClient(new FhirContext(version));
            var theCorrectBaseServerUrl = "https://cts.nlm.nih.gov/fhir";
            // remove the FHIR type and the ID if included
            assertEquals(
                    theCorrectBaseServerUrl, ts.getAuthoritativeSourceBase(theCorrectBaseServerUrl + "/ValueSet/1"));
            // remove a FHIR type if one was included
            assertEquals(theCorrectBaseServerUrl, ts.getAuthoritativeSourceBase(theCorrectBaseServerUrl + "/ValueSet"));
            // don't break on the actual base url
            assertEquals(theCorrectBaseServerUrl, ts.getAuthoritativeSourceBase(theCorrectBaseServerUrl));
            // ensure it's forcing https
            assertEquals(
                    theCorrectBaseServerUrl,
                    ts.getAuthoritativeSourceBase(theCorrectBaseServerUrl.replace("https", "http")));
            // remove trailing slashes
            assertEquals(theCorrectBaseServerUrl, ts.getAuthoritativeSourceBase(theCorrectBaseServerUrl + "/"));
        }
    }
}<|MERGE_RESOLUTION|>--- conflicted
+++ resolved
@@ -49,13 +49,10 @@
                 new org.hl7.fhir.r4.model.Extension(Constants.APIKEY, new org.hl7.fhir.r4.model.StringType(password)));
         var capt = ArgumentCaptor.forClass(org.hl7.fhir.r4.model.Parameters.class);
         var clientMock = mock(GenericClient.class, new ReturnsDeepStubs());
-<<<<<<< HEAD
-=======
         var contextMock = mock(FhirContext.class, new ReturnsDeepStubs());
         when(contextMock.newRestfulGenericClient(any())).thenReturn(clientMock);
         when(contextMock.getVersion().getVersion()).thenReturn(FhirVersionEnum.R4);
 
->>>>>>> 03d6a923
         when(clientMock
                         .operation()
                         .onType(anyString())
@@ -116,12 +113,9 @@
                 new org.hl7.fhir.r5.model.Extension(Constants.APIKEY, new org.hl7.fhir.r5.model.StringType(password)));
         var capt = ArgumentCaptor.forClass(org.hl7.fhir.r5.model.Parameters.class);
         var clientMock = mock(GenericClient.class, new ReturnsDeepStubs());
-<<<<<<< HEAD
-=======
         var contextMock = mock(FhirContext.class, new ReturnsDeepStubs());
         when(contextMock.newRestfulGenericClient(any())).thenReturn(clientMock);
         when(contextMock.getVersion().getVersion()).thenReturn(FhirVersionEnum.R5);
->>>>>>> 03d6a923
         when(clientMock
                         .operation()
                         .onType(anyString())
@@ -183,12 +177,9 @@
                 Constants.APIKEY, new org.hl7.fhir.dstu3.model.StringType(password)));
         var capt = ArgumentCaptor.forClass(org.hl7.fhir.dstu3.model.Parameters.class);
         var clientMock = mock(GenericClient.class, new ReturnsDeepStubs());
-<<<<<<< HEAD
-=======
         var contextMock = mock(FhirContext.class, new ReturnsDeepStubs());
         when(contextMock.newRestfulGenericClient(any())).thenReturn(clientMock);
         when(contextMock.getVersion().getVersion()).thenReturn(FhirVersionEnum.DSTU3);
->>>>>>> 03d6a923
         when(clientMock
                         .operation()
                         .onType(anyString())
@@ -243,24 +234,24 @@
     }
 
     @Test
-    void authoritativeSourceUrlParsing() {
+    void addressUrlParsing() {
         var supportedVersions = Arrays.asList(FhirVersionEnum.DSTU3, FhirVersionEnum.R4, FhirVersionEnum.R5);
         for (final var version : supportedVersions) {
             var ts = new TerminologyServerClient(new FhirContext(version));
             var theCorrectBaseServerUrl = "https://cts.nlm.nih.gov/fhir";
             // remove the FHIR type and the ID if included
             assertEquals(
-                    theCorrectBaseServerUrl, ts.getAuthoritativeSourceBase(theCorrectBaseServerUrl + "/ValueSet/1"));
+                    theCorrectBaseServerUrl, ts.getAddressBase(theCorrectBaseServerUrl + "/ValueSet/1"));
             // remove a FHIR type if one was included
-            assertEquals(theCorrectBaseServerUrl, ts.getAuthoritativeSourceBase(theCorrectBaseServerUrl + "/ValueSet"));
+            assertEquals(theCorrectBaseServerUrl, ts.getAddressBase(theCorrectBaseServerUrl + "/ValueSet"));
             // don't break on the actual base url
-            assertEquals(theCorrectBaseServerUrl, ts.getAuthoritativeSourceBase(theCorrectBaseServerUrl));
+            assertEquals(theCorrectBaseServerUrl, ts.getAddressBase(theCorrectBaseServerUrl));
             // ensure it's forcing https
             assertEquals(
                     theCorrectBaseServerUrl,
-                    ts.getAuthoritativeSourceBase(theCorrectBaseServerUrl.replace("https", "http")));
+                    ts.getAddressBase(theCorrectBaseServerUrl.replace("https", "http")));
             // remove trailing slashes
-            assertEquals(theCorrectBaseServerUrl, ts.getAuthoritativeSourceBase(theCorrectBaseServerUrl + "/"));
+            assertEquals(theCorrectBaseServerUrl, ts.getAddressBase(theCorrectBaseServerUrl + "/"));
         }
     }
 }