--- conflicted
+++ resolved
@@ -5,11 +5,7 @@
 
   <groupId>org.opencds.cqf.cql</groupId>
   <artifactId>evaluator.spring</artifactId>
-<<<<<<< HEAD
-  <version>3.0.0-PRE5</version>
-=======
   <version>3.0.0-PRE5-SNAPSHOT</version>
->>>>>>> 81daf44c
   <packaging>jar</packaging>
 
   <name>evaluator.spring</name>
@@ -18,68 +14,40 @@
   <parent>
     <groupId>org.opencds.cqf.cql</groupId>
     <artifactId>evaluator.shared</artifactId>
-<<<<<<< HEAD
-    <version>3.0.0-PRE5</version>
-=======
     <version>3.0.0-PRE5-SNAPSHOT</version>
->>>>>>> 81daf44c
   </parent>
 
   <dependencies>
     <dependency>
       <groupId>org.opencds.cqf.cql</groupId>
       <artifactId>evaluator</artifactId>
-<<<<<<< HEAD
-      <version>3.0.0-PRE5</version>
-=======
       <version>3.0.0-PRE5-SNAPSHOT</version>
->>>>>>> 81daf44c
     </dependency>
     <dependency>
       <groupId>org.opencds.cqf.cql</groupId>
       <artifactId>evaluator.builder</artifactId>
-<<<<<<< HEAD
-      <version>3.0.0-PRE5</version>
-=======
       <version>3.0.0-PRE5-SNAPSHOT</version>
->>>>>>> 81daf44c
     </dependency>
 
     <dependency>
       <groupId>org.opencds.cqf.cql</groupId>
       <artifactId>evaluator.library</artifactId>
-<<<<<<< HEAD
-      <version>3.0.0-PRE5</version>
-=======
       <version>3.0.0-PRE5-SNAPSHOT</version>
->>>>>>> 81daf44c
     </dependency>
     <dependency>
       <groupId>org.opencds.cqf.cql</groupId>
       <artifactId>evaluator.expression</artifactId>
-<<<<<<< HEAD
-      <version>3.0.0-PRE5</version>
-=======
       <version>3.0.0-PRE5-SNAPSHOT</version>
->>>>>>> 81daf44c
     </dependency>
     <dependency>
       <groupId>org.opencds.cqf.cql</groupId>
       <artifactId>evaluator.measure</artifactId>
-<<<<<<< HEAD
-      <version>3.0.0-PRE5</version>
-=======
       <version>3.0.0-PRE5-SNAPSHOT</version>
->>>>>>> 81daf44c
     </dependency>
     <dependency>
       <groupId>org.opencds.cqf.cql</groupId>
       <artifactId>evaluator.measure-hapi</artifactId>
-<<<<<<< HEAD
-      <version>3.0.0-PRE5</version>
-=======
       <version>3.0.0-PRE5-SNAPSHOT</version>
->>>>>>> 81daf44c
     </dependency>
     <dependency>
       <groupId>org.springframework</groupId>
