package org.opencds.cqf.fhir.cr.measure.r4;

import ca.uhn.fhir.rest.server.exceptions.InternalErrorException;
import ca.uhn.fhir.rest.server.exceptions.InvalidRequestException;
import jakarta.annotation.Nullable;
import java.util.ArrayList;
import java.util.Collection;
import java.util.List;
import java.util.Map;
import java.util.Map.Entry;
import java.util.Optional;
import java.util.Set;
import java.util.function.Function;
import java.util.stream.Collectors;
import org.hl7.fhir.r4.model.Enumeration;
import org.hl7.fhir.r4.model.MeasureReport;
import org.hl7.fhir.r4.model.MeasureReport.MeasureReportGroupComponent;
import org.hl7.fhir.r4.model.MeasureReport.MeasureReportGroupPopulationComponent;
import org.hl7.fhir.r4.model.MeasureReport.MeasureReportGroupStratifierComponent;
import org.hl7.fhir.r4.model.MeasureReport.StratifierGroupComponent;
import org.hl7.fhir.r4.model.MeasureReport.StratifierGroupPopulationComponent;
import org.hl7.fhir.r4.model.Observation;
import org.hl7.fhir.r4.model.Quantity;
import org.opencds.cqf.fhir.cr.measure.common.BaseMeasureReportScorer;
import org.opencds.cqf.fhir.cr.measure.common.ContinuousVariableObservationAggregateMethod;
import org.opencds.cqf.fhir.cr.measure.common.GroupDef;
import org.opencds.cqf.fhir.cr.measure.common.MeasureDef;
import org.opencds.cqf.fhir.cr.measure.common.MeasurePopulationType;
import org.opencds.cqf.fhir.cr.measure.common.MeasureScoring;
import org.opencds.cqf.fhir.cr.measure.common.PopulationDef;
import org.opencds.cqf.fhir.cr.measure.common.StratifierDef;
import org.slf4j.Logger;
import org.slf4j.LoggerFactory;

/**
 * Evaluation of Measure Report Data showing raw CQL criteria results compared to resulting Measure Report.
 *
 * <p>Each row represents a subject as raw cql criteria expression output:
 *
 * <pre>{@code
 * Subject | IP | D  | DX | N  | DE | NX | Notes
 * --------|----|----|----|----|----|----|---------------------------------------------------------------
 * A       | A  | A  | A  |    |    |    |
 * B       | B  | B  |    | B  |    |    |
 * C       | C  | C  |    |    | C  |    | InDenominator = true, InDenominatorException = true,
 *                                       | InNumerator = false
 * D       | D  | D  |    | D  |    | D  |
 * E       | E  | E  |    | E  |    |    |
 * F       |    |    |    | F  |    |    | Not in Initial Population or Denominator
 * G       | G  | G  |    | G  | G  |    | InDenominatorException = true & InNumerator = true
 * }</pre>
 *
 * <p>Each row represents a subject and their inclusion/exclusion population criteria on a Measure Report:
 *
 * <pre>{@code
 * Subject | IP | D  | DX | N  | DE | NX | Notes
 * --------|----|----|----|----|----|----|---------------------------------------------------------------
 * A       | A  | A  | A  |    |    |    |
 * B       | B  | B  |    | B  |    |    |
 * C       | C  | C  |    |    | C  |    | InDenominator = true, InDenominatorException = true,
 *                                       | InNumerator = false → Scores as InDenominatorException = true
 * D       | D  | D  |    | D  |    | D  |
 * E       | E  | E  |    | E  |    |    |
 * F       |    |    |    |    |    |    | Excluded: Not in Initial Population or Denominator
 * G       | G  | G  |    | G  |    |    | InDenominatorException = true & InNumerator = true → Remove from DE
 * }</pre>
 *
 * <p><strong>Population Counts:</strong>
 * <ul>
 *   <li>Initial Population (ip): 6</li>
 *   <li>Denominator (d): 6</li>
 *   <li>Denominator Exclusion (dx): 1</li>
 *   <li>Numerator (n): 4</li>
 *   <li>Denominator Exception (de): 1</li>
 *   <li>Numerator Exclusion (nx): 1</li>
 * </ul>
 *
 * <p><strong>Performance Rate Formula:</strong><br>
 * {@code (n - nx) / (d - dx - de)}<br>
 * {@code (4 - 1) / (6 - 1 - 1)} = <b>0.75</b>
 *
 * <p><strong>Measure Score:</strong> {@code 0.75}<br>
 *
 * <p> (v3.18.0 and below) Previous calculation of measure score from MeasureReport only interpreted Numerator, Denominator membership since exclusions and exceptions were already applied. Now exclusions and exceptions are present in Denominator and Numerator populations, the measure scorer calculation has to take into account additional population membership to determine Final-Numerator and Final-Denominator values</p>
 */
@SuppressWarnings("squid:S1135")
public class R4MeasureReportScorer extends BaseMeasureReportScorer<MeasureReport> {

    private static final Logger logger = LoggerFactory.getLogger(R4MeasureReportScorer.class);

    private static final String NUMERATOR = "numerator";
    private static final String DENOMINATOR = "denominator";
    private static final String DENOMINATOR_EXCLUSION = "denominator-exclusion";
    private static final String DENOMINATOR_EXCEPTION = "denominator-exception";
    private static final String NUMERATOR_EXCLUSION = "numerator-exclusion";

    @Override
    public void score(String measureUrl, MeasureDef measureDef, MeasureReport measureReport) {
        // Measure Def Check
        if (measureDef == null) {
            throw new InvalidRequestException(
                    "MeasureDef is required in order to score a Measure for Measure: " + measureUrl);
        }
        // No groups to score, nothing to do.
        if (measureReport.getGroup().isEmpty()) {
            return;
        }

        for (MeasureReportGroupComponent mrgc : measureReport.getGroup()) {
            scoreGroup(
                    measureUrl,
                    getGroupMeasureScoring(mrgc, measureDef),
                    mrgc,
                    getGroupDef(measureDef, mrgc).isIncreaseImprovementNotation(),
                    getGroupDef(measureDef, mrgc));
        }
    }

    protected GroupDef getGroupDef(MeasureDef measureDef, MeasureReportGroupComponent mrgc) {
        var groupDefs = measureDef.groups();
        if (groupDefs.size() == 1) {
            return groupDefs.get(0);
        }
        return groupDefs.stream()
                .filter(t -> t.id().equals(mrgc.getId()))
                .findFirst()
                .orElse(null);
    }

    protected MeasureScoring checkMissingScoringType(MeasureDef measureDef, MeasureScoring measureScoring) {
        if (measureScoring == null) {
            throw new InvalidRequestException(
                    "Measure does not have a scoring methodology defined. Add a \"scoring\" property to the measure definition or the group definition for MeasureDef: "
                            + measureDef.url());
        }
        return measureScoring;
    }

    protected void groupHasValidId(MeasureDef measureDef, String id) {
        if (id == null || id.isEmpty()) {
            throw new InvalidRequestException(
                    "Measure resources with more than one group component require a unique group.id() defined to score appropriately for MeasureDef: "
                            + measureDef.url());
        }
    }

    protected MeasureScoring getGroupMeasureScoring(MeasureReportGroupComponent mrgc, MeasureDef measureDef) {
        MeasureScoring groupScoringType = null;
        // if not multi-rate, get first groupDef scoringType
        if (measureDef.groups().size() == 1) {
            groupScoringType = measureDef.groups().get(0).measureScoring();
        } else {
            // multi rate measure, match groupComponent to groupDef to extract scoringType
            for (GroupDef groupDef : measureDef.groups()) {
                var groupDefMeasureScoring = groupDef.measureScoring();
                // groups must have id populated
                groupHasValidId(measureDef, mrgc.getId());
                groupHasValidId(measureDef, groupDef.id());
                // Match by group id if available
                // Note: Match by group's population id, was removed per cqf-measures conformance change FHIR-45423
                // multi-rate measures must have a group.id defined to be conformant
                if (groupDef.id().equals(mrgc.getId())) {
                    groupScoringType = groupDefMeasureScoring;
                }
            }
        }
        return checkMissingScoringType(measureDef, groupScoringType);
    }

    protected void scoreGroup(
            String measureUrl,
            MeasureScoring measureScoring,
            MeasureReportGroupComponent mrgc,
            boolean isIncreaseImprovementNotation,
            GroupDef groupDef) {

        switch (measureScoring) {
            case PROPORTION, RATIO:
                var score = calcProportionScore(
                        getCountFromGroupPopulation(mrgc.getPopulation(), NUMERATOR)
                                - getCountFromGroupPopulation(mrgc.getPopulation(), NUMERATOR_EXCLUSION),
                        getCountFromGroupPopulation(mrgc.getPopulation(), DENOMINATOR)
                                - getCountFromGroupPopulation(mrgc.getPopulation(), DENOMINATOR_EXCLUSION)
                                - getCountFromGroupPopulation(mrgc.getPopulation(), DENOMINATOR_EXCEPTION));
                // When applySetMembership=false, this value can receive strange values
                // This should prevent scoring in certain scenarios like <0
                if (score != null && score >= 0) {
                    if (isIncreaseImprovementNotation) {
                        mrgc.setMeasureScore(new Quantity(score));
                    } else {
                        mrgc.setMeasureScore(new Quantity(1 - score));
                    }
                }
                break;

            case CONTINUOUSVARIABLE:
                scoreContinuousVariable(measureUrl, mrgc, groupDef);
                break;
            default:
                break;
        }

        for (MeasureReportGroupStratifierComponent stratifierComponent : mrgc.getStratifier()) {
            scoreStratifier(measureUrl, groupDef, measureScoring, stratifierComponent);
        }
    }

    protected void scoreContinuousVariable(String measureUrl, MeasureReportGroupComponent mrgc, GroupDef groupDef) {
        logger.info("1234: scoreContinuousVariable");
        final Quantity aggregateQuantity =
                calculateContinuousVariableAggregateQuantity(measureUrl, groupDef, PopulationDef::getResources);

        mrgc.setMeasureScore(aggregateQuantity);
    }

    @Nullable
    private static Quantity calculateContinuousVariableAggregateQuantity(
            String measureUrl, GroupDef groupDef, Function<PopulationDef, Set<Object>> popDefToResources) {

        var popDef = groupDef.getSingle(MeasurePopulationType.MEASUREOBSERVATION);
        if (popDef == null) {
            // In the case where we're missing a measure population definition, we don't want to
            // throw an Exception, but we want the existing error handling to include this
            // error in the MeasureReport output.
            logger.warn("Measure population group has no measure population defined for measure: {}", measureUrl);
            return null;
        }

        return calculateContinuousVariableAggregateQuantity(
                groupDef.getAggregateMethod(), popDefToResources.apply(popDef));
    }

    @Nullable
    private static Quantity calculateContinuousVariableAggregateQuantity(
            ContinuousVariableObservationAggregateMethod aggregateMethod, Set<Object> qualifyingResources) {
        var observationQuantity = collectQuantities(qualifyingResources);
        return aggregate(observationQuantity, aggregateMethod);
    }

    private static Quantity aggregate(List<Quantity> quantities, ContinuousVariableObservationAggregateMethod method) {
        if (quantities == null || quantities.isEmpty()) {
            return null;
        }

        if (ContinuousVariableObservationAggregateMethod.N_A == method) {
            throw new InvalidRequestException(
                    "Aggregate method must be provided for continuous variable scoring, but is NO-OP.");
        }

        // assume all quantities share the same unit/system/code
        Quantity base = quantities.get(0);
        String unit = base.getUnit();
        String system = base.getSystem();
        String code = base.getCode();

        double result;

        switch (method) {
            case SUM:
                result = quantities.stream()
                        .mapToDouble(q -> q.getValue().doubleValue())
                        .sum();
                break;
            case MAX:
                result = quantities.stream()
                        .mapToDouble(q -> q.getValue().doubleValue())
                        .max()
                        .orElse(Double.NaN);
                break;
            case MIN:
                result = quantities.stream()
                        .mapToDouble(q -> q.getValue().doubleValue())
                        .min()
                        .orElse(Double.NaN);
                break;
            case AVG:
                result = quantities.stream()
                        .mapToDouble(q -> q.getValue().doubleValue())
                        .average()
                        .orElse(Double.NaN);
                break;
            case COUNT:
                result = quantities.size();
                break;
            case MEDIAN:
                List<Double> sorted = quantities.stream()
                        .map(q -> q.getValue().doubleValue())
                        .sorted()
                        .toList();
                int n = sorted.size();
                if (n % 2 == 1) {
                    result = sorted.get(n / 2);
                } else {
                    result = (sorted.get(n / 2 - 1) + sorted.get(n / 2)) / 2.0;
                }
                break;
            default:
                throw new IllegalArgumentException("Unsupported aggregation method: " + method);
        }

        return new Quantity().setValue(result).setUnit(unit).setSystem(system).setCode(code);
    }

    private static List<Quantity> collectQuantities(Set<Object> resources) {
        List<Quantity> quantities = new ArrayList<>();

        for (Object resource : resources) {
            if (resource instanceof Map<?, ?> map) {
                for (Object value : map.values()) {
                    if (value instanceof Observation obs && obs.hasValueQuantity()) {
                        quantities.add(obs.getValueQuantity());
                    }
                }
            }
        }

        return quantities;
    }

    protected void scoreStratifier(
            String measureUrl,
            GroupDef groupDef,
            MeasureScoring measureScoring,
            MeasureReportGroupStratifierComponent stratifierComponent) {

        for (StratifierGroupComponent sgc : stratifierComponent.getStratum()) {

            // This isn't fantastic, but it seems to work
            final Optional<StratifierDef> optStratifierDef = groupDef.stratifiers().stream()
                    .filter(stratifierDef -> stratifierComponent.getId().equals(stratifierDef.id()))
                    .findFirst();

            if (optStratifierDef.isEmpty()) {
                throw new InternalErrorException("Stratifier component " + sgc.getId() + " does not exist.");
            }

            scoreStratum(measureUrl, groupDef, optStratifierDef.get(), measureScoring, sgc);
<<<<<<< HEAD
        }
    }

    protected void scoreStratum(
            String measureUrl,
            GroupDef groupDef,
            StratifierDef stratifierDef,
            MeasureScoring measureScoring,
            StratifierGroupComponent stratum) {
        final Quantity quantity = getStratumScoreOrNull(measureUrl, groupDef, stratifierDef, measureScoring, stratum);

        if (quantity != null) {
            stratum.setMeasureScore(quantity);
        }
    }

=======
        }
    }

    protected void scoreStratum(
            String measureUrl,
            GroupDef groupDef,
            StratifierDef stratifierDef,
            MeasureScoring measureScoring,
            StratifierGroupComponent stratum) {
        final Quantity quantity = getStratumScoreOrNull(measureUrl, groupDef, stratifierDef, measureScoring, stratum);

        if (quantity != null) {
            stratum.setMeasureScore(quantity);
        }
    }

>>>>>>> 17880923
    @Nullable
    private Quantity getStratumScoreOrNull(
            String measureUrl,
            GroupDef groupDef,
            StratifierDef stratifierDef,
            MeasureScoring measureScoring,
            StratifierGroupComponent stratum) {

        switch (measureScoring) {
            case PROPORTION, RATIO -> {
                var score = calcProportionScore(
                        getCountFromStratifierPopulation(stratum.getPopulation(), NUMERATOR),
                        getCountFromStratifierPopulation(stratum.getPopulation(), DENOMINATOR));

                if (score != null) {
                    return new Quantity(score);
                }
                return null;
            }
            case CONTINUOUSVARIABLE -> {
                return calculateContinuousVariableAggregateQuantity(
                        measureUrl,
                        groupDef,
                        populationDef -> getResultsForStratum(populationDef, stratifierDef, stratum));
            }
            default -> {
                return null;
            }
        }
    }

    /*
    the existing algo takes the measure-observation population from the group definition and goes through all resources to get the quantities
    MeasurePopulationType.MEASUREOBSERVATION

    but we don't want that:  we want to filter only resources that belong to the patients captured by each stratum
    so we want to do some sort of wizardry that involves getting the stratum values, and using those to retrieve the associated resources
<<<<<<< HEAD
     */
=======

    so it's basically a hack to go from StratifierGroupComponent stratum value -> subject -> populationDef.subjectResources.get(subject)
    to get Set of resources on which to do measure scoring
     */

    // TODO:  LD: Integrate this algorithm with a new StratumDef that will be populated in R4StratifierBuilder
>>>>>>> 17880923
    private Set<Object> getResultsForStratum(
            PopulationDef measureObservationPopulationDef,
            StratifierDef stratifierDef,
            StratifierGroupComponent stratum) {

        final String stratumValue = stratum.getValue().getText();

        final Set<String> subjectsWithStratumValue = stratifierDef.getResults().entrySet().stream()
                .filter(entry -> doesStratumMatch(stratumValue, entry.getValue().rawValue()))
                .map(Entry::getKey)
                .collect(Collectors.toUnmodifiableSet());

        return measureObservationPopulationDef.getSubjectResources().entrySet().stream()
                .filter(entry -> subjectsWithStratumValue.contains(entry.getKey()))
                .map(Entry::getValue)
                .flatMap(Collection::stream)
                .collect(Collectors.toUnmodifiableSet());
    }

    // TODO: LD: we may need to match more types of stratum here:  The below logic deals with
    // currently anticipated use cases
    private boolean doesStratumMatch(String stratumValueAsString, Object rawValueFromStratifier) {
        if (rawValueFromStratifier == null || stratumValueAsString == null) {
            return false;
<<<<<<< HEAD
        }

        if (rawValueFromStratifier instanceof Integer rawValueFromStratifierAsInt) {
            final int stratumValueAsInt = Integer.parseInt(stratumValueAsString);

            return stratumValueAsInt == rawValueFromStratifierAsInt;
        }

=======
        }

        if (rawValueFromStratifier instanceof Integer rawValueFromStratifierAsInt) {
            final int stratumValueAsInt = Integer.parseInt(stratumValueAsString);

            return stratumValueAsInt == rawValueFromStratifierAsInt;
        }

>>>>>>> 17880923
        if (rawValueFromStratifier instanceof Enumeration<?> rawValueFromStratifierAsEnumeration) {
            return stratumValueAsString.equals(rawValueFromStratifierAsEnumeration.asStringValue());
        }

        if (rawValueFromStratifier instanceof String rawValueFromStratifierAsString) {
            return stratumValueAsString.equals(rawValueFromStratifierAsString);
        }

        return false;
    }

    private int getCountFromGroupPopulation(
            List<MeasureReportGroupPopulationComponent> populations, String populationName) {
        return populations.stream()
                .filter(population -> populationName.equals(
                        population.getCode().getCodingFirstRep().getCode()))
                .map(MeasureReportGroupPopulationComponent::getCount)
                .findAny()
                .orElse(0);
    }

    private int getCountFromStratifierPopulation(
            List<StratifierGroupPopulationComponent> populations, String populationName) {
        return populations.stream()
                .filter(population -> populationName.equals(
                        population.getCode().getCodingFirstRep().getCode()))
                .map(StratifierGroupPopulationComponent::getCount)
                .findAny()
                .orElse(0);
    }
}<|MERGE_RESOLUTION|>--- conflicted
+++ resolved
@@ -335,7 +335,6 @@
             }
 
             scoreStratum(measureUrl, groupDef, optStratifierDef.get(), measureScoring, sgc);
-<<<<<<< HEAD
         }
     }
 
@@ -352,24 +351,6 @@
         }
     }
 
-=======
-        }
-    }
-
-    protected void scoreStratum(
-            String measureUrl,
-            GroupDef groupDef,
-            StratifierDef stratifierDef,
-            MeasureScoring measureScoring,
-            StratifierGroupComponent stratum) {
-        final Quantity quantity = getStratumScoreOrNull(measureUrl, groupDef, stratifierDef, measureScoring, stratum);
-
-        if (quantity != null) {
-            stratum.setMeasureScore(quantity);
-        }
-    }
-
->>>>>>> 17880923
     @Nullable
     private Quantity getStratumScoreOrNull(
             String measureUrl,
@@ -407,16 +388,12 @@
 
     but we don't want that:  we want to filter only resources that belong to the patients captured by each stratum
     so we want to do some sort of wizardry that involves getting the stratum values, and using those to retrieve the associated resources
-<<<<<<< HEAD
-     */
-=======
 
     so it's basically a hack to go from StratifierGroupComponent stratum value -> subject -> populationDef.subjectResources.get(subject)
     to get Set of resources on which to do measure scoring
      */
 
     // TODO:  LD: Integrate this algorithm with a new StratumDef that will be populated in R4StratifierBuilder
->>>>>>> 17880923
     private Set<Object> getResultsForStratum(
             PopulationDef measureObservationPopulationDef,
             StratifierDef stratifierDef,
@@ -441,7 +418,6 @@
     private boolean doesStratumMatch(String stratumValueAsString, Object rawValueFromStratifier) {
         if (rawValueFromStratifier == null || stratumValueAsString == null) {
             return false;
-<<<<<<< HEAD
         }
 
         if (rawValueFromStratifier instanceof Integer rawValueFromStratifierAsInt) {
@@ -450,16 +426,6 @@
             return stratumValueAsInt == rawValueFromStratifierAsInt;
         }
 
-=======
-        }
-
-        if (rawValueFromStratifier instanceof Integer rawValueFromStratifierAsInt) {
-            final int stratumValueAsInt = Integer.parseInt(stratumValueAsString);
-
-            return stratumValueAsInt == rawValueFromStratifierAsInt;
-        }
-
->>>>>>> 17880923
         if (rawValueFromStratifier instanceof Enumeration<?> rawValueFromStratifierAsEnumeration) {
             return stratumValueAsString.equals(rawValueFromStratifierAsEnumeration.asStringValue());
         }
