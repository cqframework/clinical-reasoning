--- conflicted
+++ resolved
@@ -37,16 +37,6 @@
             <scope>test</scope>
         </dependency>
         <dependency>
-<<<<<<< HEAD
-=======
-            <groupId>org.opencds.cqf.fhir</groupId>
-            <artifactId>cqf-fhir-jackson</artifactId>
-            <version>4.0.0-SNAPSHOT</version>
-            <type>pom</type>
-            <scope>test</scope>
-        </dependency>
-        <dependency>
->>>>>>> 243ef551
             <groupId>org.slf4j</groupId>
             <artifactId>slf4j-simple</artifactId>
             <optional>true</optional>
