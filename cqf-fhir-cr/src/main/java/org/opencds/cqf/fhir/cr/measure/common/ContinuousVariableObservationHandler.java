--- conflicted
+++ resolved
@@ -141,15 +141,7 @@
             final ExpressionResult observationResult =
                     evaluateObservationCriteria(result, observationExpression, groupDef.isBooleanBasis(), context);
 
-<<<<<<< HEAD
-            var observationId = expressionName + "-" + index;
-            // wrap result in Observation resource to avoid duplicate results data loss
-            // in set object
-            var observation = continuousVariableObservationConverter.wrapResultAsQuantity(
-                    observationId, observationResult.value());
-=======
             var quantity = continuousVariableObservationConverter.wrapResultAsQuantity(observationResult.value());
->>>>>>> ce87cc77
             // add function results to existing EvaluationResult under new expression
             // name
             // need a way to capture input parameter here too, otherwise we have no way
