--- conflicted
+++ resolved
@@ -5,22 +5,14 @@
 
   <groupId>org.opencds.cqf.fhir</groupId>
   <artifactId>cqf-fhir-test</artifactId>
-<<<<<<< HEAD
-  <version>4.0.1-SNAPSHOT</version>
-=======
   <version>4.1.0-SNAPSHOT</version>
->>>>>>> 7adcb2c9
   <name>FHIR Clinical Reasoning (Test Utilities)</name>
   <description>Utilities to support unit testing clinical reasoning operations</description>
 
   <parent>
     <groupId>org.opencds.cqf.fhir</groupId>
     <artifactId>cqf-fhir</artifactId>
-<<<<<<< HEAD
-    <version>4.0.1-SNAPSHOT</version>
-=======
     <version>4.1.0-SNAPSHOT</version>
->>>>>>> 7adcb2c9
   </parent>
 
   <dependencies>
