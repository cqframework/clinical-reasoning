<?xml version="1.0" encoding="UTF-8"?>
<project xmlns="http://maven.apache.org/POM/4.0.0"
  xmlns:xsi="http://www.w3.org/2001/XMLSchema-instance" xsi:schemaLocation="http://maven.apache.org/POM/4.0.0 http://maven.apache.org/xsd/maven-4.0.0.xsd">
  <modelVersion>4.0.0</modelVersion>

  <groupId>org.opencds.cqf.fhir</groupId>
  <artifactId>cqf-fhir-cr</artifactId>
<<<<<<< HEAD
  <version>4.0.1-SNAPSHOT</version>
=======
  <version>4.1.0-SNAPSHOT</version>
>>>>>>> 7adcb2c9
  <name>FHIR Clinical Reasoning (Operations)</name>
  <description>Implementations of clinical reasoning operations</description>

  <parent>
    <groupId>org.opencds.cqf.fhir</groupId>
    <artifactId>cqf-fhir</artifactId>
<<<<<<< HEAD
    <version>4.0.1-SNAPSHOT</version>
=======
    <version>4.1.0-SNAPSHOT</version>
>>>>>>> 7adcb2c9
  </parent>

  <dependencies>
    <dependency>
      <groupId>org.opencds.cqf.fhir</groupId>
      <artifactId>cqf-fhir-cql</artifactId>
<<<<<<< HEAD
      <version>4.0.1-SNAPSHOT</version>
=======
      <version>4.1.0-SNAPSHOT</version>
>>>>>>> 7adcb2c9
    </dependency>
    <dependency>
      <groupId>org.opencds.cqf.fhir</groupId>
      <artifactId>cqf-fhir-utility</artifactId>
<<<<<<< HEAD
      <version>4.0.1-SNAPSHOT</version>
=======
      <version>4.1.0-SNAPSHOT</version>
>>>>>>> 7adcb2c9
    </dependency>

    <!-- test dependencies-->
    <dependency>
      <groupId>org.opencds.cqf.fhir</groupId>
      <artifactId>cqf-fhir-test</artifactId>
<<<<<<< HEAD
      <version>4.0.1-SNAPSHOT</version>
=======
      <version>4.1.0-SNAPSHOT</version>
>>>>>>> 7adcb2c9
      <scope>test</scope>
    </dependency>
    <dependency>
      <groupId>org.skyscreamer</groupId>
      <artifactId>jsonassert</artifactId>
      <scope>test</scope>
    </dependency>
    <dependency>
      <groupId>org.mockito</groupId>
      <artifactId>mockito-core</artifactId>
      <scope>test</scope>
    </dependency>
    <dependency>
      <groupId>org.mockito</groupId>
      <artifactId>mockito-junit-jupiter</artifactId>
      <scope>test</scope>
    </dependency>
    <dependency>
      <groupId>org.reflections</groupId>
      <artifactId>reflections</artifactId>
      <scope>test</scope>
    </dependency>
    <dependency>
      <groupId>org.hamcrest</groupId>
      <artifactId>hamcrest-all</artifactId>
      <scope>test</scope>
    </dependency>
    <dependency>
        <groupId>com.github.valfirst</groupId>
        <artifactId>slf4j-test</artifactId>
        <scope>test</scope>
    </dependency>
  </dependencies>

  <build>
    <plugins>
      <plugin>
        <groupId>org.apache.maven.plugins</groupId>
        <artifactId>maven-jar-plugin</artifactId>
        <version>3.3.0</version>
        <executions>
          <execution>
            <goals>
              <goal>test-jar</goal>
            </goals>
          </execution>
        </executions>
      </plugin>
        <plugin>
            <groupId>org.codehaus.mojo</groupId>
            <artifactId>buildnumber-maven-plugin</artifactId>
            <inherited>true</inherited>
            <executions>
                <execution>
                    <id>standard</id>
                    <phase>validate</phase>
                    <goals>
                        <goal>create</goal>
                    </goals>
                </execution>
                <execution>
                    <id>downstream</id>
                    <phase>validate</phase>
                    <goals>
                        <goal>create-metadata</goal>
                    </goals>
                    <configuration>
                        <outputDirectory>${project.build.directory}/generated-sources/properties</outputDirectory>
                        <outputName>org/opencds/cqf/fhir/cqf-fhir-cr-build.properties</outputName>
                        <revisionPropertyName>clinicalreasoning.buildnumber</revisionPropertyName>
                        <timestampPropertyName>clinicalreasoning.timestamp</timestampPropertyName>
                        <timestampFormat>yyyy-MM-dd'T'HH:mm:ss.SXXX</timestampFormat>
                        <versionPropertyName>clinicalreasoning.version</versionPropertyName>
                        <revisionOnScmFailure>UNKNOWN</revisionOnScmFailure>
                        <properties>
                            <clinicalreasoning.scmbranch>${scmBranch}</clinicalreasoning.scmbranch>
                        </properties>
                    </configuration>
                </execution>
            </executions>
        </plugin>
    </plugins>
  </build>
</project><|MERGE_RESOLUTION|>--- conflicted
+++ resolved
@@ -5,53 +5,33 @@
 
   <groupId>org.opencds.cqf.fhir</groupId>
   <artifactId>cqf-fhir-cr</artifactId>
-<<<<<<< HEAD
-  <version>4.0.1-SNAPSHOT</version>
-=======
   <version>4.1.0-SNAPSHOT</version>
->>>>>>> 7adcb2c9
   <name>FHIR Clinical Reasoning (Operations)</name>
   <description>Implementations of clinical reasoning operations</description>
 
   <parent>
     <groupId>org.opencds.cqf.fhir</groupId>
     <artifactId>cqf-fhir</artifactId>
-<<<<<<< HEAD
-    <version>4.0.1-SNAPSHOT</version>
-=======
     <version>4.1.0-SNAPSHOT</version>
->>>>>>> 7adcb2c9
   </parent>
 
   <dependencies>
     <dependency>
       <groupId>org.opencds.cqf.fhir</groupId>
       <artifactId>cqf-fhir-cql</artifactId>
-<<<<<<< HEAD
-      <version>4.0.1-SNAPSHOT</version>
-=======
       <version>4.1.0-SNAPSHOT</version>
->>>>>>> 7adcb2c9
     </dependency>
     <dependency>
       <groupId>org.opencds.cqf.fhir</groupId>
       <artifactId>cqf-fhir-utility</artifactId>
-<<<<<<< HEAD
-      <version>4.0.1-SNAPSHOT</version>
-=======
       <version>4.1.0-SNAPSHOT</version>
->>>>>>> 7adcb2c9
     </dependency>
 
     <!-- test dependencies-->
     <dependency>
       <groupId>org.opencds.cqf.fhir</groupId>
       <artifactId>cqf-fhir-test</artifactId>
-<<<<<<< HEAD
-      <version>4.0.1-SNAPSHOT</version>
-=======
       <version>4.1.0-SNAPSHOT</version>
->>>>>>> 7adcb2c9
       <scope>test</scope>
     </dependency>
     <dependency>
