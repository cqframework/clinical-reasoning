<?xml version="1.0" encoding="UTF-8"?>
<project xmlns="http://maven.apache.org/POM/4.0.0"
  xmlns:xsi="http://www.w3.org/2001/XMLSchema-instance" xsi:schemaLocation="http://maven.apache.org/POM/4.0.0 http://maven.apache.org/xsd/maven-4.0.0.xsd">
  <modelVersion>4.0.0</modelVersion>

  <groupId>org.opencds.cqf.cql</groupId>
  <artifactId>evaluator.content-test</artifactId>
<<<<<<< HEAD
  <version>3.0.0-PRE5</version>
=======
  <version>3.0.0-PRE5-SNAPSHOT</version>
>>>>>>> 81daf44c
  <packaging>jar</packaging>

  <name>evaluator.content-test</name>
  <description>CQL Evaluator - Content Test Suite</description>

  <parent>
    <groupId>org.opencds.cqf.cql</groupId>
    <artifactId>evaluator.shared</artifactId>
<<<<<<< HEAD
    <version>3.0.0-PRE5</version>
=======
    <version>3.0.0-PRE5-SNAPSHOT</version>
>>>>>>> 81daf44c
  </parent>

  <dependencies>
    <dependency>
      <groupId>org.opencds.cqf.cql</groupId>
      <artifactId>evaluator</artifactId>
<<<<<<< HEAD
      <version>3.0.0-PRE5</version>
=======
      <version>3.0.0-PRE5-SNAPSHOT</version>
>>>>>>> 81daf44c
    </dependency>
    <dependency>
      <groupId>org.opencds.cqf.cql</groupId>
      <artifactId>evaluator.fhir</artifactId>
<<<<<<< HEAD
      <version>3.0.0-PRE5</version>
=======
      <version>3.0.0-PRE5-SNAPSHOT</version>
>>>>>>> 81daf44c
    </dependency>
    <dependency>
      <groupId>org.opencds.cqf.cql</groupId>
      <artifactId>evaluator.builder</artifactId>
<<<<<<< HEAD
      <version>3.0.0-PRE5</version>
=======
      <version>3.0.0-PRE5-SNAPSHOT</version>
>>>>>>> 81daf44c
    </dependency>
    <dependency>
      <groupId>org.opencds.cqf.cql</groupId>
      <artifactId>evaluator.spring</artifactId>
<<<<<<< HEAD
      <version>3.0.0-PRE5</version>
=======
      <version>3.0.0-PRE5-SNAPSHOT</version>
>>>>>>> 81daf44c
    </dependency>

    <dependency>
      <groupId>org.springframework</groupId>
      <artifactId>spring-test</artifactId>
    </dependency>

    <dependency>
      <groupId>org.opencds.cqf.cql</groupId>
      <artifactId>evaluator.jackson-deps</artifactId>
<<<<<<< HEAD
      <version>3.0.0-PRE5</version>
=======
      <version>3.0.0-PRE5-SNAPSHOT</version>
>>>>>>> 81daf44c
      <type>pom</type>
    </dependency>
  </dependencies>

  <build>
    <plugins>
      <plugin>
        <groupId>org.sonatype.plugins</groupId>
        <artifactId>nexus-staging-maven-plugin</artifactId>
        <configuration>
          <skipNexusStagingDeployMojo>true</skipNexusStagingDeployMojo>
        </configuration>
      </plugin>
    </plugins>
  </build>
</project><|MERGE_RESOLUTION|>--- conflicted
+++ resolved
@@ -5,11 +5,7 @@
 
   <groupId>org.opencds.cqf.cql</groupId>
   <artifactId>evaluator.content-test</artifactId>
-<<<<<<< HEAD
-  <version>3.0.0-PRE5</version>
-=======
   <version>3.0.0-PRE5-SNAPSHOT</version>
->>>>>>> 81daf44c
   <packaging>jar</packaging>
 
   <name>evaluator.content-test</name>
@@ -18,49 +14,29 @@
   <parent>
     <groupId>org.opencds.cqf.cql</groupId>
     <artifactId>evaluator.shared</artifactId>
-<<<<<<< HEAD
-    <version>3.0.0-PRE5</version>
-=======
     <version>3.0.0-PRE5-SNAPSHOT</version>
->>>>>>> 81daf44c
   </parent>
 
   <dependencies>
     <dependency>
       <groupId>org.opencds.cqf.cql</groupId>
       <artifactId>evaluator</artifactId>
-<<<<<<< HEAD
-      <version>3.0.0-PRE5</version>
-=======
       <version>3.0.0-PRE5-SNAPSHOT</version>
->>>>>>> 81daf44c
     </dependency>
     <dependency>
       <groupId>org.opencds.cqf.cql</groupId>
       <artifactId>evaluator.fhir</artifactId>
-<<<<<<< HEAD
-      <version>3.0.0-PRE5</version>
-=======
       <version>3.0.0-PRE5-SNAPSHOT</version>
->>>>>>> 81daf44c
     </dependency>
     <dependency>
       <groupId>org.opencds.cqf.cql</groupId>
       <artifactId>evaluator.builder</artifactId>
-<<<<<<< HEAD
-      <version>3.0.0-PRE5</version>
-=======
       <version>3.0.0-PRE5-SNAPSHOT</version>
->>>>>>> 81daf44c
     </dependency>
     <dependency>
       <groupId>org.opencds.cqf.cql</groupId>
       <artifactId>evaluator.spring</artifactId>
-<<<<<<< HEAD
-      <version>3.0.0-PRE5</version>
-=======
       <version>3.0.0-PRE5-SNAPSHOT</version>
->>>>>>> 81daf44c
     </dependency>
 
     <dependency>
@@ -71,11 +47,7 @@
     <dependency>
       <groupId>org.opencds.cqf.cql</groupId>
       <artifactId>evaluator.jackson-deps</artifactId>
-<<<<<<< HEAD
-      <version>3.0.0-PRE5</version>
-=======
       <version>3.0.0-PRE5-SNAPSHOT</version>
->>>>>>> 81daf44c
       <type>pom</type>
     </dependency>
   </dependencies>
