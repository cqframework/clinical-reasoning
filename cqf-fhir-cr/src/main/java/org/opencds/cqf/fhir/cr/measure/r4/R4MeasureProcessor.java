--- conflicted
+++ resolved
@@ -294,20 +294,13 @@
             Measure measure, NpmResourceInfoForCql npmResourceInfoForCql) {
         var url = measure.getLibrary().get(0).asStringValue();
 
-<<<<<<< HEAD
         // Check to see if this Library exists in an NPM Package.  If not, search the Repository
         if (npmResourceInfoForCql.getOptMainLibrary().isEmpty()) {
             Bundle b = this.repository.search(Bundle.class, Library.class, Searches.byCanonical(url), null);
             if (b.getEntry().isEmpty()) {
-                var errorMsg = String.format("Unable to find Library with url: %s", url);
+                var errorMsg = "Unable to find Library with url: %s".formatted(url);
                 throw new ResourceNotFoundException(errorMsg);
             }
-=======
-        Bundle b = this.repository.search(Bundle.class, Library.class, Searches.byCanonical(url), null);
-        if (b.getEntry().isEmpty()) {
-            var errorMsg = "Unable to find Library with url: %s".formatted(url);
-            throw new ResourceNotFoundException(errorMsg);
->>>>>>> e0987a97
         }
         return VersionedIdentifiers.forUrl(url);
     }
