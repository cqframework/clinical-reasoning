--- conflicted
+++ resolved
@@ -18,33 +18,17 @@
 
   <dependencies>
     <dependency>
-<<<<<<< HEAD
-=======
       <groupId>org.opencds.cqf.fhir</groupId>
       <artifactId>cqf-fhir-cql</artifactId>
       <version>3.0.0-PRE6-SNAPSHOT</version>
     </dependency>
     <dependency>
->>>>>>> e94af3f2
       <groupId>org.opencds.cqf.cql</groupId>
       <artifactId>evaluator.activitydefinition</artifactId>
       <version>3.0.0-PRE6-SNAPSHOT</version>
     </dependency>
     <dependency>
       <groupId>org.opencds.cqf.cql</groupId>
-<<<<<<< HEAD
-      <artifactId>evaluator.library</artifactId>
-      <version>3.0.0-PRE6-SNAPSHOT</version>
-    </dependency>
-    <dependency>
-      <groupId>org.opencds.cqf.cql</groupId>
-      <artifactId>evaluator.builder</artifactId>
-      <version>3.0.0-PRE6-SNAPSHOT</version>
-    </dependency>
-    <dependency>
-      <groupId>org.opencds.cqf.cql</groupId>
-=======
->>>>>>> e94af3f2
       <artifactId>evaluator.questionnaire</artifactId>
       <version>3.0.0-PRE6-SNAPSHOT</version>
     </dependency>
