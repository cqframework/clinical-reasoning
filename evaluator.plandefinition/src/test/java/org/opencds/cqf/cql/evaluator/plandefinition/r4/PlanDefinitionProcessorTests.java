package org.opencds.cqf.cql.evaluator.plandefinition.r4;

import static org.opencds.cqf.fhir.utility.r4.Parameters.parameters;
import static org.opencds.cqf.fhir.utility.r4.Parameters.part;
import static org.opencds.cqf.fhir.utility.r4.Parameters.stringPart;

import org.hl7.fhir.r4.model.IdType;
import org.junit.jupiter.api.Disabled;
import org.junit.jupiter.api.Test;
import org.opencds.cqf.fhir.test.TestRepositoryFactory;

import ca.uhn.fhir.context.FhirContext;

public class PlanDefinitionProcessorTests {

  private final FhirContext fhirContext = FhirContext.forR4Cached();

  @Test
  public void testChildRoutineVisit() {
    var planDefinitionID = "ChildRoutineVisit-PlanDefinition-1.0.0";
    var patientID = "Patient/ChildRoutine-Reportable";
    var data = "child-routine-visit/child_routine_visit_patient.json";
    var content = "child-routine-visit/child_routine_visit_plan_definition.json";
    PlanDefinition.Assert.that(planDefinitionID, patientID, null, null).withData(data)
        .withContent(content).withTerminology(content).apply()
        .isEqualsTo("child-routine-visit/child_routine_visit_careplan.json");
    PlanDefinition.Assert.that(planDefinitionID, patientID, null, null).withData(data)
        .withContent(content).withTerminology(content).applyR5()
        .isEqualsTo("child-routine-visit/child_routine_visit_bundle.json");
  }

  @Test
  public void testAncVisitContainedActivityDefinition() {
    var planDefinitionID = "AncVisit-PlanDefinition";
    var patientID = "Patient/TEST_PATIENT";
    var data = "anc-visit/anc_visit_patient.json";
    var content = "anc-visit/anc_visit_plan_definition.json";
    PlanDefinition.Assert.that(planDefinitionID, patientID, null, null).withData(data)
        .withContent(content).withTerminology(content).apply()
        .isEqualsTo("anc-visit/anc_visit_careplan.json");
    PlanDefinition.Assert.that(planDefinitionID, patientID, null, null).withData(data)
        .withContent(content).withTerminology(content).applyR5()
        .isEqualsTo("anc-visit/anc_visit_bundle.json");
  }

  @Test
  public void testANCDT17() {
    var planDefinitionID = "ANCDT17";
    var patientID = "Patient/5946f880-b197-400b-9caa-a3c661d23041";
    var encounterID = "Encounter/helloworld-patient-1-encounter-1";
    var repository =
        TestRepositoryFactory.createRepository(fhirContext, this.getClass(), "anc-dak");
    var parameters = parameters(part("encounter", "helloworld-patient-1-encounter-1"));
    PlanDefinition.Assert.that(planDefinitionID, patientID, encounterID, null)
        .withRepository(repository)
        .withParameters(parameters)
        .withExpectedCarePlanId(new IdType("CarePlan", "ANCDT17"))
        .apply().isEqualsToExpected();
    PlanDefinition.Assert.that(planDefinitionID, patientID, encounterID, null)
        .withRepository(repository)
        .withParameters(parameters)
        .withExpectedBundleId(new IdType("Bundle", "ANCDT17"))
        .applyR5().isEqualsToExpected();
  }

  @Test
  public void testANCDT17WithElm() {
    PlanDefinition.Assert.that(
        "ANCDT17",
        "Patient/5946f880-b197-400b-9caa-a3c661d23041",
        "Encounter/ANCDT17-encounter", null)
        .withData("anc-dak/data-bundle.json")
        .withContent("anc-dak/content-bundle.json")
        .withTerminology("anc-dak/terminology-bundle.json")
        .withParameters(parameters(part("encounter", "ANCDT17-encounter")))
        .apply()
        .isEqualsTo("anc-dak/output-careplan.json");
  }

  @Test
<<<<<<< HEAD
  @Disabled("Need patient data to test this")
=======
  public void testFhirPath() {
    var planDefinitionID = "DischargeInstructionsPlan";
    var patientID = "Patient/Patient1";
    var practitionerID = "Practitioner/Practitioner1";
    var data = "tests/Bundle-DischargeInstructions-Patient-Data.json";
    var repository = TestRepositoryFactory.createRepository(fhirContext, this.getClass());
    PlanDefinition.Assert.that(planDefinitionID, patientID, null, practitionerID)
        .withRepository(repository)
        .withAdditionalData(data)
        .applyR5()
        .hasCommunicationRequestPayload();
  }

  @Test(enabled = false) // Need patient data to test this
>>>>>>> 82db6d69
  public void testECRWithFhirPath() {
    var planDefinitionID = "us-ecr-specification";
    var patientID = "helloworld-patient-1";
    var encounterID = "helloworld-patient-1-encounter-1";
    var repository = TestRepositoryFactory.createRepository(fhirContext, this.getClass());
    PlanDefinition.Assert.that(planDefinitionID, patientID, encounterID, null)
        .withRepository(repository)
        .withExpectedCarePlanId(new IdType("CarePlan", "us-ecr-specification")).apply()
        .isEqualsToExpected();
    PlanDefinition.Assert.that(planDefinitionID, patientID, encounterID, null)
        .withRepository(repository)
        .withExpectedBundleId(new IdType("Bundle", "us-ecr-specification")).applyR5()
        .isEqualsToExpected();
  }

  @Test
  public void testHelloWorld() {
    var planDefinitionID = "hello-world-patient-view";
    var patientID = "helloworld-patient-1";
    var encounterID = "helloworld-patient-1-encounter-1";
    var repository = TestRepositoryFactory.createRepository(fhirContext, this.getClass());
    PlanDefinition.Assert.that(planDefinitionID, patientID, encounterID, null)
        .withRepository(repository)
        .withExpectedCarePlanId(new IdType("CarePlan", "hello-world-patient-view")).apply()
        .isEqualsToExpected();
    PlanDefinition.Assert.that(planDefinitionID, patientID, encounterID, null)
        .withRepository(repository)
        .withExpectedBundleId(new IdType("Bundle", "hello-world-patient-view")).applyR5()
        .isEqualsToExpected();
  }

  @Test
  public void testOpioidRec10PatientView() {
    var planDefinitionID = "opioidcds-10-patient-view";
    var patientID = "example-rec-10-patient-view-POS-Cocaine-drugs";
    var encounterID = "example-rec-10-patient-view-POS-Cocaine-drugs-prefetch";

    var repository = TestRepositoryFactory.createRepository(fhirContext, this.getClass(),
        "opioid-Rec10-patient-view");
    PlanDefinition.Assert.that(planDefinitionID, patientID, encounterID, null)
        .withRepository(repository)
        .withExpectedCarePlanId(new IdType("CarePlan", "opioidcds-10-patient-view")).apply()
        .isEqualsToExpected();
    PlanDefinition.Assert.that(planDefinitionID, patientID, encounterID, null)
        .withRepository(repository)
        .withExpectedBundleId(new IdType("Bundle", "opioidcds-10-patient-view")).applyR5()
        .isEqualsToExpected();
  }

  @Test(enabled = false)
  public void testRuleFiltersNotReportable() {
    var planDefinitionID = "plandefinition-RuleFilters-1.0.0";
    var patientID = "NotReportable";
    var encounterID = "encounter-notreportable";
    var data = "rule-filters/tests-NotReportable-bundle.json";
    var content = "rule-filters/RuleFilters-1.0.0-bundle.json";
    PlanDefinition.Assert.that(planDefinitionID, patientID, encounterID, null)
        .withAdditionalData(data)
        .withContent(content).withTerminology(content).apply()
        .isEqualsTo("rule-filters/NotReportableCarePlan.json");
    PlanDefinition.Assert.that(planDefinitionID, patientID, encounterID, null)
        .withAdditionalData(data)
        .withContent(content).withTerminology(content).applyR5()
        .isEqualsTo("rule-filters/NotReportableBundle.json");
  }

  @Test(enabled = false)
  public void testRuleFiltersReportable() {
    var planDefinitionID = "plandefinition-RuleFilters-1.0.0";
    var patientID = "Reportable";
    var data = "rule-filters/tests-Reportable-bundle.json";
    var content = "rule-filters/RuleFilters-1.0.0-bundle.json";
    PlanDefinition.Assert.that(planDefinitionID, patientID, null, null).withAdditionalData(data)
        .withContent(content).withTerminology(content).apply()
        .isEqualsTo("rule-filters/ReportableCarePlan.json");
    PlanDefinition.Assert.that(planDefinitionID, patientID, null, null).withAdditionalData(data)
        .withContent(content).withTerminology(content).applyR5()
        .isEqualsTo("rule-filters/ReportableBundle.json");
  }

  @Test
  public void testCDSHooksMultipleActions() {
    var planDefinitionID = "CdsHooksMultipleActions-PlanDefinition-1.0.0";
    var patientID = "patient-CdsHooksMultipleActions";
    var data = "cds-hooks-multiple-actions/cds_hooks_multiple_actions_patient_data.json";
    var content = "cds-hooks-multiple-actions/cds_hooks_multiple_actions_plan_definition.json";
    PlanDefinition.Assert.that(planDefinitionID, patientID, null, null).withData(data)
        .withContent(content).withTerminology(content).apply()
        .isEqualsTo("cds-hooks-multiple-actions/cds_hooks_multiple_actions_careplan.json");
    PlanDefinition.Assert.that(planDefinitionID, patientID, null, null).withData(data)
        .withContent(content).withTerminology(content).applyR5()
        .isEqualsTo("cds-hooks-multiple-actions/cds_hooks_multiple_actions_bundle.json");
  }

  @Test
  public void testQuestionnairePrepopulate() {
    var planDefinitionID = "prepopulate";
    var patientID = "OPA-Patient1";
    var parameters = parameters(stringPart("ClaimId", "OPA-Claim1"));
    var repository = TestRepositoryFactory.createRepository(fhirContext, this.getClass());
    PlanDefinition.Assert.that(planDefinitionID, patientID, null, null)
        .withRepository(repository).withParameters(parameters)
        .withExpectedCarePlanId(new IdType("CarePlan", "prepopulate"))
        .apply().isEqualsToExpected();
    PlanDefinition.Assert.that(planDefinitionID, patientID, null, null)
        .withRepository(repository).withParameters(parameters)
        .withExpectedBundleId(new IdType("Bundle", "prepopulate"))
        .applyR5().isEqualsToExpected();
  }

  @Test
  public void testQuestionnairePrepopulate_NoLibrary() {
    var planDefinitionID = "prepopulate-noLibrary";
    var patientID = "OPA-Patient1";
    var parameters = parameters(stringPart("ClaimId", "OPA-Claim1"));
    var repository = TestRepositoryFactory.createRepository(fhirContext, this.getClass());
    PlanDefinition.Assert.that(planDefinitionID, patientID, null, null).withRepository(repository)
        .withParameters(parameters)
        .apply().hasOperationOutcome();
    PlanDefinition.Assert.that(planDefinitionID, patientID, null, null).withRepository(repository)
        .withParameters(parameters)
        .applyR5().hasQuestionnaireOperationOutcome();
  }

  @Test
  public void testQuestionnaireResponse() {
    var planDefinitionID = "prepopulate";
    var patientID = "OPA-Patient1";
    var dataId =
        new IdType("QuestionnaireResponse", "OutpatientPriorAuthorizationRequest-OPA-Patient1");
    var parameters = parameters(stringPart("ClaimId", "OPA-Claim1"));
    var repository = TestRepositoryFactory.createRepository(fhirContext, this.getClass());
    PlanDefinition.Assert.that(planDefinitionID, patientID, null, null).withRepository(repository)
        .withAdditionalDataId(dataId).withParameters(parameters).apply()
        .hasContained(4);
    PlanDefinition.Assert.that(planDefinitionID, patientID, null, null).withRepository(repository)
        .withAdditionalDataId(dataId).withParameters(parameters)
        .applyR5().hasEntry(4);
  }

  @Test
  public void testGenerateQuestionnaire() {
    var planDefinitionID = "generate-questionnaire";
    var patientID = "OPA-Patient1";
    var parameters = parameters(stringPart("ClaimId", "OPA-Claim1"));
    var repository = TestRepositoryFactory.createRepository(fhirContext, this.getClass());
    PlanDefinition.Assert.that(planDefinitionID, patientID, null, null).withRepository(repository)
        .withParameters(parameters)
        .withExpectedCarePlanId(new IdType("CarePlan", "generate-questionnaire"))
        .apply().isEqualsToExpected();
    PlanDefinition.Assert.that(planDefinitionID, patientID, null, null).withRepository(repository)
        .withParameters(parameters)
        .withExpectedBundleId(new IdType("Bundle", "generate-questionnaire"))
        .applyR5().isEqualsToExpected();
  }

  @Test
  public void testASLPA1() {
    var planDefinitionID = "ASLPA1";
    var patientID = "positive";
    var parameters = parameters(stringPart("Service Request Id", "SleepStudy"),
        stringPart("Service Request Id", "SleepStudy2"),
        stringPart("Coverage Id", "Coverage-positive"));
    var repository =
        TestRepositoryFactory.createRepository(fhirContext, this.getClass(), "pa-aslp");
    PlanDefinition.Assert.that(planDefinitionID, patientID, null, null)
        .withParameters(parameters).withRepository(repository).applyR5()
        .hasEntry(2);
  }

  @Test
  public void testPackageASLPA1() {
    var planDefinitionID = "ASLPA1";
    var repository =
        TestRepositoryFactory.createRepository(fhirContext, this.getClass(), "pa-aslp");
    PlanDefinition.Assert.that(planDefinitionID, null, null, null)
        .withRepository(repository).packagePlanDefinition().hasEntry(20);
  }
}<|MERGE_RESOLUTION|>--- conflicted
+++ resolved
@@ -78,9 +78,6 @@
   }
 
   @Test
-<<<<<<< HEAD
-  @Disabled("Need patient data to test this")
-=======
   public void testFhirPath() {
     var planDefinitionID = "DischargeInstructionsPlan";
     var patientID = "Patient/Patient1";
@@ -94,8 +91,8 @@
         .hasCommunicationRequestPayload();
   }
 
-  @Test(enabled = false) // Need patient data to test this
->>>>>>> 82db6d69
+  @Test
+  @Disabled // Need patient data to test this
   public void testECRWithFhirPath() {
     var planDefinitionID = "us-ecr-specification";
     var patientID = "helloworld-patient-1";
@@ -145,7 +142,8 @@
         .isEqualsToExpected();
   }
 
-  @Test(enabled = false)
+  @Test
+  @Disabled
   public void testRuleFiltersNotReportable() {
     var planDefinitionID = "plandefinition-RuleFilters-1.0.0";
     var patientID = "NotReportable";
@@ -162,7 +160,8 @@
         .isEqualsTo("rule-filters/NotReportableBundle.json");
   }
 
-  @Test(enabled = false)
+  @Test
+  @Disabled
   public void testRuleFiltersReportable() {
     var planDefinitionID = "plandefinition-RuleFilters-1.0.0";
     var patientID = "Reportable";
