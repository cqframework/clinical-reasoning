--- conflicted
+++ resolved
@@ -39,10 +39,6 @@
 import org.opencds.cqf.fhir.cr.measure.common.MeasureReportType;
 import org.opencds.cqf.fhir.cr.measure.common.MeasureScoring;
 import org.opencds.cqf.fhir.cr.measure.common.MultiLibraryIdMeasureEngineDetails;
-<<<<<<< HEAD
-import org.opencds.cqf.fhir.cr.measure.common.ObservationEvaluationResult;
-=======
->>>>>>> 17880923
 import org.opencds.cqf.fhir.cr.measure.common.PopulationDef;
 import org.opencds.cqf.fhir.cr.measure.common.SubjectProvider;
 import org.opencds.cqf.fhir.utility.repository.FederatedRepository;
@@ -175,15 +171,9 @@
                     Set<Object> resourcesForSubject = entry.getValue();
 
                     for (Object resource : resourcesForSubject) {
-<<<<<<< HEAD
-                        final ObservationEvaluationResult observationResult = evaluateObservationCriteria(
-                                resource, measureObservation.expression(), groupDef.isBooleanBasis(), context);
-                        measureObservation.addResource(subjectId, observationResult.result());
-=======
                         final ExpressionResult observationResult = evaluateObservationCriteria(
                                 resource, measureObservation.expression(), groupDef.isBooleanBasis(), context);
                         measureObservation.addResource(observationResult.value());
->>>>>>> 17880923
                         measureObservation.addResource(subjectId, observationResult.evaluatedResources());
                     }
                 }
