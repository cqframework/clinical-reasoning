--- conflicted
+++ resolved
@@ -146,18 +146,6 @@
     public static final String US_PH_CONTEXT_URL = "http://hl7.org/fhir/us/ecr/CodeSystem/us-ph-usage-context";
     public static final String LIBRARY_TYPE = "http://terminology.hl7.org/CodeSystem/library-type";
     public static final String ASSET_COLLECTION = "asset-collection";
-<<<<<<< HEAD
-    public static final String EXPANSION_PARAMETERS_URL =
-            "http://hl7.org/fhir/StructureDefinition/cqf-expansionParameters";
-    public static final String CQFM_INPUT_PARAMETERS_URL =
-            "http://hl7.org/fhir/us/cqfmeasures/StructureDefinition/cqfm-inputParameters";
-    public static final String CQl_OPTIONS_URL = "http://hl7.org/fhir/StructureDefinition/cqf-cqlOptions";
-    public static final String CRMI_EFFECTIVE_DATA_REQUIREMENTS_URL =
-            "http://hl7.org/fhir/uv/crmi/StructureDefinition/crmi-effectiveDataRequirements";
-    public static final String CQFM_COMPONENT_URL =
-            "http://hl7.org/fhir/us/cqfmeasures/StructureDefinition/cqfm-component";
-=======
->>>>>>> eefcec99
 
     public static final String AUTHORITATIVE_SOURCE_URL =
             "http://hl7.org/fhir/StructureDefinition/valueset-authoritativeSource";
