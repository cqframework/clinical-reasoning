--- conflicted
+++ resolved
@@ -123,11 +123,8 @@
         private String subject;
         private String reportType;
         private Bundle additionalData;
-<<<<<<< HEAD
         private Parameters parameters;
 
-=======
->>>>>>> 5b5414eb
         private Supplier<MeasureReport> operation;
         private String practitioner;
         private String productLine;
@@ -167,10 +164,9 @@
             return this;
         }
 
-<<<<<<< HEAD
         public When parameters(Parameters parameters) {
             this.parameters = parameters;
-=======
+
         public When practitoner(String practitioner) {
             this.practitioner = practitioner;
             return this;
@@ -178,7 +174,6 @@
 
         public When productLine(String productLine) {
             this.productLine = productLine;
->>>>>>> 5b5414eb
             return this;
         }
 
@@ -188,20 +183,15 @@
                     periodStart,
                     periodEnd,
                     reportType,
-<<<<<<< HEAD
-                    subjectIds,
-                    additionalData,
-                    parameters);
-=======
                     subject,
                     null,
                     null,
                     null,
                     null,
                     additionalData,
+                    parameters,
                     productLine,
                     practitioner);
->>>>>>> 5b5414eb
             return this;
         }
 
