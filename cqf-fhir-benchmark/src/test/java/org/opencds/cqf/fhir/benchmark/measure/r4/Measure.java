--- conflicted
+++ resolved
@@ -86,12 +86,8 @@
         }
 
         private R4MeasureService buildMeasureService() {
-<<<<<<< HEAD
             return new R4MeasureService(
-                    repository, evaluationOptions, measurePeriodValidator, measureServiceUtils, npmPackageLoader);
-=======
-            return new R4MeasureService(repository, evaluationOptions, measurePeriodValidator);
->>>>>>> 9731c966
+                    repository, evaluationOptions, measurePeriodValidator, npmPackageLoader);
         }
 
         public When when() {
