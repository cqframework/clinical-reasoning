--- conflicted
+++ resolved
@@ -19,20 +19,6 @@
   <dependencies>
     <dependency>
       <groupId>org.opencds.cqf.cql</groupId>
-<<<<<<< HEAD
-      <artifactId>evaluator.builder</artifactId>
-      <version>3.0.0-PRE6-SNAPSHOT</version>
-    </dependency>
-
-    <dependency>
-      <groupId>org.opencds.cqf.cql</groupId>
-      <artifactId>evaluator.library</artifactId>
-      <version>3.0.0-PRE6-SNAPSHOT</version>
-    </dependency>
-    <dependency>
-      <groupId>org.opencds.cqf.cql</groupId>
-=======
->>>>>>> e94af3f2
       <artifactId>evaluator.measure</artifactId>
       <version>3.0.0-PRE6-SNAPSHOT</version>
     </dependency>
