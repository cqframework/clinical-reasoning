package org.opencds.cqf.cql.evaluator.measure.dstu3;

import java.util.Collection;
import java.util.Collections;
import java.util.HashMap;
import java.util.HashSet;
import java.util.List;
import java.util.Map;
import java.util.Set;
import java.util.function.Function;
import java.util.stream.Collectors;

import org.apache.commons.lang3.StringUtils;
import org.hl7.fhir.dstu3.model.CodeableConcept;
import org.hl7.fhir.dstu3.model.Coding;
import org.hl7.fhir.dstu3.model.DomainResource;
import org.hl7.fhir.dstu3.model.Extension;
import org.hl7.fhir.dstu3.model.IdType;
import org.hl7.fhir.dstu3.model.ListResource;
import org.hl7.fhir.dstu3.model.Measure;
import org.hl7.fhir.dstu3.model.Measure.MeasureGroupComponent;
import org.hl7.fhir.dstu3.model.Measure.MeasureGroupPopulationComponent;
import org.hl7.fhir.dstu3.model.Measure.MeasureGroupStratifierComponent;
import org.hl7.fhir.dstu3.model.Measure.MeasureSupplementalDataComponent;
import org.hl7.fhir.dstu3.model.MeasureReport;
import org.hl7.fhir.dstu3.model.MeasureReport.MeasureReportGroupComponent;
import org.hl7.fhir.dstu3.model.MeasureReport.MeasureReportGroupPopulationComponent;
import org.hl7.fhir.dstu3.model.MeasureReport.MeasureReportGroupStratifierComponent;
import org.hl7.fhir.dstu3.model.MeasureReport.StratifierGroupComponent;
import org.hl7.fhir.dstu3.model.MeasureReport.StratifierGroupPopulationComponent;
import org.hl7.fhir.dstu3.model.Observation;
import org.hl7.fhir.dstu3.model.Period;
import org.hl7.fhir.dstu3.model.Quantity;
import org.hl7.fhir.dstu3.model.Reference;
import org.hl7.fhir.dstu3.model.Resource;
import org.hl7.fhir.dstu3.model.StringType;
import org.hl7.fhir.instance.model.api.IBaseResource;
import org.hl7.fhir.instance.model.api.IPrimitiveType;
import org.opencds.cqf.cql.engine.runtime.Code;
import org.opencds.cqf.cql.engine.runtime.Date;
import org.opencds.cqf.cql.engine.runtime.DateTime;
import org.opencds.cqf.cql.engine.runtime.Interval;
import org.opencds.cqf.cql.evaluator.measure.common.CriteriaResult;
import org.opencds.cqf.cql.evaluator.measure.common.GroupDef;
import org.opencds.cqf.cql.evaluator.measure.common.MeasureConstants;
import org.opencds.cqf.cql.evaluator.measure.common.MeasureDef;
import org.opencds.cqf.cql.evaluator.measure.common.MeasureInfo;
import org.opencds.cqf.cql.evaluator.measure.common.MeasurePopulationType;
import org.opencds.cqf.cql.evaluator.measure.common.MeasureReportBuilder;
import org.opencds.cqf.cql.evaluator.measure.common.MeasureReportScorer;
import org.opencds.cqf.cql.evaluator.measure.common.MeasureReportType;
import org.opencds.cqf.cql.evaluator.measure.common.PopulationDef;
import org.opencds.cqf.cql.evaluator.measure.common.SdeDef;
import org.opencds.cqf.cql.evaluator.measure.common.StratifierDef;

import com.google.common.collect.Lists;

public class Dstu3MeasureReportBuilder
    implements MeasureReportBuilder<Measure, MeasureReport, DomainResource> {

  protected static final String POPULATION_SUBJECT_SET = "POPULATION_SUBJECT_SET";
  protected static final String EXT_POPULATION_DESCRIPTION_URL =
      "http://hl7.org/fhir/5.0/StructureDefinition/extension-MeasureReport.population.description";
  protected static final String EXT_SDE_REFERENCE_URL =
      "http://hl7.org/fhir/5.0/StructureDefinition/extension-MeasureReport.supplementalDataElement.reference";
  protected static final String POPULATION_BASIS_URL =
      "http://hl7.org/fhir/us/cqfmeasures/StructureDefinition/cqfm-populationBasis";

  protected MeasureReportScorer<MeasureReport> measureReportScorer;

  public Dstu3MeasureReportBuilder() {
    this.measureReportScorer = new Dstu3MeasureReportScorer();
  }

  protected Measure measure = null;
  protected MeasureReport report = null;
  protected HashMap<String, Reference> evaluatedResourceReferences = null;

  protected void reset() {
    this.measure = null;
    this.report = null;
    this.evaluatedResourceReferences = null;
  }

<<<<<<< HEAD
    @Override
    public MeasureReport build(Measure measure, MeasureDef measureDef, MeasureReportType measureReportType,
            Interval measurementPeriod, Iterable<String> subjectIds) {
        this.reset();
=======
  @Override
  public MeasureReport build(Measure measure, MeasureDef measureDef,
      MeasureReportType measureReportType, Interval measurementPeriod, List<String> subjectIds) {
    this.reset();
>>>>>>> 272f99f3

    this.measure = measure;
    this.report = this.createMeasureReport(measure, measureDef, measureReportType, subjectIds,
        measurementPeriod);

    buildGroups(measure, measureDef);
    processSdes(measure, measureDef, subjectIds);

    this.measureReportScorer.score(measureDef.scoring(), this.report);

    // Only add evaluated resources to individual reports
    if (measureReportType == MeasureReportType.INDIVIDUAL) {
      ListResource references = this.createReferenceList("evaluated-resources-references",
          this.getEvaluatedResourceReferences().values());
      this.report.addContained(references);
      this.report.setEvaluatedResources(new Reference("#" + references.getId()));
    }

    return this.report;
  }

  protected void buildGroups(Measure measure, MeasureDef measureDef) {
    if (measure.getGroup().size() != measureDef.groups().size()) {
      throw new IllegalArgumentException(
          "The Measure has a different number of groups defined than the MeasureDef");
    }

    // ASSUMPTION: The groups are in the same order in both the Measure and the
    // MeasureDef
    for (int i = 0; i < measure.getGroup().size(); i++) {
      MeasureGroupComponent mgc = measure.getGroup().get(i);
      String groupKey = this.getKey("group", mgc.getId(), null, i);
      buildGroup(groupKey, mgc, this.report.addGroup(), measureDef.groups().get(i));
    }
  }

  protected void buildGroup(String groupKey, MeasureGroupComponent measureGroup,
      MeasureReportGroupComponent reportGroup, GroupDef groupDef) {
    if (measureGroup.getPopulation().size() != groupDef.populations().size()) {
      throw new IllegalArgumentException(
          "The MeasureGroup has a different number of populations defined than the GroupDef");
    }

    if (measureGroup.getStratifier().size() != groupDef.stratifiers().size()) {
      throw new IllegalArgumentException(
          "The MeasureGroup has a different number of stratifiers defined than the GroupDef");
    }

    reportGroup.setId(measureGroup.getId());

    if (measureGroup.hasDescription()) {
      reportGroup.addExtension(this.createStringExtension(EXT_POPULATION_DESCRIPTION_URL,
          measureGroup.getDescription()));
    }

    for (MeasureGroupPopulationComponent mgpc : measureGroup.getPopulation()) {
      buildPopulation(groupKey, mgpc, reportGroup.addPopulation(), groupDef
          .getSingle(MeasurePopulationType.fromCode(mgpc.getCode().getCodingFirstRep().getCode())));
    }

    for (int i = 0; i < measureGroup.getStratifier().size(); i++) {
      buildStratifier(groupKey, i, measureGroup.getStratifier().get(i), reportGroup.addStratifier(),
          groupDef.stratifiers().get(i), measureGroup.getPopulation());
    }
  }

  protected String getKey(String prefix, String id, CodeableConcept code, Integer index) {
    if (id != null) {
      return prefix + "-" + id;
    }

    // TODO: Consider using coding.code as a fallback
    if (code != null && code.hasText()) {
      return prefix + "-" + this.escapeForFhirId(code.getText());
    }

    return prefix + "-" + Integer.toString(index + 1);
  }

  protected void buildStratifier(String groupKey, Integer stratIndex,
      MeasureGroupStratifierComponent measureStratifier,
      MeasureReportGroupStratifierComponent reportStratifier, StratifierDef stratifierDef,
      List<MeasureGroupPopulationComponent> populations) {
    reportStratifier.setId(measureStratifier.getId());

    // NOTE: DSTU3 does not support descriptions

    String stratifierKey = this.getKey("stratifier", measureStratifier.getId(), null, stratIndex);

    Map<String, CriteriaResult> subjectValues = stratifierDef.getResults();

    // Because most of the types we're dealing with don't implement hashCode or
    // equals
    // the ValueWrapper does it for them.
    Map<ValueWrapper, List<String>> subjectsByValue = subjectValues.keySet().stream()
        .collect(Collectors.groupingBy(x -> new ValueWrapper(subjectValues.get(x).rawValue())));

    for (Map.Entry<ValueWrapper, List<String>> stratValue : subjectsByValue.entrySet()) {
      buildStratum(groupKey, stratifierKey, reportStratifier.addStratum(), stratValue.getKey(),
          stratValue.getValue(), populations);
    }
  }

  protected void buildStratum(String groupKey, String stratifierKey,
      StratifierGroupComponent stratum, ValueWrapper value, List<String> subjectIds,
      List<MeasureGroupPopulationComponent> populations) {

    String stratumKey = this.escapeForFhirId(value.getKey());

    stratum.setValue(value.getValueAsString());

    for (MeasureGroupPopulationComponent mgpc : populations) {
      buildStratumPopulation(groupKey, stratifierKey, stratumKey, stratum.addPopulation(),
          subjectIds, mgpc);
    }
  }

  @SuppressWarnings("unchecked")
  protected void buildStratumPopulation(String groupKey, String stratifierKey, String stratumKey,
      StratifierGroupPopulationComponent sgpc, List<String> subjectIds,
      MeasureGroupPopulationComponent population) {
    sgpc.setCode(population.getCode());
    sgpc.setId(population.getId());

    if (population.hasDescription()) {
      sgpc.addExtension(
          this.createStringExtension(EXT_POPULATION_DESCRIPTION_URL, population.getDescription()));
    }

    // This is a temporary resource that was carried by the population component
    Set<String> popSubjectIds = (Set<String>) population.getUserData(POPULATION_SUBJECT_SET);

    if (popSubjectIds == null) {
      sgpc.setCount(0);
      return;
    }

    Set<String> intersection = new HashSet<>(subjectIds);
    intersection.retainAll(popSubjectIds);
    sgpc.setCount(intersection.size());

    if (intersection.size() > 0 && this.report
        .getType() == org.hl7.fhir.dstu3.model.MeasureReport.MeasureReportType.PATIENTLIST) {
      ListResource popSubjectList = this.createIdList(
          "subject-list-" + groupKey + "-" + stratifierKey + "-" + "stratum-" + stratumKey + "-"
              + population.getCode().getCodingFirstRep().getCode(),
          intersection);
      this.report.addContained(popSubjectList);
      sgpc.setPatients(new Reference().setReference("#" + popSubjectList.getId()));
    }
  }

  protected void buildPopulation(String groupKey, MeasureGroupPopulationComponent measurePopulation,
      MeasureReportGroupPopulationComponent reportPopulation, PopulationDef populationDef) {

    reportPopulation.setCode(measurePopulation.getCode());
    reportPopulation.setId(measurePopulation.getId());

    if (checkIfNotBooleanBasedMeasure(measure)) {
      reportPopulation.setCount(populationDef.getResources().size());
    } else {
      reportPopulation.setCount(populationDef.getSubjects().size());
    }

    if (measurePopulation.hasDescription()) {
      reportPopulation.addExtension(this.createStringExtension(EXT_POPULATION_DESCRIPTION_URL,
          measurePopulation.getDescription()));
    }

    addResourceReferences(populationDef.type(), populationDef.getEvaluatedResources());

    // This is a temporary list carried forward to stratifiers
    Set<String> populationSet = populationDef.getSubjects();
    measurePopulation.setUserData(POPULATION_SUBJECT_SET, populationSet);

    // Report Type behavior
    switch (this.report.getType()) {
      case PATIENTLIST:
        if (populationSet.size() > 0) {
          ListResource subjectList = createIdList(
              "subject-list-" + groupKey + "-" + populationDef.type().toCode(), populationSet);
          this.report.addContained(subjectList);
          reportPopulation.setPatients(new Reference("#" + subjectList.getId()));
        }

        break;
      default:
        break;
    }

    // Population Type behavior
    switch (populationDef.type()) {
      case MEASUREOBSERVATION:
        buildMeasureObservations(populationDef.expression(), populationDef.getResources());
        break;
      default:
        break;
    }
  }

  protected void buildMeasureObservations(String observationName, Set<Object> resources) {
    for (int i = 0; i < resources.size(); i++) {
      // TODO: Do something with the resource...
      Observation observation = createMeasureObservation(
          "measure-observation-" + observationName + "-" + (i + 1), observationName);
      this.report.addContained(observation);
    }
  }

  protected ListResource createList(String id) {
    ListResource list = new ListResource();
    list.setId(id);
    return list;
  }

  protected ListResource createIdList(String id, Collection<String> ids) {
    return this.createReferenceList(id,
        ids.stream().map(x -> new Reference(x)).collect(Collectors.toList()));
  }

  protected ListResource createReferenceList(String id, Collection<Reference> references) {
    ListResource referenceList = createList(id);
    for (Reference reference : references) {
      referenceList.addEntry().setItem(reference);
    }

    return referenceList;
  }

<<<<<<< HEAD
        return this.evaluatedResourceReferences;
    }

    protected Reference getEvaluatedResourceReference(String id) {
        return this.getEvaluatedResourceReferences().computeIfAbsent(id, Reference::new);
    }

    protected void processSdes(Measure measure, MeasureDef measureDef, Iterable<String> subjectIds) {
        // ASSUMPTION: Measure SDEs are in the same order as MeasureDef SDEs
        for (int i = 0; i < measure.getSupplementalData().size(); i++) {
            MeasureSupplementalDataComponent msdc = measure.getSupplementalData().get(i);
            SdeDef sde = measureDef.sdes().get(i);

            processSdeEvaluatedResourceExtension(sde);

            Map<ValueWrapper, Long> accumulated = sde.getResults().values().stream()
                    .flatMap(x -> ((List<Object>) Lists.newArrayList(x.iterableValue())).stream())
                    .map(ValueWrapper::new)
                    .collect(Collectors.groupingBy(Function.identity(), Collectors.counting()));

            String sdeKey = this.getKey("sde-observation", msdc.getId(), null, i);
            String sdeId = sde.id();
            for (Map.Entry<ValueWrapper, Long> accumulator : accumulated.entrySet()) {

                String valueCode = accumulator.getKey().getValueAsString();
                String valueKey = accumulator.getKey().getKey();
                Long valueCount = accumulator.getValue();

                if (valueKey == null) {
                    valueKey = valueCode;
                }

                valueKey = this.escapeForFhirId(valueKey);

                Coding valueCoding = new Coding().setCode(valueCode);
                if (!sdeId.equalsIgnoreCase("sde-sex")) {
                    // /**
                    // * Match up the category part of our SDE key (e.g. sde-race has a category of
                    // * race) with a patient extension of the same category (e.g.
                    // * http://hl7.org/fhir/us/core/StructureDefinition/us-core-race) and the same
                    // * code as sdeAccumulatorKey (aka the value extracted from the CQL expression
                    // * named in the Measure SDE metadata) and then record the coding details.
                    // *
                    // * We know that at least one patient matches the sdeAccumulatorKey or else it
                    // * wouldn't show up in the map.
                    // */

                    // String coreCategory = sdeCode
                    // .substring(sdeCode.lastIndexOf('-') >= 0 ? sdeCode.lastIndexOf('-') + 1 : 0);
                    // for (DomainResource pt : subjectIds) {
                    // valueCoding = getExtensionCoding(pt, coreCategory, valueCode);
                    // if (valueCoding != null) {
                    // break;
                    // }
                    // }
                }

                DomainResource obs = null;
                switch (this.report.getType()) {
                    case INDIVIDUAL:
                        obs = createPatientObservation(sdeKey + "-" + valueKey, sdeId, valueCoding);
                        break;
                    default:
                        obs = createPopulationObservation(sdeKey + "-" + valueKey, sdeId, valueCoding, valueCount);
                        break;
                }

                report.addExtension(this.createReferenceExtension(EXT_SDE_REFERENCE_URL, "#" + obs.getId()));
                report.addContained(obs);
            }
        }
=======
  private void addResourceReferences(MeasurePopulationType measurePopulationType,
      Set<Object> evaluatedResources) {
    if (!evaluatedResources.isEmpty()) {
      for (Object object : evaluatedResources) {
        Resource resource = (Resource) object;
        String resourceId = resource.getId();
        Reference reference = this.getEvaluatedResourceReference(resourceId);
        Extension ext = createStringExtension(MeasureConstants.EXT_DAVINCI_POPULATION_REFERENCE,
            measurePopulationType.toCode());
        addExtensionToReference(reference, ext);
      }
>>>>>>> 272f99f3
    }
  }

  protected HashMap<String, Reference> getEvaluatedResourceReferences() {
    if (this.evaluatedResourceReferences == null) {
      this.evaluatedResourceReferences = new HashMap<>();
    }

    return this.evaluatedResourceReferences;
  }

  protected Reference getEvaluatedResourceReference(String id) {
    return this.getEvaluatedResourceReferences().computeIfAbsent(id, Reference::new);
  }

  protected void processSdes(Measure measure, MeasureDef measureDef, List<String> subjectIds) {
    // ASSUMPTION: Measure SDEs are in the same order as MeasureDef SDEs
    for (int i = 0; i < measure.getSupplementalData().size(); i++) {
      MeasureSupplementalDataComponent msdc = measure.getSupplementalData().get(i);
      SdeDef sde = measureDef.sdes().get(i);

<<<<<<< HEAD
    protected MeasureReport createMeasureReport(Measure measure, MeasureDef measureDef, MeasureReportType type,
            Iterable<String> subjectIds, Interval measurementPeriod) {
        MeasureReport report = new MeasureReport();
        report.setStatus(MeasureReport.MeasureReportStatus.fromCode("complete"));
        report.setType(org.hl7.fhir.dstu3.model.MeasureReport.MeasureReportType.fromCode(type.toCode()));

        if (type == MeasureReportType.INDIVIDUAL && subjectIds.iterator().hasNext()) {
            report.setPatient(new Reference(subjectIds.iterator().next()));
        }
=======
      processSdeEvaluatedResourceExtension(sde);

      Map<ValueWrapper, Long> accumulated = sde.getResults().values().stream()
          .flatMap(x -> ((List<Object>) Lists.newArrayList(x.iterableValue())).stream())
          .map(ValueWrapper::new)
          .collect(Collectors.groupingBy(Function.identity(), Collectors.counting()));
>>>>>>> 272f99f3

      String sdeKey = this.getKey("sde-observation", msdc.getId(), null, i);
      String sdeId = sde.id();
      for (Map.Entry<ValueWrapper, Long> accumulator : accumulated.entrySet()) {

        String valueCode = accumulator.getKey().getValueAsString();
        String valueKey = accumulator.getKey().getKey();
        Long valueCount = accumulator.getValue();

        if (valueKey == null) {
          valueKey = valueCode;
        }

        valueKey = this.escapeForFhirId(valueKey);

        Coding valueCoding = new Coding().setCode(valueCode);
        if (!sdeId.equalsIgnoreCase("sde-sex")) {
          // /**
          // * Match up the category part of our SDE key (e.g. sde-race has a category of
          // * race) with a patient extension of the same category (e.g.
          // * http://hl7.org/fhir/us/core/StructureDefinition/us-core-race) and the same
          // * code as sdeAccumulatorKey (aka the value extracted from the CQL expression
          // * named in the Measure SDE metadata) and then record the coding details.
          // *
          // * We know that at least one patient matches the sdeAccumulatorKey or else it
          // * wouldn't show up in the map.
          // */

          // String coreCategory = sdeCode
          // .substring(sdeCode.lastIndexOf('-') >= 0 ? sdeCode.lastIndexOf('-') + 1 : 0);
          // for (DomainResource pt : subjectIds) {
          // valueCoding = getExtensionCoding(pt, coreCategory, valueCode);
          // if (valueCoding != null) {
          // break;
          // }
          // }
        }

        DomainResource obs = null;
        switch (this.report.getType()) {
          case INDIVIDUAL:
            obs = createPatientObservation(sdeKey + "-" + valueKey, sdeId, valueCoding);
            break;
          default:
            obs = createPopulationObservation(sdeKey + "-" + valueKey, sdeId, valueCoding,
                valueCount);
            break;
        }

        report
            .addExtension(this.createReferenceExtension(EXT_SDE_REFERENCE_URL, "#" + obs.getId()));
        report.addContained(obs);
      }
    }
  }

  private void processSdeEvaluatedResourceExtension(SdeDef sdeDef) {
    for (CriteriaResult r : sdeDef.getResults().values()) {
      for (Object o : r.evaluatedResources()) {
        if (o instanceof IBaseResource) {
          // extension item
          Extension extension = new Extension(MeasureConstants.EXT_SDE_URL);
          IBaseResource iBaseResource = (IBaseResource) o;

          // adding value to extension
          extension.setValue(
              new StringType(new StringBuilder(iBaseResource.getIdElement().getResourceType())
                  .append("/").append(iBaseResource.getIdElement().getIdPart()).toString()));

          // adding item extension to MR extension list
          report.getExtension().add(extension);
        }
      }
    }
  }

  protected Period getPeriod(Interval measurementPeriod) {
    if (measurementPeriod.getStart() instanceof DateTime) {
      DateTime dtStart = (DateTime) measurementPeriod.getStart();
      DateTime dtEnd = (DateTime) measurementPeriod.getEnd();

      return new Period().setStart(dtStart.toJavaDate()).setEnd(dtEnd.toJavaDate());

    } else if (measurementPeriod.getStart() instanceof Date) {
      Date dStart = (Date) measurementPeriod.getStart();
      Date dEnd = (Date) measurementPeriod.getEnd();
      return new Period().setStart(dStart.toJavaDate()).setEnd(dEnd.toJavaDate());
    } else {
      throw new IllegalArgumentException(
          "Measurement period should be an interval of CQL DateTime or Date");
    }
  }

  protected MeasureReport createMeasureReport(Measure measure, MeasureDef measureDef,
      MeasureReportType type, List<String> subjectIds, Interval measurementPeriod) {
    MeasureReport report = new MeasureReport();
    report.setStatus(MeasureReport.MeasureReportStatus.fromCode("complete"));
    report
        .setType(org.hl7.fhir.dstu3.model.MeasureReport.MeasureReportType.fromCode(type.toCode()));

    if (type == MeasureReportType.INDIVIDUAL && !subjectIds.isEmpty()) {
      report.setPatient(new Reference(subjectIds.get(0)));
    }

    if (measurementPeriod != null) {
      report.setPeriod(getPeriod(measurementPeriod));
    } else if (measureDef.getDefaultMeasurementPeriod() != null) {
      report.setPeriod(getPeriod(measureDef.getDefaultMeasurementPeriod()));
    }
    report.setMeasure(new Reference(measure.getId()));
    report.setDate(new java.util.Date());
    report.setImplicitRules(measure.getImplicitRules());
    report.setLanguage(measure.getLanguage());

    if (measure.hasDescription()) {
      report.addExtension(
          this.createStringExtension(EXT_POPULATION_DESCRIPTION_URL, measure.getDescription()));
    }

    // TODO: Allow a way to pass in or set a default reporter
    // report.setReporter(value)

    return report;
  }
  // /**
  // * Retrieve the coding from an extension that that looks like the following...
  // *
  // * { "url": "http://hl7.org/fhir/us/core/StructureDefinition/us-core-race",
  // * "extension": [ { "url": "ombCategory", "valueCoding": { "system":
  // * "urn:oid:2.16.840.1.113883.6.238", "code": "2054-5", "display": "Black or
  // * African American" } } ] }
  // */

  protected Coding getExtensionCoding(DomainResource patient, String coreCategory, String sdeCode) {
    Coding valueCoding = new Coding();

    patient.getExtension().forEach((ptExt) -> {
      if (ptExt.getUrl().contains(coreCategory)) {
        Coding extCoding = (Coding) ptExt.getExtension().get(0).getValue();
        String extCode = extCoding.getCode();
        if (extCode.equalsIgnoreCase(sdeCode)) {
          valueCoding.setSystem(extCoding.getSystem());
          valueCoding.setCode(extCoding.getCode());
          valueCoding.setDisplay(extCoding.getDisplay());
        }
      }
    });

    return valueCoding;
  }

  // protected Extension createCodingExtension(String url, String codeSystem,
  // String code) {
  // Extension ext = new Extension().setUrl(url);
  // Coding coding = new Coding().setSystem(codeSystem).setCode(code);
  // ext.setValue(coding);
  // return ext;
  // }

  protected Extension createStringExtension(String url, String value) {
    Extension ext = new Extension().setUrl(url);
    ext.setValue(new StringType(value));
    return ext;
  }

  protected Extension createReferenceExtension(String url, String reference) {
    Extension ext = new Extension().setUrl(url);
    ext.setValue(new Reference(reference));

    return ext;
  }

  protected void addExtensionToReference(Reference reference, Extension extension) {
    List<Extension> extensions = reference.getExtensionsByUrl(extension.getUrl());
    for (Extension e : extensions) {
      if (e.getValue().equalsShallow(extension.getValue())) {
        return;
      }
    }

    reference.addExtension(extension);
  }

  protected boolean checkIfNotBooleanBasedMeasure(Measure measure) {
    if (measure.hasExtension() && measure.getExtension().size() > 0) {
      return measure.getExtension().stream().anyMatch(item -> checkForNotBoolean(item));
    }
    return false;
  }

  private boolean checkForNotBoolean(Extension item) {
    return (item.getUrl() != null
        && StringUtils.equalsIgnoreCase(item.getUrl(), POPULATION_BASIS_URL)
        && !StringUtils.equalsIgnoreCase(item.getValue().toString(), "boolean"));
  }

  protected Extension createMeasureInfoExtension(MeasureInfo measureInfo) {

    Extension extExtMeasure =
        new Extension().setUrl(MeasureInfo.MEASURE).setValue(new IdType(measureInfo.getMeasure()));

    Extension extExtPop = new Extension().setUrl(MeasureInfo.POPULATION_ID)
        .setValue(new StringType(measureInfo.getPopulationId()));

    Extension obsExtension = new Extension().setUrl(MeasureInfo.EXT_URL);
    obsExtension.addExtension(extExtMeasure);
    obsExtension.addExtension(extExtPop);

    return obsExtension;
  }

  protected DomainResource createPopulationObservation(String id, String populationId,
      Coding valueCoding, Long sdeAccumulatorValue) {

    Observation obs = createObservation(id, populationId);

    CodeableConcept obsCodeableConcept = new CodeableConcept();
    obsCodeableConcept.setCoding(Collections.singletonList(valueCoding));

    obs.setCode(obsCodeableConcept);
    obs.setValue(new Quantity().setValue(sdeAccumulatorValue));

    return obs;
  }

  protected DomainResource createPatientObservation(String id, String populationId,
      Coding valueCoding) {

    Observation obs = createObservation(id, populationId);

    CodeableConcept codeCodeableConcept = new CodeableConcept().setText(populationId);
    obs.setCode(codeCodeableConcept);

    CodeableConcept valueCodeableConcept = new CodeableConcept();
    valueCodeableConcept.setCoding(Collections.singletonList(valueCoding));
    obs.setValue(valueCodeableConcept);
    return obs;
  }

  protected Observation createObservation(String id, String populationId) {
    MeasureInfo measureInfo = new MeasureInfo().withMeasure(this.measure.hasUrl() ? measure.getUrl()
        : (measure.hasId() ? MeasureInfo.MEASURE_PREFIX + measure.getIdElement().getIdPart() : ""))
        .withPopulationId(populationId);

    Observation obs = new Observation();
    obs.setStatus(Observation.ObservationStatus.FINAL);
    obs.setId(id);
    obs.addExtension(createMeasureInfoExtension(measureInfo));

    return obs;
  }

  protected Observation createMeasureObservation(String id, String observationName) {
    Observation obs = this.createObservation(id, observationName);
    CodeableConcept cc = new CodeableConcept();
    cc.setText(observationName);
    obs.setCode(cc);
    return obs;

  }

  protected String escapeForFhirId(String value) {
    if (value == null) {
      return null;
    }

    return value.toLowerCase().trim().replace(" ", "-").replace("_", "-");
  }

  // This is some hackery because most of these objects don't implement
  // hashCode or equals, meaning it's hard to detect distinct values;
  class ValueWrapper {
    protected Object value;

    public ValueWrapper(Object value) {
      this.value = value;
    }

    @Override
    public int hashCode() {
      return this.getKey().hashCode();
    }

    @Override
    public boolean equals(Object o) {
      if (this == o)
        return true;
      if (o == null)
        return false;
      if (this.getClass() != o.getClass())
        return false;

      ValueWrapper other = (ValueWrapper) o;

      if (other.getValue() == null ^ this.getValue() == null) {
        return false;
      }

      if (other.getValue() == null && this.getValue() == null) {
        return true;
      }

      return this.getKey().equals(other.getKey());
    }

    public String getKey() {
      if (value instanceof Coding) {
        Coding c = ((Coding) value);
        // ASSUMPTION: We won't have different systems with the same code
        // within a given stratifier / sde
        return joinValues("coding", c.getCode());
      } else if (value instanceof CodeableConcept) {
        CodeableConcept c = ((CodeableConcept) value);
        return joinValues("codeable-concept", c.getCodingFirstRep().getCode());
      } else if (value instanceof Code) {
        Code c = (Code) value;
        return joinValues("code", c.getCode());
      } else if (value instanceof Enum) {
        Enum<?> e = (Enum<?>) value;
        return joinValues("enum", e.toString());
      } else if (value instanceof IPrimitiveType<?>) {
        IPrimitiveType<?> p = (IPrimitiveType<?>) value;
        return joinValues("primitive", p.getValueAsString());
      } else if (value != null) {
        return value.toString();
      } else {
        return null;
      }
    }

    public String getValueAsString() {
      if (value instanceof Coding) {
        Coding c = ((Coding) value);
        return c.getCode();
      } else if (value instanceof CodeableConcept) {
        CodeableConcept c = ((CodeableConcept) value);
        return c.getCodingFirstRep().getCode();
      } else if (value instanceof Code) {
        Code c = (Code) value;
        return c.getCode();
      } else if (value instanceof Enum) {
        Enum<?> e = (Enum<?>) value;
        return e.toString();
      } else if (value instanceof IPrimitiveType<?>) {
        IPrimitiveType<?> p = (IPrimitiveType<?>) value;
        return p.getValueAsString();
      } else if (value != null) {
        return value.toString();
      } else {
        return null;
      }
    }

    public String getDescription() {
      if (value instanceof Coding) {
        Coding c = ((Coding) value);
        return c.hasDisplay() ? c.getDisplay() : c.getCode();
      } else if (value instanceof CodeableConcept) {
        CodeableConcept c = ((CodeableConcept) value);
        return c.getCodingFirstRep().hasDisplay() ? c.getCodingFirstRep().getDisplay()
            : c.getCodingFirstRep().getCode();
      } else if (value instanceof Code) {
        Code c = (Code) value;
        return c.getDisplay() != null ? c.getDisplay() : c.getCode();
      } else if (value instanceof Enum) {
        Enum<?> e = (Enum<?>) value;
        return e.toString();
      } else if (value instanceof IPrimitiveType<?>) {
        IPrimitiveType<?> p = (IPrimitiveType<?>) value;
        return p.getValueAsString();
      } else if (value != null) {
        return value.toString();
      } else {
        return null;
      }
    }

    public Object getValue() {
      return this.value;
    }

    public Class<?> getValueClass() {
      return this.value.getClass();
    }

    private String joinValues(String... elements) {
      return String.join("-", elements);
    }
  }
}<|MERGE_RESOLUTION|>--- conflicted
+++ resolved
@@ -82,17 +82,10 @@
     this.evaluatedResourceReferences = null;
   }
 
-<<<<<<< HEAD
-    @Override
-    public MeasureReport build(Measure measure, MeasureDef measureDef, MeasureReportType measureReportType,
-            Interval measurementPeriod, Iterable<String> subjectIds) {
-        this.reset();
-=======
   @Override
   public MeasureReport build(Measure measure, MeasureDef measureDef,
       MeasureReportType measureReportType, Interval measurementPeriod, List<String> subjectIds) {
     this.reset();
->>>>>>> 272f99f3
 
     this.measure = measure;
     this.report = this.createMeasureReport(measure, measureDef, measureReportType, subjectIds,
@@ -322,79 +315,6 @@
     return referenceList;
   }
 
-<<<<<<< HEAD
-        return this.evaluatedResourceReferences;
-    }
-
-    protected Reference getEvaluatedResourceReference(String id) {
-        return this.getEvaluatedResourceReferences().computeIfAbsent(id, Reference::new);
-    }
-
-    protected void processSdes(Measure measure, MeasureDef measureDef, Iterable<String> subjectIds) {
-        // ASSUMPTION: Measure SDEs are in the same order as MeasureDef SDEs
-        for (int i = 0; i < measure.getSupplementalData().size(); i++) {
-            MeasureSupplementalDataComponent msdc = measure.getSupplementalData().get(i);
-            SdeDef sde = measureDef.sdes().get(i);
-
-            processSdeEvaluatedResourceExtension(sde);
-
-            Map<ValueWrapper, Long> accumulated = sde.getResults().values().stream()
-                    .flatMap(x -> ((List<Object>) Lists.newArrayList(x.iterableValue())).stream())
-                    .map(ValueWrapper::new)
-                    .collect(Collectors.groupingBy(Function.identity(), Collectors.counting()));
-
-            String sdeKey = this.getKey("sde-observation", msdc.getId(), null, i);
-            String sdeId = sde.id();
-            for (Map.Entry<ValueWrapper, Long> accumulator : accumulated.entrySet()) {
-
-                String valueCode = accumulator.getKey().getValueAsString();
-                String valueKey = accumulator.getKey().getKey();
-                Long valueCount = accumulator.getValue();
-
-                if (valueKey == null) {
-                    valueKey = valueCode;
-                }
-
-                valueKey = this.escapeForFhirId(valueKey);
-
-                Coding valueCoding = new Coding().setCode(valueCode);
-                if (!sdeId.equalsIgnoreCase("sde-sex")) {
-                    // /**
-                    // * Match up the category part of our SDE key (e.g. sde-race has a category of
-                    // * race) with a patient extension of the same category (e.g.
-                    // * http://hl7.org/fhir/us/core/StructureDefinition/us-core-race) and the same
-                    // * code as sdeAccumulatorKey (aka the value extracted from the CQL expression
-                    // * named in the Measure SDE metadata) and then record the coding details.
-                    // *
-                    // * We know that at least one patient matches the sdeAccumulatorKey or else it
-                    // * wouldn't show up in the map.
-                    // */
-
-                    // String coreCategory = sdeCode
-                    // .substring(sdeCode.lastIndexOf('-') >= 0 ? sdeCode.lastIndexOf('-') + 1 : 0);
-                    // for (DomainResource pt : subjectIds) {
-                    // valueCoding = getExtensionCoding(pt, coreCategory, valueCode);
-                    // if (valueCoding != null) {
-                    // break;
-                    // }
-                    // }
-                }
-
-                DomainResource obs = null;
-                switch (this.report.getType()) {
-                    case INDIVIDUAL:
-                        obs = createPatientObservation(sdeKey + "-" + valueKey, sdeId, valueCoding);
-                        break;
-                    default:
-                        obs = createPopulationObservation(sdeKey + "-" + valueKey, sdeId, valueCoding, valueCount);
-                        break;
-                }
-
-                report.addExtension(this.createReferenceExtension(EXT_SDE_REFERENCE_URL, "#" + obs.getId()));
-                report.addContained(obs);
-            }
-        }
-=======
   private void addResourceReferences(MeasurePopulationType measurePopulationType,
       Set<Object> evaluatedResources) {
     if (!evaluatedResources.isEmpty()) {
@@ -406,7 +326,6 @@
             measurePopulationType.toCode());
         addExtensionToReference(reference, ext);
       }
->>>>>>> 272f99f3
     }
   }
 
@@ -428,24 +347,12 @@
       MeasureSupplementalDataComponent msdc = measure.getSupplementalData().get(i);
       SdeDef sde = measureDef.sdes().get(i);
 
-<<<<<<< HEAD
-    protected MeasureReport createMeasureReport(Measure measure, MeasureDef measureDef, MeasureReportType type,
-            Iterable<String> subjectIds, Interval measurementPeriod) {
-        MeasureReport report = new MeasureReport();
-        report.setStatus(MeasureReport.MeasureReportStatus.fromCode("complete"));
-        report.setType(org.hl7.fhir.dstu3.model.MeasureReport.MeasureReportType.fromCode(type.toCode()));
-
-        if (type == MeasureReportType.INDIVIDUAL && subjectIds.iterator().hasNext()) {
-            report.setPatient(new Reference(subjectIds.iterator().next()));
-        }
-=======
       processSdeEvaluatedResourceExtension(sde);
 
       Map<ValueWrapper, Long> accumulated = sde.getResults().values().stream()
           .flatMap(x -> ((List<Object>) Lists.newArrayList(x.iterableValue())).stream())
           .map(ValueWrapper::new)
           .collect(Collectors.groupingBy(Function.identity(), Collectors.counting()));
->>>>>>> 272f99f3
 
       String sdeKey = this.getKey("sde-observation", msdc.getId(), null, i);
       String sdeId = sde.id();
