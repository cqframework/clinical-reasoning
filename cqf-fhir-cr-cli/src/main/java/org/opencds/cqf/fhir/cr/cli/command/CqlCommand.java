--- conflicted
+++ resolved
@@ -17,27 +17,7 @@
 import org.hl7.elm.r1.VersionedIdentifier;
 import org.opencds.cqf.cql.engine.execution.EvaluationResult;
 import org.opencds.cqf.fhir.cql.Engines;
-<<<<<<< HEAD
-import org.opencds.cqf.fhir.cql.EvaluationSettings;
-import org.opencds.cqf.fhir.cql.engine.retrieve.RetrieveSettings;
-import org.opencds.cqf.fhir.cql.engine.retrieve.RetrieveSettings.PROFILE_MODE;
-import org.opencds.cqf.fhir.cql.engine.retrieve.RetrieveSettings.SEARCH_FILTER_MODE;
-import org.opencds.cqf.fhir.cql.engine.retrieve.RetrieveSettings.TERMINOLOGY_FILTER_MODE;
-import org.opencds.cqf.fhir.cql.engine.terminology.TerminologySettings;
-import org.opencds.cqf.fhir.cql.engine.terminology.TerminologySettings.CODE_LOOKUP_MODE;
-import org.opencds.cqf.fhir.cql.engine.terminology.TerminologySettings.VALUESET_EXPANSION_MODE;
-import org.opencds.cqf.fhir.cql.engine.terminology.TerminologySettings.VALUESET_MEMBERSHIP_MODE;
-import org.opencds.cqf.fhir.cql.engine.terminology.TerminologySettings.VALUESET_PRE_EXPANSION_MODE;
-import org.opencds.cqf.fhir.cr.cli.command.CqlCommand.EvaluationParameter.ModelParameter;
-import org.opencds.cqf.fhir.cr.measure.MeasureEvaluationOptions;
-import org.opencds.cqf.fhir.cr.measure.common.MeasureProcessorUtils;
-import org.opencds.cqf.fhir.cr.measure.r4.R4MeasureProcessor;
-import org.opencds.cqf.fhir.utility.repository.ProxyRepository;
-import org.opencds.cqf.fhir.utility.repository.ig.IgRepository;
-import org.slf4j.LoggerFactory;
-=======
 import org.opencds.cqf.fhir.cr.cli.argument.CqlCommandArgument;
->>>>>>> 44dae6c1
 import picocli.CommandLine.ArgGroup;
 import picocli.CommandLine.Command;
 
@@ -108,251 +88,6 @@
                         .getLibrarySourceLoader()
                         .registerProvider(provider);
             }
-<<<<<<< HEAD
-            var subjectId = e.context.contextName + "/" + e.context.contextValue;
-            log.info("evaluating: {}", subjectId);
-
-            var evalStart = watch.elapsed().toMillis();
-            var contextParameter = Pair.<String, Object>of(e.context.contextName, e.context.contextValue);
-            var cqlResult = engine.evaluate(identifier, contextParameter);
-
-            Map<String, EvaluationResult> result = new HashMap<>();
-            result.put(subjectId, cqlResult);
-
-            // generate MeasureReport from ExpressionResult
-            if (measure != null) {
-                String jsonReport;
-                if (periodStart != null && periodEnd != null) {
-                    var report = measureProcessor.evaluateMeasureResults(
-                            measure,
-                            LocalDate.parse(periodStart, DateTimeFormatter.ISO_LOCAL_DATE)
-                                    .atStartOfDay(ZoneId.systemDefault()),
-                            LocalDate.parse(periodEnd, DateTimeFormatter.ISO_LOCAL_DATE)
-                                    .atTime(LocalTime.MAX)
-                                    .atZone(ZoneId.systemDefault()),
-                            "subject",
-                            Collections.singletonList(subjectId),
-                            result);
-
-                    jsonReport = parser.encodeResourceToString(report);
-                } else {
-                    var report = measureProcessor.evaluateMeasureResults(
-                            measure, null, null, "subject", Collections.singletonList(subjectId), result);
-                    jsonReport = parser.encodeResourceToString(report);
-                }
-
-                writeJsonToFile(
-                        jsonReport,
-                        e.context.contextValue,
-                        getResultsPath(basePath).resolve("measurereports"));
-            }
-
-            if (singleFile) {
-                // ✅ Write TXT result
-                writeResultToFile(
-                        cqlResult,
-                        e.context.contextValue,
-                        getResultsPath(basePath).resolve("txtresults"));
-            } else {
-                writeResultToStdOut(cqlResult);
-            }
-            var count = counter.incrementAndGet();
-
-            var evalEnd = watch.elapsed().toMillis();
-            log.info("evaluated #{} in {} millis", count, evalEnd - evalStart);
-            log.info("avg (amortized across threads) {} millis", (evalEnd - initTime) / count);
-        }
-
-        var finalTime = watch.elapsed().toMillis();
-        var elapsedTime = finalTime - initTime;
-        log.info("evaluated in {} millis", elapsedTime);
-        log.info("total time in {} millis", finalTime);
-        log.info("per patient time in {} millis", elapsedTime / evaluations.size());
-
-        return 0;
-    }
-
-    @Nonnull
-    private Path getResultsPath(String basePath) {
-        if (basePath == null || basePath.isBlank()) {
-            basePath = System.getProperty("user.dir");
-        }
-
-        return Path.of(basePath, this.library.libraryName);
-    }
-
-    @Nullable
-    private Measure getMeasure(IParser parser) {
-        Measure measure = null;
-        if (measureName != null && !measureName.contains("null")) {
-            var measureJsonFilePath = Path.of(this.measurePath, measureName + ".json");
-            try (var is = Files.newInputStream(measureJsonFilePath)) {
-                measure = (Measure) parser.parseResource(is);
-                if (measure == null) {
-                    throw new IllegalArgumentException("measureName: %s not found".formatted(measureName));
-                }
-            } catch (IOException e) {
-                throw new IllegalArgumentException("measurePath: %s not found".formatted(measureJsonFilePath));
-            }
-        }
-        return measure;
-    }
-
-    @Nonnull
-    private R4MeasureProcessor getR4MeasureProcessor(EvaluationSettings evaluationSettings, IRepository repository) {
-
-        MeasureEvaluationOptions evaluationOptions = new MeasureEvaluationOptions();
-        evaluationOptions.setApplyScoringSetMembership(false);
-        evaluationOptions.setEvaluationSettings(evaluationSettings);
-
-        return new R4MeasureProcessor(repository, evaluationOptions, new MeasureProcessorUtils());
-    }
-
-    @Nonnull
-    private EvaluationSettings setupOptions(FhirVersionEnum fhirVersionEnum) {
-        IGContext igContext = null;
-        if (rootDir != null && igPath != null) {
-            igContext = new IGContext(new Logger());
-            igContext.initializeFromIg(rootDir, igPath, toVersionNumber(fhirVersionEnum));
-        }
-
-        CqlOptions cqlOptions = CqlOptions.defaultOptions();
-
-        final CqlTranslatorOptions options;
-        if (optionsPath != null) {
-            options = CqlTranslatorOptionsMapper.fromFile(optionsPath);
-        } else {
-            options = CqlTranslatorOptions.defaultOptions();
-        }
-
-        options.getCqlCompilerOptions().getOptions().add(Options.EnableResultTypes);
-        cqlOptions.setCqlCompilerOptions(options.getCqlCompilerOptions());
-
-        var terminologySettings = new TerminologySettings();
-        terminologySettings.setValuesetExpansionMode(VALUESET_EXPANSION_MODE.PERFORM_NAIVE_EXPANSION);
-        terminologySettings.setValuesetPreExpansionMode(VALUESET_PRE_EXPANSION_MODE.USE_IF_PRESENT);
-        terminologySettings.setValuesetMembershipMode(VALUESET_MEMBERSHIP_MODE.USE_EXPANSION);
-        terminologySettings.setCodeLookupMode(CODE_LOOKUP_MODE.USE_CODESYSTEM_URL);
-
-        var retrieveSettings = new RetrieveSettings();
-        retrieveSettings.setTerminologyParameterMode(TERMINOLOGY_FILTER_MODE.FILTER_IN_MEMORY);
-        retrieveSettings.setSearchParameterMode(SEARCH_FILTER_MODE.FILTER_IN_MEMORY);
-        retrieveSettings.setProfileMode(PROFILE_MODE.DECLARED);
-
-        var evaluationSettings = EvaluationSettings.getDefault();
-        evaluationSettings.setCqlOptions(cqlOptions);
-        evaluationSettings.setTerminologySettings(terminologySettings);
-        evaluationSettings.setRetrieveSettings(retrieveSettings);
-        evaluationSettings.setNpmProcessor(new NpmProcessor(igContext));
-
-        return evaluationSettings;
-    }
-
-    private IRepository createRepository(FhirContext fhirContext, String terminologyUrl, String modelUrl) {
-        IRepository data = null;
-        IRepository terminology = null;
-
-        if (modelUrl != null) {
-            Path path = Path.of(modelUrl);
-            data = new IgRepository(fhirContext, path);
-        }
-
-        if (terminologyUrl != null) {
-            terminology = new IgRepository(fhirContext, Path.of(terminologyUrl));
-        }
-
-        return new ProxyRepository(data, null, terminology);
-    }
-
-    @SuppressWarnings("java:S106") // We are intending to output to the console here as a CLI tool
-    private void writeResultToStdOut(EvaluationResult result) {
-        synchronized (System.out) {
-            for (Map.Entry<String, ExpressionResult> libraryEntry : result.expressionResults.entrySet()) {
-                System.out.println(libraryEntry.getKey() + "="
-                        + this.tempConvert(libraryEntry.getValue().value()));
-            }
-
-            System.out.println();
-        }
-    }
-
-    private void writeJsonToFile(String json, String patientId, Path path) {
-        Path outputPath = path.resolve(patientId + ".json");
-
-        try {
-            // Ensure parent directories exist
-            Files.createDirectories(outputPath.getParent());
-
-            // Write JSON to file
-            try (OutputStream out = Files.newOutputStream(outputPath)) {
-                out.write(json.getBytes());
-                log.info("✅ Saved MeasureReport to: {}", outputPath.toAbsolutePath());
-            }
-
-        } catch (IOException exception) {
-            log.error("❌ Failed to write result for patient: {} to outputPath: {}", patientId, outputPath);
-
-            throw new InvalidRequestException(
-                    "Failed to write result for patient: %s to outputPath: %s".formatted(patientId, outputPath),
-                    exception);
-        }
-    }
-
-    private void writeResultToFile(EvaluationResult result, String patientId, Path path) {
-        Path outputPath = path.resolve(patientId + ".txt");
-
-        try {
-            // Ensure parent directories exist
-            Files.createDirectories(outputPath.getParent());
-
-            try (BufferedWriter writer = Files.newBufferedWriter(outputPath)) {
-                for (Map.Entry<String, ExpressionResult> libraryEntry : result.expressionResults.entrySet()) {
-                    String key = libraryEntry.getKey();
-                    Object value = this.tempConvert(libraryEntry.getValue().value());
-                    writer.write(key + "=" + value);
-                    writer.newLine();
-                }
-            }
-
-            log.info("✅ Wrote result to: {}", outputPath.toAbsolutePath());
-
-        } catch (IOException exception) {
-            log.error("❌ Failed to write result for patient: {} to outputPath: {}", patientId, outputPath);
-
-            throw new InvalidRequestException(
-                    "Failed to write result for patient: %s to outputPath: %s".formatted(patientId, outputPath),
-                    exception);
-        }
-    }
-
-    private String tempConvert(Object value) {
-        if (value == null) {
-            return "null";
-        }
-
-        if (value instanceof Iterable<?> values) {
-            return StreamSupport.stream(values.spliterator(), false)
-                    .map(this::tempConvert)
-                    .collect(Collectors.joining(", ", "[", "]"));
-        }
-
-        if (value instanceof IBaseResource resource) {
-            return resource.fhirType()
-                    + (resource.getIdElement() != null
-                                    && resource.getIdElement().hasIdPart()
-                            ? "(id=" + resource.getIdElement().getIdPart() + ")"
-                            : "");
-        }
-
-        if (value instanceof IBaseDatatype datatype) {
-            return datatype.fhirType();
-        }
-
-        if (value instanceof IBase base) {
-            return base.fhirType();
-        }
-=======
->>>>>>> 44dae6c1
 
             // This is incorrect because cql supports multiple context parameters
             // Encounter=123 and Patient=456 can be set simultaneously.
