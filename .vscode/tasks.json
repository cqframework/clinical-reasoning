--- conflicted
+++ resolved
@@ -18,29 +18,6 @@
         "./mvnw spotless:apply -DspotlessFiles=${file}"
       ],
       "problemMatcher": []
-<<<<<<< HEAD
-    },
-    // {
-    //   "type": "shell",
-    //   "group": "none",
-    //   "label": "generate code coverage report",
-    //   "command": [
-    //     "./mvnw org.jacoco:jacoco-maven-plugin:report"
-    //   ],
-    //   "problemMatcher": []
-    // },
-    {
-      "type": "java (build)",
-      "paths": [
-        "${workspace}"
-      ],
-      "isFullBuild": true,
-      "group": "build",
-      "problemMatcher": [],
-      "label": "java (build): Build Workspace",
-      "detail": "$(tools) Build all the Java projects in workspace."
-=======
->>>>>>> 2f343597
     }
   ]
 }