package org.opencds.cqf.fhir.cr.measure.r4;

import static org.junit.jupiter.api.Assertions.assertEquals;
import static org.junit.jupiter.api.Assertions.assertFalse;
import static org.junit.jupiter.api.Assertions.assertInstanceOf;
import static org.junit.jupiter.api.Assertions.assertNotNull;
import static org.junit.jupiter.api.Assertions.assertNull;
import static org.junit.jupiter.api.Assertions.assertTrue;
import static org.opencds.cqf.fhir.cr.measure.common.MeasureInfo.EXT_URL;
import static org.opencds.cqf.fhir.cr.measure.constant.MeasureConstants.CQFM_CARE_GAP_DATE_OF_COMPLIANCE_EXT_URL;
import static org.opencds.cqf.fhir.cr.measure.constant.MeasureConstants.EXT_CRITERIA_REFERENCE_URL;
import static org.opencds.cqf.fhir.cr.measure.constant.MeasureReportConstants.MEASUREREPORT_IMPROVEMENT_NOTATION_EXTENSION;
import static org.opencds.cqf.fhir.cr.measure.constant.MeasureReportConstants.MEASUREREPORT_IMPROVEMENT_NOTATION_SYSTEM;
import static org.opencds.cqf.fhir.cr.measure.constant.MeasureReportConstants.SDE_DAVINCI_DEQM_EXT_URL;
import static org.opencds.cqf.fhir.cr.measure.constant.MeasureReportConstants.SDE_REFERENCE_EXT_URL;
import static org.opencds.cqf.fhir.cr.measure.constant.MeasureReportConstants.SDE_SYSTEM_URL;
import static org.opencds.cqf.fhir.test.Resources.getResourcePath;

import ca.uhn.fhir.context.FhirContext;
import ca.uhn.fhir.repository.IRepository;
import jakarta.annotation.Nullable;
import java.nio.file.Path;
import java.time.LocalDate;
import java.time.ZoneId;
import java.time.ZonedDateTime;
import java.time.format.DateTimeFormatter;
import java.util.ArrayList;
import java.util.Date;
import java.util.HashSet;
import java.util.List;
import java.util.Objects;
import java.util.Set;
import java.util.function.Predicate;
import java.util.function.Supplier;
import java.util.stream.Collectors;
import org.hl7.fhir.instance.model.api.IPrimitiveType;
import org.hl7.fhir.r4.model.Bundle;
import org.hl7.fhir.r4.model.CodeableConcept;
import org.hl7.fhir.r4.model.Extension;
import org.hl7.fhir.r4.model.IdType;
import org.hl7.fhir.r4.model.ListResource;
import org.hl7.fhir.r4.model.MeasureReport;
import org.hl7.fhir.r4.model.MeasureReport.MeasureReportGroupComponent;
import org.hl7.fhir.r4.model.MeasureReport.MeasureReportGroupPopulationComponent;
import org.hl7.fhir.r4.model.MeasureReport.MeasureReportGroupStratifierComponent;
import org.hl7.fhir.r4.model.MeasureReport.MeasureReportStatus;
import org.hl7.fhir.r4.model.MeasureReport.StratifierGroupComponent;
import org.hl7.fhir.r4.model.MeasureReport.StratifierGroupPopulationComponent;
import org.hl7.fhir.r4.model.Observation;
import org.hl7.fhir.r4.model.OperationOutcome;
import org.hl7.fhir.r4.model.OperationOutcome.OperationOutcomeIssueComponent;
import org.hl7.fhir.r4.model.Parameters;
import org.hl7.fhir.r4.model.Period;
import org.hl7.fhir.r4.model.Reference;
import org.hl7.fhir.r4.model.Resource;
import org.hl7.fhir.r4.model.ResourceType;
import org.hl7.fhir.r4.model.StringType;
import org.opencds.cqf.fhir.cql.engine.retrieve.RetrieveSettings.SEARCH_FILTER_MODE;
import org.opencds.cqf.fhir.cql.engine.retrieve.RetrieveSettings.TERMINOLOGY_FILTER_MODE;
import org.opencds.cqf.fhir.cql.engine.terminology.TerminologySettings.VALUESET_EXPANSION_MODE;
import org.opencds.cqf.fhir.cr.measure.MeasureEvaluationOptions;
import org.opencds.cqf.fhir.cr.measure.common.MeasurePeriodValidator;
import org.opencds.cqf.fhir.cr.measure.r4.Measure.SelectedGroup.SelectedReference;
import org.opencds.cqf.fhir.utility.monad.Eithers;
import org.opencds.cqf.fhir.utility.r4.ContainedHelper;
import org.opencds.cqf.fhir.utility.repository.ig.IgRepository;

@SuppressWarnings({"squid:S2699", "squid:S5960", "squid:S1135"})
public class Measure {
    public static final String CLASS_PATH = "org/opencds/cqf/fhir/cr/measure/r4";

    private static final DateTimeFormatter FORMATTER = DateTimeFormatter.ofPattern("yyyy-MM-dd");

    @FunctionalInterface
    public interface Validator<T> {
        void validate(T value);
    }

    @FunctionalInterface
    public interface Selector<T, S> {
        T select(S from);
    }

    interface ChildOf<T> {
        T up();
    }

    interface SelectedOf<T> {
        T value();
    }

    protected static class Selected<T, P> implements SelectedOf<T>, ChildOf<P> {
        private final P parent;
        private final T value;

        public Selected(T value, P parent) {
            this.parent = parent;
            this.value = value;
        }

        @Override
        public T value() {
            return value;
        }

        @Override
        public P up() {
            return parent;
        }
    }

    public static Given given(@Nullable Boolean applyScoringSetMembership) {
        return new Given(applyScoringSetMembership);
    }

    public static Given given() {
        return new Given(true);
    }

    public static class Given {
        private IRepository repository;
        private MeasureEvaluationOptions evaluationOptions;
        private final MeasurePeriodValidator measurePeriodValidator;

        public Given(@Nullable Boolean applyScoringSetMembership) {
            this.evaluationOptions = MeasureEvaluationOptions.defaultOptions();
            if (applyScoringSetMembership != null && !applyScoringSetMembership) {
                MeasureEvaluationOptions options = MeasureEvaluationOptions.defaultOptions();
                options.setApplyScoringSetMembership(false);
                this.evaluationOptions = options;
            } else {
                this.evaluationOptions = MeasureEvaluationOptions.defaultOptions();
            }

            this.evaluationOptions
                    .getEvaluationSettings()
                    .getRetrieveSettings()
                    .setSearchParameterMode(SEARCH_FILTER_MODE.FILTER_IN_MEMORY)
                    .setTerminologyParameterMode(TERMINOLOGY_FILTER_MODE.FILTER_IN_MEMORY);

            this.evaluationOptions
                    .getEvaluationSettings()
                    .getTerminologySettings()
                    .setValuesetExpansionMode(VALUESET_EXPANSION_MODE.PERFORM_NAIVE_EXPANSION);

            this.measurePeriodValidator = new MeasurePeriodValidator();
        }

        public IRepository getRepository() {
            return repository;
        }

        public Given repository(IRepository repository) {
            this.repository = repository;
            return this;
        }

        public Given repositoryFor(String repositoryPath) {
            this.repository = new IgRepository(
                    FhirContext.forR4Cached(),
                    Path.of(getResourcePath(this.getClass()) + "/" + CLASS_PATH + "/" + repositoryPath));

            return this;
        }

        public Given evaluationOptions(MeasureEvaluationOptions evaluationOptions) {
            this.evaluationOptions = evaluationOptions;
            return this;
        }

        private R4MeasureService buildMeasureService() {
            return new R4MeasureService(repository, evaluationOptions, measurePeriodValidator);
        }

        public When when() {
            return new When(buildMeasureService());
        }
    }

    public static class When {
        private final R4MeasureService service;

        When(R4MeasureService service) {
            this.service = service;
        }

        private String measureId;
        private ZonedDateTime periodStart;
        private ZonedDateTime periodEnd;
        private String subject;
        private String reportType;
        private Bundle additionalData;
        private Parameters parameters;

        private Supplier<MeasureReport> operation;
        private String practitioner;
        private String productLine;

        public When measureId(String measureId) {
            this.measureId = measureId;
            return this;
        }

        public When periodEnd(String periodEnd) {
            this.periodEnd =
                    LocalDate.parse(periodEnd, DateTimeFormatter.ISO_LOCAL_DATE).atStartOfDay(ZoneId.systemDefault());
            return this;
        }

        public When periodEnd(ZonedDateTime periodEnd) {
            this.periodEnd = periodEnd;
            return this;
        }

        public When periodStart(String periodStart) {
            this.periodStart = LocalDate.parse(periodStart, DateTimeFormatter.ISO_LOCAL_DATE)
                    .atStartOfDay(ZoneId.systemDefault());
            return this;
        }

        public When periodStart(ZonedDateTime periodStart) {
            this.periodStart = periodStart;
            return this;
        }

        public When subject(String subjectId) {
            this.subject = subjectId;
            return this;
        }

        public When reportType(String reportType) {
            this.reportType = reportType;
            return this;
        }

        public When additionalData(Bundle additionalData) {
            this.additionalData = additionalData;
            return this;
        }

        public When parameters(Parameters parameters) {
            this.parameters = parameters;
            return this;
        }

        public When practitioner(String practitioner) {
            this.practitioner = practitioner;
            return this;
        }

        public When productLine(String productLine) {
            this.productLine = productLine;
            return this;
        }

        public When evaluate() {
            this.operation = () -> service.evaluate(
                    Eithers.forMiddle3(new IdType("Measure", measureId)),
                    periodStart,
                    periodEnd,
                    reportType,
                    subject,
                    null,
                    null,
                    null,
                    null,
                    additionalData,
                    parameters,
                    productLine,
                    practitioner);
            return this;
        }

        public SelectedReport then() {
            if (this.operation == null) {
                throw new IllegalStateException(
                        "No operation was selected as part of 'when'. Choose an operation to invoke by adding one, such as 'evaluate' to the method chain.");
            }

            return new SelectedReport(this.operation.get());
        }
    }

    public static class SelectedReport extends Selected<MeasureReport, Void> {
        public SelectedReport(MeasureReport report) {
            super(report, null);
        }

        public SelectedReport passes(Validator<MeasureReport> measureReportValidator) {
            measureReportValidator.validate(value());
            return this;
        }

        public MeasureReport report() {
            return this.value();
        }

        public SelectedReport hasGroupCount(int count) {
            assertEquals(count, report().getGroup().size());
            return this;
        }

        public SelectedGroup firstGroup() {
            return this.group(MeasureReport::getGroupFirstRep);
        }

        public SelectedGroup group(String id) {
            return this.group(x -> x.getGroup().stream()
                    .filter(g -> g.getId().equals(id))
                    .findFirst()
                    .orElse(null));
        }

        public SelectedGroup group(Selector<MeasureReportGroupComponent, MeasureReport> groupSelector) {
            var g = groupSelector.select(value());
            return new SelectedGroup(g, this);
        }

        public SelectedReference reference(Selector<Reference, MeasureReport> referenceSelector) {
            var r = referenceSelector.select(value());
            return new SelectedReference(r, this);
        }

        public SelectedReference evaluatedResource(String name) {
            return this.reference(x -> x.getEvaluatedResource().stream()
                    .filter(y -> y.getReference().equals(name))
                    .findFirst()
                    .orElse(null));
        }

        public SelectedReport hasEvaluatedResourceCount(int count) {
            assertEquals(count, report().getEvaluatedResource().size());
            return this;
        }

        public SelectedReport evaluatedResourceHasNoDuplicateReferences() {
            var rawRefs = report().getEvaluatedResource().size();
            var distinctRefs =
                    (int) report().getEvaluatedResource().stream().distinct().count();
            assertEquals(rawRefs, distinctRefs, "duplicate reference found in evaluatedResources");
            return this;
        }

        public SelectedReport hasMeasureUrl(String url) {
            assertEquals(url, report().getMeasure());
            return this;
        }

        public SelectedReport hasMeasureReportDate() {
            assertNotNull(report().getDate());
            return this;
        }

        public SelectedReport hasStatus(MeasureReportStatus status) {
            assertEquals(status, report().getStatus());
            return this;
        }

        public SelectedReport hasEmptySubject() {
            assertNull(report().getSubject().getReference());
            return this;
        }

        public SelectedReport hasMeasureReportPeriod() {
            assertNotNull(report().getPeriod());
            return this;
        }

        public SelectedReport hasMeasureVersion(String version) {
            assertEquals(
                    version,
                    report().getMeasure().substring(report().getMeasure().indexOf('|') + 1));
            return this;
        }

        public SelectedReport hasContainedResourceCount(int count) {
            assertEquals(count, report().getContained().size());
            return this;
        }

        public SelectedReport hasContainedResource(Predicate<Resource> criteria) {
            var contained = this.report().getContained().stream();
            assertTrue(contained.anyMatch(criteria), "Did not find a resource matching this criteria ");
            return this;
        }

        public SelectedReport hasNoReportLevelImprovementNotation() {
            assertFalse(this.value().hasImprovementNotation());

            return this;
        }

        public SelectedReport hasReportLevelImprovementNotation() {
            assertTrue(this.value().hasImprovementNotation());

            return this;
        }

        public SelectedReport improvementNotationCode(String code) {
            assertEquals(
                    code,
                    this.value().getImprovementNotation().getCodingFirstRep().getCode());

            return this;
        }

        public SelectedReport hasSubjectReference(String subjectReference) {
            var ref = this.report().getSubject();
            assertEquals(ref.getReference(), subjectReference);
            return this;
        }

        public SelectedReport hasReportType(String reportType) {
            var ref = this.report().getType();
            assertEquals(reportType, ref.getDisplay());
            return this;
        }

        public SelectedReport hasPeriodStart(Date periodStart) {
            var period = this.report().getPeriod();
            assertEquals(
                    periodStart,
                    period.getStart(),
                    "Expected period start of %s but was: %s"
                            .formatted(formatDate(periodStart), formatDate(period.getStart())));
            return this;
        }

        public SelectedReport hasPeriodEnd(Date periodEnd) {
            var period = this.report().getPeriod();
            assertEquals(
                    periodEnd,
                    period.getEnd(),
                    "Expected period start of %s but was: %s"
                            .formatted(formatDate(periodEnd), formatDate(period.getEnd())));
            return this;
        }

        public SelectedExtension extension(Selector<Extension, MeasureReport> extensionSelector) {
            var e = extensionSelector.select(value());
            return new SelectedExtension(e, this);
        }

        public SelectedExtension extension(String supplementalDataId) {
            return this.extension(t -> getExtensions(t).stream()
                    .filter(x -> x.getValue()
                            .getExtensionByUrl(SDE_DAVINCI_DEQM_EXT_URL)
                            .getValue()
                            .toString()
                            .equals(supplementalDataId))
                    .findFirst()
                    .orElseThrow());
        }

        /**
         * for looking up resource reference values for List SDE
         * @param resourceReference example Encounter/{id}
         * @return SelectedExtension
         */
        public SelectedExtension extensionByValueReference(String resourceReference) {
            return this.extension(t -> getExtensions(t).stream()
                    .filter(y -> ((Reference) y.getValue()).getReference().equals(resourceReference))
                    .findFirst()
                    .orElseThrow());
        }

        public List<Extension> getExtensions(MeasureReport measureReport) {
            return measureReport.getExtension();
        }

        public SelectedReport hasExtension(String url, int count) {
            var ex = this.value().getExtensionsByUrl(url);
            assertEquals(ex.size(), count);

            return this;
        }

        public SelectedContained contained(Selector<Resource, MeasureReport> containedSelector) {
            var c = containedSelector.select(value());
            return new SelectedContained(c, this);
        }

        public SelectedContained containedByValue(String codeValue) {
            /*
             * SelectedContained will only be useful for Observation resources
             * Explanation: This will retrieve the CodeableConcept value for individual Measure Reports
             * Example: "M" for 'Male' gender code
             */
            return this.contained(t -> getContainedResources(t).stream()
                    .filter(Observation.class::isInstance)
                    .filter(y -> ((Observation) y)
                            .getValueCodeableConcept()
                            .getCodingFirstRep()
                            .getCode()
                            .equals(codeValue))
                    .findFirst()
                    .orElseThrow());
        }

        public SelectedContained containedByCoding(String codeCoding) {
            /*
             * SelectedContained will only be useful for Observation resources
             * Explanation: This will retrieve the Observation.Coding.code for Summary Measure Reports, as value then becomes a count
             * Example: "M" for 'Male' gender code
             */
            return this.contained(t -> getContainedResources(t).stream()
                    .filter(Observation.class::isInstance)
                    .filter(y -> ((Observation) y)
                            .getCode()
                            .getCodingFirstRep()
                            .getCode()
                            .equals(codeCoding))
                    .findFirst()
                    .orElseThrow());
        }

        private List<Resource> getContainedResources(MeasureReport measureReport) {
            return ContainedHelper.getAllContainedResources(measureReport);
        }

        public SelectedReport containedObservationsHaveMatchingExtension() {
            Set<String> contained = value().getContained().stream()
                    .filter(t -> t.getResourceType().equals(ResourceType.Observation))
                    .map(Resource::getIdPart)
                    .collect(Collectors.toSet());

            Set<String> extIds = value().getExtensionsByUrl(SDE_REFERENCE_EXT_URL).stream()
                    .map(x -> (Reference) x.getValue())
                    .map(t -> t.getReference().replace("#", ""))
                    .collect(Collectors.toSet());

            assertEquals(
                    contained.size(),
                    extIds.size(),
                    "Qty of SDE Observation resources don't match qty of SDE Extension references");
            // contained Observations have a matching extension reference
            Set<String> intersection = new HashSet<>(contained);
            intersection.retainAll(extIds);
            assertEquals(intersection.size(), contained.size());

            return this;
        }

        public SelectedReport containedListHasCorrectResourceType(String resourceType) {
            var resourceTypeToUse = ContainedHelper.getAllContainedResources(value()).stream()
                    .filter(t -> t.getResourceType().equals(ResourceType.List))
                    .map(x -> (ListResource) x)
                    .findFirst()
                    .orElseThrow()
                    .getEntryFirstRep()
                    .getItem()
                    .getReference();
            assertTrue(resourceTypeToUse.contains(resourceType));
            return this;
        }

        private List<String> getContainedIdsPerResourceType(ResourceType resourceType) {
            List<String> containedIds = new ArrayList<>();
            List<Resource> resources = ContainedHelper.getAllContainedResources(value());
            for (Resource resource : resources) {
                if (resource.getResourceType().equals(resourceType)) {
                    containedIds.add(resource.getId());
                }
            }
            return containedIds;
        }

        /**
         * Subject-List will contain Lists of resource references to represent population. This test validates that correct resourceType is present.
         * TODO: if group specifies basis instead of Measure then this will need to be updated.
         * @param resourceType resource basis of population (encounter or patient)
         * @return value allowing chaining of more methods
         */
        public SelectedReport subjectResultsHaveResourceType(String resourceType) {
            var lists = value().getContained().stream()
                    .filter(ListResource.class::isInstance)
                    .map(x -> (ListResource) x)
                    .toList();
            for (ListResource list : lists) {
                // all contained lists have correct ResourceType
                var size = list.getEntry().size();
                var matchSize = (int) list.getEntry().stream()
                        .filter(x -> x.getItem().getReference().startsWith(resourceType))
                        .count();
                assertEquals(size, matchSize, "SubjectResult List does not have correct ResourceType");
            }
            return this;
        }

        /**
         * This method is a top level validation that all subjectResult lists accurately represent population counts
         * <p/>
         * This gets all contained Lists and checks for a matching reference on a report population
         * It then checks that each population.count matches the size of the List (ex population.count=10, subjectResult list has 10 items)
         * @return report containing more chained methods
         */
        public SelectedReport subjectResultsValidation() {
            List<String> contained = getContainedIdsPerResourceType(ResourceType.List);
            List<String> subjectRefs = subjectResultReferences();
            // where lists are contained resources
            if (!contained.isEmpty()) {
                // all contained List resources have a matching population referencing it
                for (String s : contained) {
                    assertTrue(subjectRefs.stream().anyMatch(t -> t.contains(s)));
                    // validate matching counts for resource and MeasureReport population count
                    var listEntryCount = getListEntrySize(value(), s);
                    var populationCount = getPopulationCount(value(), s);
                    assertEquals(populationCount, listEntryCount);
                }
                // all referenced resources are found in contained array
                for (String subjectRef : subjectRefs) {
                    // inline resource references concat prefix '#' to indicate they are not persisted
                    assertTrue(contained.contains(subjectRef.replace("#", "")));
                }
            }

            return this;
        }

        private int getPopulationCount(MeasureReport measureReport, String subjectResultId) {
            // find population with reference to contained List resource
            var groups = measureReport.getGroup();
            for (MeasureReportGroupComponent group : groups) {
                final Integer stratumPopulation = getPopulationCount(subjectResultId, group);
                if (stratumPopulation != null) {
                    return stratumPopulation;
                }
            }
            // if reached then no match found
            return 0;
        }

        @Nullable
        private Integer getPopulationCount(String subjectResultId, MeasureReportGroupComponent group) {
            var population = group.getPopulation().stream()
                    .filter(MeasureReportGroupPopulationComponent::hasSubjectResults)
                    .filter(x -> x.getSubjectResults().getReference().contains(subjectResultId))
                    .findFirst()
                    .orElse(null);
            if (population == null && group.getStratifier() != null) {
                final Integer stratumPopulation = getStratumCount(subjectResultId, group);
                if (stratumPopulation != null) {
                    return stratumPopulation;
                }
            } else if (population != null) {
                return population.getCount();
            }
            return null;
        }

        @Nullable
        private Integer getStratumCount(String subjectResultId, MeasureReportGroupComponent group) {
            var stratifiers = group.getStratifier();
            for (MeasureReportGroupStratifierComponent strat : stratifiers) {
                var stratifierGroups = strat.getStratum();
                for (StratifierGroupComponent stratGroup : stratifierGroups) {
                    var stratumPops = stratGroup.getPopulation();
                    for (StratifierGroupPopulationComponent stratumPopulation : stratumPops) {
                        // empty results could omit subjectResult reference
                        if (stratumPopulation.getSubjectResults().hasReference()
                                && stratumPopulation
                                        .getSubjectResults()
                                        .getReference()
                                        .contains(subjectResultId)) {
                            return stratumPopulation.getCount();
                        }
                    }
                }
            }
            return null;
        }

        private int getListEntrySize(MeasureReport measureReport, String resourceId) {
            var entry = (ListResource) ContainedHelper.getAllContainedResources(measureReport).stream()
                    .filter(t -> t.getResourceType().equals(ResourceType.List))
                    .filter(x -> x.getId().equals(resourceId))
                    .findAny()
                    .orElseThrow();
            return entry.getEntry().size();
        }

        private List<String> subjectResultReferences() {
            List<String> refs = new ArrayList<>();
            // loop through all groups and populations
            var groupPops = value().getGroup();
            for (MeasureReportGroupComponent groupPop : groupPops) {
                // standard population elements
                subjectResultReference(groupPop, refs);
            }
            return refs;
        }

        private void subjectResultReference(MeasureReportGroupComponent groupPop, List<String> refs) {
            var pops = groupPop.getPopulation();
            for (MeasureReportGroupPopulationComponent pop : pops) {
                if (pop.getSubjectResults().hasReference()) {
                    refs.add(pop.getSubjectResults().getReference());
                }
            }
            // stratifier results have references too
            if (groupPop.getStratifier() != null) {
                subjectResultReferenceStratifier(groupPop, refs);
            }
        }

        private void subjectResultReferenceStratifier(MeasureReportGroupComponent groupPop, List<String> refs) {
            var stratifiers = groupPop.getStratifier();
            for (MeasureReportGroupStratifierComponent strat : stratifiers) {
                var stratifierGroups = strat.getStratum();
                for (StratifierGroupComponent stratGroup : stratifierGroups) {
                    var stratumPops = stratGroup.getPopulation();
                    for (StratifierGroupPopulationComponent stratumPopulation : stratumPops) {
                        // empty results could omit subjectResult reference
                        if (stratumPopulation.getSubjectResults().hasReference()) {
                            refs.add(stratumPopulation.getSubjectResults().getReference());
                        }
                    }
                }
            }
        }

        public SelectedReport hasContainedOperationOutcome() {
            assertTrue(report().hasContained()
                    && report().getContained().stream()
                            .anyMatch(t -> t.getResourceType().equals(ResourceType.OperationOutcome)));
            return this;
        }

        public SelectedReport hasContainedOperationOutcomeMsg(String expectedMsg) {
            assertNotNull(expectedMsg);
            assertTrue(expectedMsg.length() > 1);

            final List<String> actualDiagnostics = report().getContained().stream()
                    .filter(OperationOutcome.class::isInstance)
                    .map(OperationOutcome.class::cast)
                    .map(OperationOutcome::getIssueFirstRep)
                    .map(OperationOutcomeIssueComponent::getDiagnostics)
                    .toList();

            assertTrue(
                    actualDiagnostics.stream().anyMatch(actualMsg -> actualMsg.contains(expectedMsg)),
                    "Expected: %n%s was not found in actual:%n%s".formatted(expectedMsg, actualDiagnostics));

            return this;
        }

        private static String formatDate(Date javaUtilDate) {
            return javaUtilDate
                    .toInstant()
                    .atZone(ZoneId.systemDefault())
                    .toLocalDateTime()
                    .format(FORMATTER);
        }
    }

    public static class SelectedExtension extends Selected<Extension, SelectedReport> {

        public SelectedExtension(Extension value, SelectedReport parent) {
            super(value, parent);
        }

        public SelectedExtension extensionHasSDEUrl() {
            assertEquals(SDE_REFERENCE_EXT_URL, value().getUrl());
            return this;
        }

        public SelectedExtension extensionHasSDEId(String id) {
            assertEquals(
                    id,
                    value().getValue()
                            .getExtensionByUrl(EXT_CRITERIA_REFERENCE_URL)
                            .getValue()
                            .toString());
            return this;
        }
    }

    public static class SelectedContained extends Selected<Resource, SelectedReport> {

        public SelectedContained(Resource value, SelectedReport parent) {
            super(value, parent);
        }

        public SelectedContained observationHasExtensionUrl() {
            var obs = (Observation) value();
            assertEquals(EXT_URL, obs.getExtension().get(0).getUrl());
            return this;
        }

        /**
         * only applicable to individual reports
         * @return
         */
        public SelectedContained observationHasSDECoding() {
            assert value() instanceof Observation;
            var obs = (Observation) value();
            assertEquals(SDE_SYSTEM_URL, obs.getCode().getCodingFirstRep().getSystem());
            assertEquals("supplemental-data", obs.getCode().getCodingFirstRep().getCode());
            return this;
        }

        public SelectedContained observationHasCode(String code) {
            var obs = (Observation) value();
            assertEquals(code, obs.getCode().getCoding().get(0).getCode());
            return this;
        }

        public SelectedContained observationCount(int count) {
            var obs = (Observation) value();
            assertEquals(count, obs.getValueIntegerType().getValue());
            return this;
        }
    }

    public static class SelectedGroup extends Selected<MeasureReport.MeasureReportGroupComponent, SelectedReport> {

        public SelectedGroup(MeasureReportGroupComponent value, SelectedReport parent) {
            super(value, parent);
        }

        public SelectedGroup hasPopulationCount(int count) {
            assertEquals(count, this.value().getPopulation().size());
            return this;
        }

        public SelectedGroup hasScore(String score) {
            MeasureValidationUtils.validateGroupScore(this.value(), score);
            return this;
        }

        public SelectedGroup hasMeasureScore(boolean hasScore) {
            assertEquals(hasScore, this.value().hasMeasureScore());
            return this;
        }

        public SelectedGroup hasImprovementNotationExt(String code) {
            var improvementNotationExt = value().getExtensionByUrl(MEASUREREPORT_IMPROVEMENT_NOTATION_EXTENSION);
            assertNotNull(improvementNotationExt);
            var codeConcept = (CodeableConcept) improvementNotationExt.getValue();
            assertTrue(codeConcept.hasCoding(MEASUREREPORT_IMPROVEMENT_NOTATION_SYSTEM, code));

            return this;
        }

        public SelectedGroup hasNoImprovementNotationExt() {
            var improvementNotationExt = value().getExtensionByUrl(MEASUREREPORT_IMPROVEMENT_NOTATION_EXTENSION);
            assertNull(improvementNotationExt);
            return this;
        }

        public SelectedGroup hasDateOfCompliance() {
            assertEquals(
                    CQFM_CARE_GAP_DATE_OF_COMPLIANCE_EXT_URL,
                    this.value()
                            .getExtensionsByUrl(CQFM_CARE_GAP_DATE_OF_COMPLIANCE_EXT_URL)
                            .get(0)
                            .getUrl());
            assertFalse(this.value()
                    .getExtensionsByUrl(CQFM_CARE_GAP_DATE_OF_COMPLIANCE_EXT_URL)
                    .get(0)
                    .getValue()
                    .isEmpty());
            assertInstanceOf(
                    Period.class,
                    this.value()
                            .getExtensionsByUrl(CQFM_CARE_GAP_DATE_OF_COMPLIANCE_EXT_URL)
                            .get(0)
                            .getValue());
            return this;
        }

        public SelectedPopulation population(String name) {
            return this.population(g -> g.getPopulation().stream()
                    .filter(x -> x.hasCode()
                            && x.getCode().hasCoding()
                            && x.getCode().getCoding().get(0).getCode().equals(name))
                    .findFirst()
                    .get());
        }

        public SelectedPopulation population(
                Selector<MeasureReportGroupPopulationComponent, MeasureReportGroupComponent> populationSelector) {
            var p = populationSelector.select(value());
            return new SelectedPopulation(p, this);
        }

        public SelectedPopulation firstPopulation() {
            return this.population(MeasureReport.MeasureReportGroupComponent::getPopulationFirstRep);
        }

        public SelectedGroup hasStratifierCount(int count) {
            assertEquals(count, this.value().getStratifier().size());
            return this;
        }

        public SelectedStratifier firstStratifier() {
            return this.stratifier(MeasureReport.MeasureReportGroupComponent::getStratifierFirstRep);
        }

        public SelectedStratifier stratifierById(String stratId) {
            final SelectedStratifier stratifier = this.stratifier(g -> g.getStratifier().stream()
                    .filter(t -> t.getId().equals(stratId))
                    .findFirst()
                    .orElse(null));

            assertNotNull(stratifier);

            return stratifier;
        }

        public SelectedStratifier stratifier(
                Selector<MeasureReportGroupStratifierComponent, MeasureReportGroupComponent> stratifierSelector) {
            var s = stratifierSelector.select(value());
            return new SelectedStratifier(s, this);
        }

        public static class SelectedReference extends Selected<Reference, SelectedReport> {

            public SelectedReference(Reference value, SelectedReport parent) {
                super(value, parent);
            }

            public SelectedReference hasNoDuplicateExtensions() {
                var exts = this.value().getExtensionsByUrl(EXT_CRITERIA_REFERENCE_URL);
                var extsCount = exts.size();
                var distinctExtCount = (int) exts.stream()
                        .map(t -> ((StringType) t.getValue()).getValue())
                        .distinct()
                        .count();
                assertEquals(extsCount, distinctExtCount, "extension contain duplicate values");
                return this;
            }

            public SelectedReference referenceHasExtension(String extValueRef) {
                var ex = this.value().getExtensionsByUrl(EXT_CRITERIA_REFERENCE_URL);
                if (ex.isEmpty()) {
                    throw new IllegalStateException(
                            "no evaluated resource extensions were found, and expected %s".formatted(extValueRef));
                }
                String foundRef = null;
                for (Extension extension : ex) {
                    assert extension.getValue() instanceof StringType;
                    StringType extValue = (StringType) extension.getValue();
                    if (extValue.getValue().equals(extValueRef)) {
                        foundRef = extValue.getValue();
                        break;
                    }
                }
                assertNotNull(foundRef);
                return this;
            }

            public SelectedReference hasEvaluatedResourceReferenceCount(int count) {
                assertEquals(count, this.value().getExtension().size());
                return this;
            }

            // Hmm.. may need to rethink this one a bit.
            public SelectedReference hasPopulations(String... population) {
                var ex = this.value().getExtensionsByUrl(EXT_CRITERIA_REFERENCE_URL);
                if (ex.isEmpty()) {
                    throw new IllegalStateException("no evaluated resource extensions were found, and expected %s"
                            .formatted(population.length));
                }

                @SuppressWarnings("unchecked")
                var set = ex.stream()
                        .map(x -> ((IPrimitiveType<String>) x.getValue()).getValue())
                        .collect(Collectors.toSet());

                for (var p : population) {
                    assertTrue(
                            set.contains(p),
                            "population: %s was not found in the evaluated resources criteria reference extension list"
                                    .formatted(p));
                }

                return this;
            }
        }

        public static class SelectedPopulation
                extends Selected<MeasureReport.MeasureReportGroupPopulationComponent, SelectedGroup> {

            public SelectedPopulation(MeasureReportGroupPopulationComponent value, SelectedGroup parent) {
                super(value, parent);
            }

            public SelectedPopulation hasCount(int count) {
                MeasureValidationUtils.validatePopulation(value(), count);
                return this;
            }

            public SelectedPopulation hasSubjectResults() {
                assertNotNull(value().getSubjectResults().getReference());
                return this;
            }

            public SelectedPopulation passes(
                    Validator<MeasureReport.MeasureReportGroupPopulationComponent> populationValidator) {
                populationValidator.validate(value());
                return this;
            }
        }
    }

    public static class SelectedStratifier
            extends Selected<MeasureReport.MeasureReportGroupStratifierComponent, SelectedGroup> {

        public SelectedStratifier(MeasureReportGroupStratifierComponent value, SelectedGroup parent) {
            super(value, parent);
        }

        public SelectedStratum firstStratum() {
            return stratum(MeasureReport.MeasureReportGroupStratifierComponent::getStratumFirstRep);
        }

        public SelectedStratifier hasStratumCount(int stratumCount) {
            assertEquals(stratumCount, value().getStratum().size());
            return this;
        }

        // Position is the numerical position starting at 1 for the first
        public SelectedStratum stratumByPosition(int position) {
            assertTrue(value().getStratum().size() >= position && position > 0);

            return new SelectedStratum(value().getStratum().get(position - 1), this);
        }

        public SelectedStratifier hasStratum(String textValue) {
            final SelectedStratum stratum = stratum(textValue);
            assertNotNull(stratum.value());
            return this;
        }

        public SelectedStratum stratum(CodeableConcept value) {
            return stratum(s -> s.getStratum().stream()
                    .filter(x -> x.hasValue() && x.getValue().equalsDeep(value))
                    .findFirst()
                    .orElse(null));
        }

        public SelectedStratum stratum(String textValue) {
            return stratum(s -> s.getStratum().stream()
                    .filter(x -> x.hasValue() && x.getValue().hasText())
                    .filter(x -> x.getValue().getText().equals(textValue))
                    .findFirst()
                    .orElse(null));
        }

        public SelectedStratum stratumByComponentValueText(String textValue) {
            return stratum(s -> s.getStratum().stream()
                    .filter(x -> x.getComponent().stream()
                            .anyMatch(t -> t.getValue().getText().equals(textValue)))
                    .findFirst()
                    .orElse(null));
        }

        public SelectedStratum stratumByComponentCodeText(String textValue) {
            return stratum(s -> s.getStratum().stream()
                    .filter(x -> x.getComponent().stream()
                            .anyMatch(t -> t.getCode().getText().equals(textValue)))
                    .findFirst()
                    .orElse(null));
        }

        public SelectedStratum stratum(
                Selector<MeasureReport.StratifierGroupComponent, MeasureReport.MeasureReportGroupStratifierComponent>
                        stratumSelector) {
            var s = stratumSelector.select(value());
            return new SelectedStratum(s, this);
        }

        public SelectedStratifier hasCodeText(String stratifierCodeText) {
            var firstCodeText = value().getCode().stream()
                    .map(CodeableConcept::getText)
                    .filter(Objects::nonNull)
                    .findFirst()
                    .orElse(null);

            assertEquals(
                    stratifierCodeText,
                    firstCodeText,
                    "Stratifier does not have expected code: %s but instead has: %s"
                            .formatted(stratifierCodeText, firstCodeText));

            return this;
        }
    }

    public static class SelectedStratum extends Selected<MeasureReport.StratifierGroupComponent, SelectedStratifier> {

        public SelectedStratum(MeasureReport.StratifierGroupComponent value, SelectedStratifier parent) {
            super(value, parent);
        }

        public SelectedStratum hasScore(String score) {
            MeasureValidationUtils.validateStratumScore(value(), score);
            return this;
        }

        public SelectedStratum hasComponentStratifierCount(int count) {
            assertEquals(count, value().getComponent().size());
            return this;
        }

        public SelectedStratum hasPopulationCount(int count) {
            final StratifierGroupComponent value = this.value();
            final List<StratifierGroupPopulationComponent> population = value.getPopulation();
            assertEquals(count, population.size());
            return this;
        }

        public SelectedStratumPopulation firstPopulation() {
            return population(MeasureReport.StratifierGroupComponent::getPopulationFirstRep);
        }

        public SelectedStratum hasValue(String textValue) {
            assertTrue(value().hasValue() && value().getValue().hasText());
            assertEquals(textValue, value().getValue().getText());
            return this;
        }

        public SelectedStratumPopulation population(String name) {
            var population = population(s -> s.getPopulation().stream()
                    .filter(x -> x.hasCode()
                            && x.getCode().hasCoding()
                            && x.getCode().getCoding().get(0).getCode().equals(name))
                    .findFirst()
                    .orElse(null));
<<<<<<< HEAD
=======

            assertNotNull(population);

            return population;
>>>>>>> 17880923
        }

        public SelectedStratumPopulation population(
                Selector<MeasureReport.StratifierGroupPopulationComponent, MeasureReport.StratifierGroupComponent>
                        populationSelector) {
            var p = populationSelector.select(value());
            if (p == null) {
                return null;
            }
            return new SelectedStratumPopulation(p, this);
        }
    }

    public static class SelectedStratumPopulation
            extends Selected<MeasureReport.StratifierGroupPopulationComponent, SelectedStratum> {

        public SelectedStratumPopulation(
                MeasureReport.StratifierGroupPopulationComponent value, SelectedStratum parent) {
            super(value, parent);
        }

        public SelectedStratumPopulation hasCount(int count) {
            assertEquals(count, this.value().getCount());
            return this;
        }

        /**
         * if population has a count>0 and mode= subject-list, then population should have a subjectResult reference
         * @return assertNotNull
         */
        public SelectedStratumPopulation hasStratumPopulationSubjectResults() {
            assertNotNull(value().getSubjectResults().getReference());
            return this;
        }
        /**
         * if population has a count=0 and mode= subject-list, then population should NOT have a subjectResult reference
         * @return assertNull
         */
        public SelectedStratumPopulation hasNoStratumPopulationSubjectResults() {
            assertNull(value().getSubjectResults().getReference());
            return this;
        }
    }
}<|MERGE_RESOLUTION|>--- conflicted
+++ resolved
@@ -1128,13 +1128,10 @@
                             && x.getCode().getCoding().get(0).getCode().equals(name))
                     .findFirst()
                     .orElse(null));
-<<<<<<< HEAD
-=======
 
             assertNotNull(population);
 
             return population;
->>>>>>> 17880923
         }
 
         public SelectedStratumPopulation population(
