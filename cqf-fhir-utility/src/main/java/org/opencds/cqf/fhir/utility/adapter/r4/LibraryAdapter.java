--- conflicted
+++ resolved
@@ -5,10 +5,7 @@
 import java.util.List;
 import java.util.Optional;
 import java.util.stream.Collectors;
-<<<<<<< HEAD
 import org.hl7.fhir.instance.model.api.IBaseParameters;
-=======
->>>>>>> eefcec99
 import org.hl7.fhir.instance.model.api.ICompositeType;
 import org.hl7.fhir.instance.model.api.IDomainResource;
 import org.hl7.fhir.r4.model.Attachment;
@@ -16,7 +13,6 @@
 import org.hl7.fhir.r4.model.Coding;
 import org.hl7.fhir.r4.model.DataRequirement;
 import org.hl7.fhir.r4.model.Library;
-<<<<<<< HEAD
 import org.hl7.fhir.r4.model.Parameters;
 import org.hl7.fhir.r4.model.Parameters.ParametersParameterComponent;
 import org.hl7.fhir.r4.model.Reference;
@@ -24,10 +20,6 @@
 import org.hl7.fhir.r4.model.UriType;
 import org.hl7.fhir.r4.model.UsageContext;
 import org.opencds.cqf.fhir.utility.Constants;
-=======
-import org.hl7.fhir.r4.model.RelatedArtifact;
-import org.hl7.fhir.r4.model.UsageContext;
->>>>>>> eefcec99
 import org.opencds.cqf.fhir.utility.adapter.DependencyInfo;
 import org.opencds.cqf.fhir.utility.adapter.IDependencyInfo;
 
@@ -93,10 +85,7 @@
                 .map(ra -> DependencyInfo.convertRelatedArtifact(ra, referenceSource))
                 .forEach(ra -> references.add(ra));
         getLibrary().getDataRequirement().stream().forEach(dr -> {
-<<<<<<< HEAD
             // dataRequirement[].profile[]
-=======
->>>>>>> eefcec99
             dr.getProfile().stream()
                     .filter(profile -> profile.hasValue())
                     .forEach(profile -> references.add(new DependencyInfo(
@@ -114,7 +103,6 @@
                             (reference) -> cf.setValueSet(reference))));
         });
         return references;
-<<<<<<< HEAD
     }
 
     @SuppressWarnings("unchecked")
@@ -156,12 +144,9 @@
                 .setDataRequirement(
                         dataRequirement.stream().map(dr -> (DataRequirement) dr).collect(Collectors.toList()));
         return this;
-=======
->>>>>>> eefcec99
-    }
-
-    @Override
-<<<<<<< HEAD
+    }
+
+    @Override
     public List<UsageContext> getUseContext() {
         return getLibrary().getUseContext();
     }
@@ -169,7 +154,7 @@
     @Override
     public Optional<IBaseParameters> getExpansionParameters() {
         return getLibrary().getExtension().stream()
-                .filter(ext -> ext.getUrl().equals(Constants.EXPANSION_PARAMETERS_URL))
+                .filter(ext -> ext.getUrl().equals(Constants.CQF_EXPANSION_PARAMETERS))
                 .findAny()
                 .map(ext -> ((Reference) ext.getValue()).getReference())
                 .map(ref -> {
@@ -215,52 +200,8 @@
             newExpansionParameters.setId(id);
             getLibrary().addContained(newExpansionParameters);
             var expansionParamsExt = getLibrary().addExtension();
-            expansionParamsExt.setUrl(Constants.EXPANSION_PARAMETERS_URL);
+            expansionParamsExt.setUrl(Constants.CQF_EXPANSION_PARAMETERS);
             expansionParamsExt.setValue(new Reference(id));
         }
-=======
-    public List<RelatedArtifact> getComponents() {
-        return getRelatedArtifactsOfType("composed-of");
-    }
-
-    @Override
-    public ICompositeType getType() {
-        return getLibrary().getType();
-    }
-
-    @Override
-    public LibraryAdapter setType(String type) {
-        if (LIBRARY_TYPES.contains(type)) {
-            getLibrary()
-                    .setType(new CodeableConcept(new Coding("http://hl7.org/fhir/ValueSet/library-type", type, "")));
-        } else {
-            throw new UnprocessableEntityException("Invalid type: {}", type);
-        }
-        return this;
-    }
-
-    @Override
-    public List<DataRequirement> getDataRequirement() {
-        return getLibrary().getDataRequirement();
-    }
-
-    @Override
-    public LibraryAdapter addDataRequirement(ICompositeType dataRequirement) {
-        getLibrary().addDataRequirement((DataRequirement) dataRequirement);
-        return this;
-    }
-
-    @Override
-    public <T extends ICompositeType> LibraryAdapter setDataRequirement(List<T> dataRequirement) {
-        getLibrary()
-                .setDataRequirement(
-                        dataRequirement.stream().map(dr -> (DataRequirement) dr).collect(Collectors.toList()));
-        return this;
-    }
-
-    @Override
-    public List<UsageContext> getUseContext() {
-        return getLibrary().getUseContext();
->>>>>>> eefcec99
     }
 }