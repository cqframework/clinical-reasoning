--- conflicted
+++ resolved
@@ -98,11 +98,7 @@
 
         var terminologyEndpoint = new Endpoint();
         terminologyEndpoint.addExtension("vsacUsername", new StringType("apikey"));
-<<<<<<< HEAD
-        terminologyEndpoint.addExtension("apiKey", new StringType("8aade097-3e8a-4047-877c-4d77c915593e"));
-=======
         terminologyEndpoint.addExtension("apiKey", new StringType("FILL THIS OUT WITH YOUR API KEY"));
->>>>>>> a48d2701
         terminologyEndpoint.setAddress("https://cts.nlm.nih.gov/fhir");
         terminologyEndpoint.setConnectionType(
                 new Coding("http://hl7.org/fhir/ValueSet/endpoint-connection-type", "hl7-fhir-rest", null));
