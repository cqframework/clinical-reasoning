--- conflicted
+++ resolved
@@ -32,12 +32,9 @@
 import org.opencds.cqf.cql.engine.execution.ExpressionResult;
 import org.opencds.cqf.fhir.cr.measure.MeasureStratifierType;
 import org.opencds.cqf.fhir.cr.measure.r4.R4MeasureScoringTypePopulations;
-<<<<<<< HEAD
+import org.opencds.cqf.fhir.cr.measure.r4.utils.R4ResourceIdUtils;
 import org.slf4j.Logger;
 import org.slf4j.LoggerFactory;
-=======
-import org.opencds.cqf.fhir.cr.measure.r4.utils.R4ResourceIdUtils;
->>>>>>> ce87cc77
 
 /**
  * This class implements the core Measure evaluation logic that's defined in the
@@ -350,7 +347,6 @@
                 // only measureObservations that intersect with finalized measure-population results should be retained
                 pruneObservationResources(
                         measurePopulationObservation.getResources(), measurePopulation, measurePopulationObservation);
-                // what about subjects?
                 if (measurePopulation != null) {
                     pruneObservationSubjectResources(
                             measurePopulation.subjectResources, measurePopulationObservation.getSubjectResources());
@@ -504,33 +500,15 @@
 
         for (StratifierComponentDef component : components) {
             var expressionResult = evaluationResult.forExpression(component.expression());
-            Optional.ofNullable(expressionResult)
-                    .ifPresentOrElse(
-                            nonNullExpressionResult -> component.putResult(
-                                    subjectId,
-                                    nonNullExpressionResult.value(),
-                                    nonNullExpressionResult.evaluatedResources()),
-                            () -> logger.warn("Could not find CQL expression result for: {}", component.expression()));
+            Optional.ofNullable(expressionResult.value())
+                    .ifPresent(nonNullValue ->
+                            component.putResult(subjectId, nonNullValue, expressionResult.evaluatedResources()));
         }
     }
 
     private void addStratifierNonComponentResult(
             String subjectId, EvaluationResult evaluationResult, StratifierDef stratifierDef) {
 
-<<<<<<< HEAD
-            if (!stratifierDef.components().isEmpty()) {
-                addStratifierComponentResult(stratifierDef.components(), evaluationResult, subjectId);
-            } else {
-                var expressionResult = evaluationResult.forExpression(stratifierDef.expression());
-                Optional.ofNullable(expressionResult)
-                        .ifPresentOrElse(
-                                nonNullExpressionResult -> stratifierDef.putResult(
-                                        subjectId, // context of CQL expression ex: Patient based
-                                        nonNullExpressionResult.value(),
-                                        nonNullExpressionResult.evaluatedResources()),
-                                () -> logger.warn(
-                                        "Could not find CQL expression result for: {}", stratifierDef.expression()));
-=======
         var expressionResult = evaluationResult.forExpression(stratifierDef.expression());
         Optional.ofNullable(expressionResult)
                 .map(ExpressionResult::value)
@@ -597,7 +575,6 @@
                 // non-component stratifiers only set stratified value, code is set on stratifier object
                 // value being stratified: 'M'
                 stratumText = expressionResultToCodableConcept(value).getText();
->>>>>>> ce87cc77
             }
         }
 
