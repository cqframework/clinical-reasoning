--- conflicted
+++ resolved
@@ -24,7 +24,7 @@
     <dependency>
       <groupId>org.opencds.cqf.fhir</groupId>
       <artifactId>cqf-fhir-test</artifactId>
-      <version>3.1.0-SNAPSHOT</version>
+      <version>3.2.0-SNAPSHOT</version>
       <scope>test</scope>
     </dependency>
     <dependency>
@@ -72,16 +72,8 @@
       <artifactId>hapi-fhir-validation-resources-r5</artifactId>
     </dependency>
     <dependency>
-<<<<<<< HEAD
       <groupId>ch.qos.logback</groupId>
       <artifactId>logback-classic</artifactId>
     </dependency>
-=======
-        <groupId>org.opencds.cqf.fhir</groupId>
-        <artifactId>cqf-fhir-test</artifactId>
-        <version>3.2.0-SNAPSHOT</version>
-        <scope>test</scope>
-      </dependency>
->>>>>>> b97b80d5
   </dependencies>
 </project>