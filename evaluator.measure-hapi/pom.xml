<?xml version="1.0" encoding="UTF-8"?>
<project xmlns="http://maven.apache.org/POM/4.0.0"
  xmlns:xsi="http://www.w3.org/2001/XMLSchema-instance" xsi:schemaLocation="http://maven.apache.org/POM/4.0.0 http://maven.apache.org/xsd/maven-4.0.0.xsd">
  <modelVersion>4.0.0</modelVersion>

  <groupId>org.opencds.cqf.cql</groupId>
  <artifactId>evaluator.measure-hapi</artifactId>
  <version>3.0.0-PRE6-SNAPSHOT</version>
  <packaging>jar</packaging>
  <description>CQL Evaluator - Measure Evaluation for HAPI FHIR</description>

  <parent>
    <groupId>org.opencds.cqf.fhir</groupId>
    <artifactId>cqf-fhir</artifactId>
    <version>3.0.0-PRE6-SNAPSHOT</version>
    <relativePath>../cqf-fhir/pom.xml</relativePath>
  </parent>

  <dependencies>
    <dependency>
      <groupId>org.opencds.cqf.cql</groupId>
      <artifactId>evaluator.measure</artifactId>
      <version>3.0.0-PRE6-SNAPSHOT</version>
    </dependency>
    <dependency>
<<<<<<< HEAD
      <groupId>org.opencds.cqf.cql</groupId>
      <artifactId>evaluator.builder</artifactId>
      <version>3.0.0-PRE6-SNAPSHOT</version>
    </dependency>
    <dependency>
=======
>>>>>>> e94af3f2
      <groupId>org.opencds.cqf.fhir</groupId>
      <artifactId>cqf-fhir-jackson</artifactId>
      <version>3.0.0-PRE6-SNAPSHOT</version>
      <type>pom</type>
      <scope>test</scope>
    </dependency>
    <dependency>
      <groupId>org.opencds.cqf.fhir</groupId>
      <artifactId>cqf-fhir-api</artifactId>
      <version>3.0.0-PRE6-SNAPSHOT</version>
      <scope>compile</scope>
    </dependency>
    <dependency>
      <groupId>org.opencds.cqf.fhir</groupId>
      <artifactId>cqf-fhir-utility</artifactId>
      <version>3.0.0-PRE6-SNAPSHOT</version>
      <scope>compile</scope>
    </dependency>
    <dependency>
      <groupId>org.skyscreamer</groupId>
      <artifactId>jsonassert</artifactId>
      <scope>test</scope>
    </dependency>
    <dependency>
      <groupId>org.opencds.cqf.fhir</groupId>
      <artifactId>cqf-fhir-test</artifactId>
      <version>3.0.0-PRE6-SNAPSHOT</version>
      <scope>test</scope>
    </dependency>
  </dependencies>

  <build>
    <plugins>
      <plugin>
        <groupId>org.codehaus.mojo</groupId>
        <artifactId>animal-sniffer-maven-plugin</artifactId>
      </plugin>
      <plugin>
        <groupId>org.apache.maven.plugins</groupId>
        <artifactId>maven-jar-plugin</artifactId>
        <executions>
          <execution>
            <goals>
              <goal>test-jar</goal>
            </goals>
          </execution>
        </executions>
      </plugin>
    </plugins>
  </build>
</project><|MERGE_RESOLUTION|>--- conflicted
+++ resolved
@@ -23,14 +23,6 @@
       <version>3.0.0-PRE6-SNAPSHOT</version>
     </dependency>
     <dependency>
-<<<<<<< HEAD
-      <groupId>org.opencds.cqf.cql</groupId>
-      <artifactId>evaluator.builder</artifactId>
-      <version>3.0.0-PRE6-SNAPSHOT</version>
-    </dependency>
-    <dependency>
-=======
->>>>>>> e94af3f2
       <groupId>org.opencds.cqf.fhir</groupId>
       <artifactId>cqf-fhir-jackson</artifactId>
       <version>3.0.0-PRE6-SNAPSHOT</version>
