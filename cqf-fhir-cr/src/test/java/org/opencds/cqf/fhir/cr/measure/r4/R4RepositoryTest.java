package org.opencds.cqf.fhir.cr.measure.r4;

import static org.junit.jupiter.api.Assertions.assertEquals;
import static org.junit.jupiter.api.Assertions.assertTrue;
import static org.opencds.cqf.fhir.test.Resources.getResourcePath;

import ca.uhn.fhir.context.FhirContext;
import ca.uhn.fhir.model.api.IQueryParameterType;
import ca.uhn.fhir.repository.IRepository;
import ca.uhn.fhir.rest.api.MethodOutcome;
import com.google.common.collect.Multimap;
import java.io.ByteArrayInputStream;
import java.io.IOException;
import java.nio.charset.StandardCharsets;
import java.nio.file.Path;
<<<<<<< HEAD
import java.nio.file.Paths;
import java.util.List;
=======
>>>>>>> aff14573
import org.apache.commons.io.IOUtils;
import org.hl7.fhir.instance.model.api.IBaseBundle;
import org.hl7.fhir.instance.model.api.IBaseResource;
import org.hl7.fhir.r4.model.Bundle;
import org.hl7.fhir.r4.model.IdType;
import org.hl7.fhir.r4.model.Library;
import org.hl7.fhir.r4.model.Patient;
import org.junit.jupiter.api.Test;
import org.opencds.cqf.fhir.utility.repository.ig.IgRepository;

class R4RepositoryTest {

<<<<<<< HEAD
    IRepository repository;
    Path path = Paths.get(getResourcePath(R4RepositoryTest.class));
=======
    Repository repository;
    Path path = Path.of(getResourcePath(R4RepositoryTest.class));
>>>>>>> aff14573

    public R4RepositoryTest() {
        repository =
                new IgRepository(FhirContext.forR4Cached(), path.resolve("org/opencds/cqf/fhir/cr/measure/r4/res"));
    }

    @Test
    void read() {
        IBaseResource res = repository.read(Patient.class, new IdType("Patient/example"), null);
        assertEquals("example", res.getIdElement().getIdPart());
    }

    @Test
    void readLibrary() throws IOException {
        Library res = repository.read(Library.class, new IdType("Library/dependency-example"), null);
        assertEquals("dependency-example", res.getIdElement().getIdPart());
        assertTrue(IOUtils.toString(
                        new ByteArrayInputStream(res.getContent().get(0).getData()), StandardCharsets.UTF_8)
                .startsWith("library DependencyExample version '0.1.0'"));
    }

    @Test
    void testCreate() {
        Patient john = new Patient();
        john.setId(new IdType("Patient", "id-john-doe"));
        MethodOutcome methodOutcome = repository.create(john, null);
        assertTrue(methodOutcome.getCreated());
    }

    @Test
    void search() {
        IBaseBundle bundle = repository.search(
                IBaseBundle.class, Library.class, (Multimap<String, List<IQueryParameterType>>) null, null);
        assertEquals(6, ((Bundle) bundle).getEntry().size());
    }
}<|MERGE_RESOLUTION|>--- conflicted
+++ resolved
@@ -13,11 +13,6 @@
 import java.io.IOException;
 import java.nio.charset.StandardCharsets;
 import java.nio.file.Path;
-<<<<<<< HEAD
-import java.nio.file.Paths;
-import java.util.List;
-=======
->>>>>>> aff14573
 import org.apache.commons.io.IOUtils;
 import org.hl7.fhir.instance.model.api.IBaseBundle;
 import org.hl7.fhir.instance.model.api.IBaseResource;
@@ -30,13 +25,8 @@
 
 class R4RepositoryTest {
 
-<<<<<<< HEAD
-    IRepository repository;
-    Path path = Paths.get(getResourcePath(R4RepositoryTest.class));
-=======
     Repository repository;
     Path path = Path.of(getResourcePath(R4RepositoryTest.class));
->>>>>>> aff14573
 
     public R4RepositoryTest() {
         repository =
