--- conflicted
+++ resolved
@@ -84,18 +84,6 @@
         return this.results;
     }
 
-<<<<<<< HEAD
-=======
-    // Ensure we handle FHIR resource identity properly
-    public Set<Object> getAllCriteriaResultValues() {
-        return new HashSetForFhirResourcesAndCqlTypes<>(this.getResults().values().stream()
-                .map(CriteriaResult::rawValue)
-                .map(this::toSet)
-                .flatMap(Collection::stream)
-                .collect(Collectors.toUnmodifiableSet()));
-    }
-
->>>>>>> 92ff4b23
     public MeasureStratifierType getStratifierType() {
         return stratifierType;
     }
