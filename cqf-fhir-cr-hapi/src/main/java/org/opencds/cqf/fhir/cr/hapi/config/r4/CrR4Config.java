package org.opencds.cqf.fhir.cr.hapi.config.r4;

import ca.uhn.fhir.context.FhirContext;
import ca.uhn.fhir.context.FhirVersionEnum;
import ca.uhn.fhir.rest.api.server.IRepositoryFactory;
import ca.uhn.fhir.rest.server.RestfulServer;
import java.util.Arrays;
import java.util.Map;
import org.opencds.cqf.fhir.cql.EvaluationSettings;
import org.opencds.cqf.fhir.cr.cpg.r4.R4CqlExecutionService;
<<<<<<< HEAD
import org.opencds.cqf.fhir.cr.crmi.R4DraftService;
=======
import org.opencds.cqf.fhir.cr.crmi.R4ApproveService;
>>>>>>> 78ee0488
import org.opencds.cqf.fhir.cr.hapi.common.StringTimePeriodHandler;
import org.opencds.cqf.fhir.cr.hapi.config.CrBaseConfig;
import org.opencds.cqf.fhir.cr.hapi.config.ProviderLoader;
import org.opencds.cqf.fhir.cr.hapi.config.ProviderSelector;
import org.opencds.cqf.fhir.cr.hapi.config.RepositoryConfig;
import org.opencds.cqf.fhir.cr.hapi.r4.IApproveServiceFactory;
import org.opencds.cqf.fhir.cr.hapi.r4.ICareGapsServiceFactory;
import org.opencds.cqf.fhir.cr.hapi.r4.ICollectDataServiceFactory;
import org.opencds.cqf.fhir.cr.hapi.r4.ICqlExecutionServiceFactory;
import org.opencds.cqf.fhir.cr.hapi.r4.IDataRequirementsServiceFactory;
import org.opencds.cqf.fhir.cr.hapi.r4.IDraftServiceFactory;
import org.opencds.cqf.fhir.cr.hapi.r4.ISubmitDataProcessorFactory;
import org.opencds.cqf.fhir.cr.hapi.r4.R4MeasureEvaluatorMultipleFactory;
import org.opencds.cqf.fhir.cr.hapi.r4.R4MeasureEvaluatorSingleFactory;
import org.opencds.cqf.fhir.cr.hapi.r4.R4MeasureServiceUtilsFactory;
import org.opencds.cqf.fhir.cr.hapi.r4.cpg.CqlExecutionOperationProvider;
<<<<<<< HEAD
import org.opencds.cqf.fhir.cr.hapi.r4.crmi.DraftProvider;
=======
import org.opencds.cqf.fhir.cr.hapi.r4.crmi.ApproveProvider;
>>>>>>> 78ee0488
import org.opencds.cqf.fhir.cr.hapi.r4.measure.CareGapsOperationProvider;
import org.opencds.cqf.fhir.cr.hapi.r4.measure.CollectDataOperationProvider;
import org.opencds.cqf.fhir.cr.hapi.r4.measure.DataRequirementsOperationProvider;
import org.opencds.cqf.fhir.cr.hapi.r4.measure.MeasureOperationsProvider;
import org.opencds.cqf.fhir.cr.hapi.r4.measure.SubmitDataProvider;
import org.opencds.cqf.fhir.cr.measure.CareGapsProperties;
import org.opencds.cqf.fhir.cr.measure.MeasureEvaluationOptions;
import org.opencds.cqf.fhir.cr.measure.common.MeasurePeriodValidator;
import org.opencds.cqf.fhir.cr.measure.r4.R4CareGapsService;
import org.opencds.cqf.fhir.cr.measure.r4.R4CollectDataService;
import org.opencds.cqf.fhir.cr.measure.r4.R4DataRequirementsService;
import org.opencds.cqf.fhir.cr.measure.r4.R4MeasureService;
import org.opencds.cqf.fhir.cr.measure.r4.R4MultiMeasureService;
import org.opencds.cqf.fhir.cr.measure.r4.R4SubmitDataService;
import org.opencds.cqf.fhir.cr.measure.r4.utils.R4MeasureServiceUtils;
import org.springframework.context.ApplicationContext;
import org.springframework.context.annotation.Bean;
import org.springframework.context.annotation.Configuration;
import org.springframework.context.annotation.Import;

@Configuration
@Import({RepositoryConfig.class, CrBaseConfig.class, ReleaseOperationConfig.class})
public class CrR4Config {

    @Bean
    R4MeasureEvaluatorSingleFactory r4MeasureServiceFactory(
            IRepositoryFactory repositoryFactory,
            MeasureEvaluationOptions evaluationOptions,
            MeasurePeriodValidator measurePeriodValidator) {
        return rd -> new R4MeasureService(repositoryFactory.create(rd), evaluationOptions, measurePeriodValidator);
    }

    @Bean
    R4MeasureEvaluatorMultipleFactory r4MeasureEvaluatorMultipleFactory(
            IRepositoryFactory repositoryFactory,
            MeasureEvaluationOptions evaluationOptions,
            MeasurePeriodValidator measurePeriodValidator) {
        return rd -> new R4MultiMeasureService(
                repositoryFactory.create(rd), evaluationOptions, rd.getFhirServerBase(), measurePeriodValidator);
    }

    @Bean
    ISubmitDataProcessorFactory r4SubmitDataProcessorFactory(IRepositoryFactory repositoryFactory) {
        return rd -> new R4SubmitDataService(repositoryFactory.create(rd));
    }

    @Bean
    ICqlExecutionServiceFactory r4CqlExecutionServiceFactory(
            IRepositoryFactory repositoryFactory, EvaluationSettings evaluationSettings) {
        return rd -> new R4CqlExecutionService(repositoryFactory.create(rd), evaluationSettings);
    }

    @Bean
    CqlExecutionOperationProvider r4CqlExecutionOperationProvider(
            ICqlExecutionServiceFactory cqlExecutionServiceFactory) {
        return new CqlExecutionOperationProvider(cqlExecutionServiceFactory);
    }

    @Bean
    CollectDataOperationProvider r4CollectDataOperationProvider(
            ICollectDataServiceFactory r4CollectDataServiceFactory, StringTimePeriodHandler stringTimePeriodHandler) {
        return new CollectDataOperationProvider(r4CollectDataServiceFactory, stringTimePeriodHandler);
    }

    @Bean
    R4MeasureServiceUtilsFactory r4MeasureServiceUtilsFactory(IRepositoryFactory repositoryFactory) {
        return requestDetails -> new R4MeasureServiceUtils(repositoryFactory.create(requestDetails));
    }

    @Bean
    ICollectDataServiceFactory collectDataServiceFactory(
            IRepositoryFactory repositoryFactory,
            MeasureEvaluationOptions measureEvaluationOptions,
            R4MeasureServiceUtilsFactory r4MeasureServiceUtilsFactory) {
        return rd -> new R4CollectDataService(repositoryFactory.create(rd), measureEvaluationOptions);
    }

    @Bean
    DataRequirementsOperationProvider r4DataRequirementsOperationProvider(
            IDataRequirementsServiceFactory r4DataRequirementsServiceFactory) {
        return new DataRequirementsOperationProvider(r4DataRequirementsServiceFactory);
    }

    @Bean
    IDataRequirementsServiceFactory dataRequirementsServiceFactory(
            IRepositoryFactory repositoryFactory, MeasureEvaluationOptions measureEvaluationOptions) {
        return rd -> new R4DataRequirementsService(repositoryFactory.create(rd), measureEvaluationOptions);
    }

    @Bean
    ICareGapsServiceFactory careGapsServiceFactory(
            IRepositoryFactory repositoryFactory,
            CareGapsProperties careGapsProperties,
            MeasureEvaluationOptions measureEvaluationOptions,
            MeasurePeriodValidator measurePeriodValidator) {
        return rd -> new R4CareGapsService(
                careGapsProperties,
                repositoryFactory.create(rd),
                measureEvaluationOptions,
                rd.getFhirServerBase(),
                measurePeriodValidator);
    }

    @Bean
    CareGapsOperationProvider r4CareGapsOperationProvider(
            ICareGapsServiceFactory r4CareGapsProcessorFactory, StringTimePeriodHandler stringTimePeriodHandler) {
        return new CareGapsOperationProvider(r4CareGapsProcessorFactory, stringTimePeriodHandler);
    }

    @Bean
<<<<<<< HEAD
    IDraftServiceFactory draftServiceFactory(IRepositoryFactory repositoryFactory) {
        return rd -> new R4DraftService(repositoryFactory.create(rd));
    }

    @Bean
    DraftProvider r4DraftProvider(IDraftServiceFactory r4DraftServiceFactory) {
        return new DraftProvider(r4DraftServiceFactory);
=======
    IApproveServiceFactory approveServiceFactory(IRepositoryFactory repositoryFactory) {
        return rd -> new R4ApproveService(repositoryFactory.create(rd));
    }

    @Bean
    ApproveProvider r4ApproveProvider(IApproveServiceFactory r4ApproveServiceFactory) {
        return new ApproveProvider(r4ApproveServiceFactory);
>>>>>>> 78ee0488
    }

    @Bean
    SubmitDataProvider r4SubmitDataProvider(ISubmitDataProcessorFactory r4SubmitDataProcessorFactory) {
        return new SubmitDataProvider(r4SubmitDataProcessorFactory);
    }

    @Bean
    MeasureOperationsProvider r4MeasureOperationsProvider(
            R4MeasureEvaluatorSingleFactory r4MeasureServiceFactory,
            R4MeasureEvaluatorMultipleFactory r4MultiMeasureServiceFactory,
            StringTimePeriodHandler stringTimePeriodHandler) {
        return new MeasureOperationsProvider(
                r4MeasureServiceFactory, r4MultiMeasureServiceFactory, stringTimePeriodHandler);
    }

    @Bean
    public ProviderLoader r4PdLoader(
            ApplicationContext applicationContext, FhirContext fhirContext, RestfulServer restfulServer) {

        var selector = new ProviderSelector(
                fhirContext,
                Map.of(
                        FhirVersionEnum.R4,
                        Arrays.asList(
                                MeasureOperationsProvider.class,
                                SubmitDataProvider.class,
                                CareGapsOperationProvider.class,
                                CqlExecutionOperationProvider.class,
                                CollectDataOperationProvider.class,
                                DataRequirementsOperationProvider.class,
<<<<<<< HEAD
                                DraftProvider.class)));
=======
                                ApproveProvider.class)));
>>>>>>> 78ee0488

        return new ProviderLoader(restfulServer, applicationContext, selector);
    }
}<|MERGE_RESOLUTION|>--- conflicted
+++ resolved
@@ -8,11 +8,8 @@
 import java.util.Map;
 import org.opencds.cqf.fhir.cql.EvaluationSettings;
 import org.opencds.cqf.fhir.cr.cpg.r4.R4CqlExecutionService;
-<<<<<<< HEAD
 import org.opencds.cqf.fhir.cr.crmi.R4DraftService;
-=======
 import org.opencds.cqf.fhir.cr.crmi.R4ApproveService;
->>>>>>> 78ee0488
 import org.opencds.cqf.fhir.cr.hapi.common.StringTimePeriodHandler;
 import org.opencds.cqf.fhir.cr.hapi.config.CrBaseConfig;
 import org.opencds.cqf.fhir.cr.hapi.config.ProviderLoader;
@@ -29,11 +26,8 @@
 import org.opencds.cqf.fhir.cr.hapi.r4.R4MeasureEvaluatorSingleFactory;
 import org.opencds.cqf.fhir.cr.hapi.r4.R4MeasureServiceUtilsFactory;
 import org.opencds.cqf.fhir.cr.hapi.r4.cpg.CqlExecutionOperationProvider;
-<<<<<<< HEAD
 import org.opencds.cqf.fhir.cr.hapi.r4.crmi.DraftProvider;
-=======
 import org.opencds.cqf.fhir.cr.hapi.r4.crmi.ApproveProvider;
->>>>>>> 78ee0488
 import org.opencds.cqf.fhir.cr.hapi.r4.measure.CareGapsOperationProvider;
 import org.opencds.cqf.fhir.cr.hapi.r4.measure.CollectDataOperationProvider;
 import org.opencds.cqf.fhir.cr.hapi.r4.measure.DataRequirementsOperationProvider;
@@ -144,7 +138,6 @@
     }
 
     @Bean
-<<<<<<< HEAD
     IDraftServiceFactory draftServiceFactory(IRepositoryFactory repositoryFactory) {
         return rd -> new R4DraftService(repositoryFactory.create(rd));
     }
@@ -152,7 +145,8 @@
     @Bean
     DraftProvider r4DraftProvider(IDraftServiceFactory r4DraftServiceFactory) {
         return new DraftProvider(r4DraftServiceFactory);
-=======
+    }
+      
     IApproveServiceFactory approveServiceFactory(IRepositoryFactory repositoryFactory) {
         return rd -> new R4ApproveService(repositoryFactory.create(rd));
     }
@@ -160,7 +154,6 @@
     @Bean
     ApproveProvider r4ApproveProvider(IApproveServiceFactory r4ApproveServiceFactory) {
         return new ApproveProvider(r4ApproveServiceFactory);
->>>>>>> 78ee0488
     }
 
     @Bean
@@ -192,11 +185,8 @@
                                 CqlExecutionOperationProvider.class,
                                 CollectDataOperationProvider.class,
                                 DataRequirementsOperationProvider.class,
-<<<<<<< HEAD
                                 DraftProvider.class)));
-=======
                                 ApproveProvider.class)));
->>>>>>> 78ee0488
 
         return new ProviderLoader(restfulServer, applicationContext, selector);
     }
