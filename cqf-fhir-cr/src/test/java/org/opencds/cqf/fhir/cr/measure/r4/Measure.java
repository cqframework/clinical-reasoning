package org.opencds.cqf.fhir.cr.measure.r4;

import static org.junit.jupiter.api.Assertions.assertEquals;
import static org.junit.jupiter.api.Assertions.assertFalse;
import static org.junit.jupiter.api.Assertions.assertNotNull;
import static org.junit.jupiter.api.Assertions.assertNull;
import static org.junit.jupiter.api.Assertions.assertTrue;
import static org.opencds.cqf.fhir.cr.measure.common.MeasureInfo.EXT_URL;
import static org.opencds.cqf.fhir.cr.measure.constant.MeasureConstants.CQFM_CARE_GAP_DATE_OF_COMPLIANCE_EXT_URL;
import static org.opencds.cqf.fhir.cr.measure.constant.MeasureConstants.EXT_CRITERIA_REFERENCE_URL;
import static org.opencds.cqf.fhir.cr.measure.constant.MeasureReportConstants.MEASUREREPORT_IMPROVEMENT_NOTATION_EXTENSION;
import static org.opencds.cqf.fhir.cr.measure.constant.MeasureReportConstants.MEASUREREPORT_IMPROVEMENT_NOTATION_SYSTEM;
import static org.opencds.cqf.fhir.cr.measure.constant.MeasureReportConstants.SDE_DAVINCI_DEQM_EXT_URL;
import static org.opencds.cqf.fhir.cr.measure.constant.MeasureReportConstants.SDE_REFERENCE_EXT_URL;
import static org.opencds.cqf.fhir.cr.measure.constant.MeasureReportConstants.SDE_SYSTEM_URL;
import static org.opencds.cqf.fhir.test.Resources.getResourcePath;

import ca.uhn.fhir.context.FhirContext;
<<<<<<< HEAD
import jakarta.annotation.Nonnull;
import java.nio.file.Paths;
=======
import ca.uhn.fhir.repository.IRepository;
import java.nio.file.Path;
>>>>>>> e0987a97
import java.time.LocalDate;
import java.time.ZoneId;
import java.time.ZonedDateTime;
import java.time.format.DateTimeFormatter;
import java.util.ArrayList;
import java.util.Date;
import java.util.HashSet;
import java.util.List;
import java.util.Set;
import java.util.function.Predicate;
import java.util.function.Supplier;
import java.util.stream.Collectors;
import javax.annotation.Nullable;
import org.hl7.fhir.instance.model.api.IPrimitiveType;
import org.hl7.fhir.r4.model.Bundle;
import org.hl7.fhir.r4.model.CanonicalType;
import org.hl7.fhir.r4.model.CodeableConcept;
import org.hl7.fhir.r4.model.Extension;
import org.hl7.fhir.r4.model.IdType;
import org.hl7.fhir.r4.model.ListResource;
import org.hl7.fhir.r4.model.MeasureReport;
import org.hl7.fhir.r4.model.MeasureReport.MeasureReportGroupComponent;
import org.hl7.fhir.r4.model.MeasureReport.MeasureReportGroupPopulationComponent;
import org.hl7.fhir.r4.model.MeasureReport.MeasureReportGroupStratifierComponent;
import org.hl7.fhir.r4.model.MeasureReport.MeasureReportStatus;
import org.hl7.fhir.r4.model.MeasureReport.StratifierGroupComponent;
import org.hl7.fhir.r4.model.MeasureReport.StratifierGroupPopulationComponent;
import org.hl7.fhir.r4.model.Observation;
import org.hl7.fhir.r4.model.OperationOutcome;
import org.hl7.fhir.r4.model.OperationOutcome.OperationOutcomeIssueComponent;
import org.hl7.fhir.r4.model.Parameters;
import org.hl7.fhir.r4.model.Period;
import org.hl7.fhir.r4.model.Reference;
import org.hl7.fhir.r4.model.Resource;
import org.hl7.fhir.r4.model.ResourceType;
import org.hl7.fhir.r4.model.StringType;
import org.opencds.cqf.fhir.cql.engine.retrieve.RetrieveSettings.SEARCH_FILTER_MODE;
import org.opencds.cqf.fhir.cql.engine.retrieve.RetrieveSettings.TERMINOLOGY_FILTER_MODE;
import org.opencds.cqf.fhir.cql.engine.terminology.TerminologySettings.VALUESET_EXPANSION_MODE;
import org.opencds.cqf.fhir.cr.measure.MeasureEvaluationOptions;
import org.opencds.cqf.fhir.cr.measure.common.MeasurePeriodValidator;
import org.opencds.cqf.fhir.cr.measure.r4.Measure.SelectedGroup.SelectedReference;
import org.opencds.cqf.fhir.cr.measure.r4.utils.R4MeasureServiceUtils;
import org.opencds.cqf.fhir.utility.monad.Either3;
import org.opencds.cqf.fhir.utility.monad.Eithers;
import org.opencds.cqf.fhir.utility.npm.NpmPackageLoader;
import org.opencds.cqf.fhir.utility.r4.ContainedHelper;
import org.opencds.cqf.fhir.utility.repository.InMemoryFhirRepository;
import org.opencds.cqf.fhir.utility.repository.ig.IgRepository;

@SuppressWarnings({"squid:S2699", "squid:S5960", "squid:S1135"})
public class Measure {
    public static final String CLASS_PATH = "org/opencds/cqf/fhir/cr/measure/r4";

    private static final DateTimeFormatter FORMATTER = DateTimeFormatter.ofPattern("yyyy-MM-dd");

    @FunctionalInterface
    interface Validator<T> {
        void validate(T value);
    }

    @FunctionalInterface
    interface Selector<T, S> {
        T select(S from);
    }

    interface ChildOf<T> {
        T up();
    }

    interface SelectedOf<T> {
        T value();
    }

    protected static class Selected<T, P> implements SelectedOf<T>, ChildOf<P> {
        private final P parent;
        private final T value;

        public Selected(T value, P parent) {
            this.parent = parent;
            this.value = value;
        }

        @Override
        public T value() {
            return value;
        }

        @Override
        public P up() {
            return parent;
        }
    }

    public static Given given(@Nullable Boolean applyScoringSetMembership) {
        return new Given(applyScoringSetMembership);
    }

    public static Given given() {
        return new Given(true);
    }

    public static class Given {
        private IRepository repository;
        private MeasureEvaluationOptions evaluationOptions;
        private final MeasurePeriodValidator measurePeriodValidator;
        private final R4MeasureServiceUtils measureServiceUtils;
        private NpmPackageLoader npmPackageLoader;

        public Given(@Nullable Boolean applyScoringSetMembership) {
            this.evaluationOptions = MeasureEvaluationOptions.defaultOptions();
            if (applyScoringSetMembership != null && !applyScoringSetMembership) {
                MeasureEvaluationOptions options = MeasureEvaluationOptions.defaultOptions();
                options.setApplyScoringSetMembership(false);
                this.evaluationOptions = options;
            } else {
                this.evaluationOptions = MeasureEvaluationOptions.defaultOptions();
            }

            this.evaluationOptions
                    .getEvaluationSettings()
                    .getRetrieveSettings()
                    .setSearchParameterMode(SEARCH_FILTER_MODE.FILTER_IN_MEMORY)
                    .setTerminologyParameterMode(TERMINOLOGY_FILTER_MODE.FILTER_IN_MEMORY);

            this.evaluationOptions
                    .getEvaluationSettings()
                    .getTerminologySettings()
                    .setValuesetExpansionMode(VALUESET_EXPANSION_MODE.PERFORM_NAIVE_EXPANSION);

            this.measurePeriodValidator = new MeasurePeriodValidator();

            this.measureServiceUtils = new R4MeasureServiceUtils(repository);

            this.npmPackageLoader = NpmPackageLoader.DEFAULT;
        }

        public Given repository(IRepository repository) {
            this.repository = repository;
            return this;
        }

        public Given npmPackageLoader(NpmPackageLoader npmPackageLoader) {
            this.repository = new InMemoryFhirRepository(FhirContext.forR4Cached());
            this.npmPackageLoader = npmPackageLoader;
            return this;
        }

        public Given repositoryFor(String repositoryPath) {
            this.repository = new IgRepository(
                    FhirContext.forR4Cached(),
                    Path.of(getResourcePath(this.getClass()) + "/" + CLASS_PATH + "/" + repositoryPath));

            return this;
        }

        public Given evaluationOptions(MeasureEvaluationOptions evaluationOptions) {
            this.evaluationOptions = evaluationOptions;
            return this;
        }

        public Repository getRepository() {
            return repository;
        }

        private R4MeasureService buildMeasureService() {
            return new R4MeasureService(
                    repository, evaluationOptions, measurePeriodValidator, measureServiceUtils, npmPackageLoader);
        }

        public When when() {
            return new When(buildMeasureService());
        }
    }

    public static class When {
        private final R4MeasureService service;

        When(R4MeasureService service) {
            this.service = service;
        }

        private String measureId;
        private CanonicalType measureUrl;
        private ZonedDateTime periodStart;
        private ZonedDateTime periodEnd;
        private String subject;
        private String reportType;
        private Bundle additionalData;
        private Parameters parameters;

        private Supplier<MeasureReport> operation;
        private String practitioner;
        private String productLine;

        public When measureId(String measureId) {
            this.measureId = measureId;
            return this;
        }

        public When measureUrl(String measureUrl) {
            this.measureUrl = new CanonicalType(measureUrl);
            return this;
        }

        public When periodEnd(String periodEnd) {
            this.periodEnd =
                    LocalDate.parse(periodEnd, DateTimeFormatter.ISO_LOCAL_DATE).atStartOfDay(ZoneId.systemDefault());
            return this;
        }

        public When periodEnd(ZonedDateTime periodEnd) {
            this.periodEnd = periodEnd;
            return this;
        }

        public When periodStart(String periodStart) {
            this.periodStart = LocalDate.parse(periodStart, DateTimeFormatter.ISO_LOCAL_DATE)
                    .atStartOfDay(ZoneId.systemDefault());
            return this;
        }

        public When periodStart(ZonedDateTime periodStart) {
            this.periodStart = periodStart;
            return this;
        }

        public When subject(String subjectId) {
            this.subject = subjectId;
            return this;
        }

        public When reportType(String reportType) {
            this.reportType = reportType;
            return this;
        }

        public When additionalData(Bundle additionalData) {
            this.additionalData = additionalData;
            return this;
        }

        public When parameters(Parameters parameters) {
            this.parameters = parameters;
            return this;
        }

        public When practitioner(String practitioner) {
            this.practitioner = practitioner;
            return this;
        }

        public When productLine(String productLine) {
            this.productLine = productLine;
            return this;
        }

        public When evaluate() {
            this.operation = () -> service.evaluate(
                    deriveMeasureEither(measureId, measureUrl),
                    periodStart,
                    periodEnd,
                    reportType,
                    subject,
                    null,
                    null,
                    null,
                    null,
                    additionalData,
                    parameters,
                    productLine,
                    practitioner);
            return this;
        }

        public SelectedReport then() {
            if (this.operation == null) {
                throw new IllegalStateException(
                        "No operation was selected as part of 'when'. Choose an operation to invoke by adding one, such as 'evaluate' to the method chain.");
            }

            return new SelectedReport(this.operation.get());
        }

        @Nonnull
        private Either3<CanonicalType, IdType, org.hl7.fhir.r4.model.Measure> deriveMeasureEither(
                @Nullable String measureId, @Nullable CanonicalType measureUrl) {
            if (measureId != null) {
                return Eithers.forMiddle3(new IdType("Measure", measureId));
            }

            if (measureUrl != null) {
                return Eithers.forLeft3(measureUrl);
            }

            throw new IllegalStateException("Expected either a measure ID or a measure URL but there is neither");
        }
    }

    public static class SelectedReport extends Selected<MeasureReport, Void> {
        public SelectedReport(MeasureReport report) {
            super(report, null);
        }

        public SelectedReport passes(Validator<MeasureReport> measureReportValidator) {
            measureReportValidator.validate(value());
            return this;
        }

        public MeasureReport report() {
            return this.value();
        }

        public SelectedGroup firstGroup() {
            return this.group(MeasureReport::getGroupFirstRep);
        }

        public SelectedGroup group(String id) {
            return this.group(x -> x.getGroup().stream()
                    .filter(g -> g.getId().equals(id))
                    .findFirst()
                    .get());
        }

        public SelectedGroup group(Selector<MeasureReportGroupComponent, MeasureReport> groupSelector) {
            var g = groupSelector.select(value());
            return new SelectedGroup(g, this);
        }

        public SelectedReference reference(Selector<Reference, MeasureReport> referenceSelector) {
            var r = referenceSelector.select(value());
            return new SelectedReference(r, this);
        }

        public SelectedReference evaluatedResource(String name) {
            return this.reference(x -> x.getEvaluatedResource().stream()
                    .filter(y -> y.getReference().equals(name))
                    .findFirst()
                    .get());
        }

        public SelectedReport hasEvaluatedResourceCount(int count) {
            assertEquals(count, report().getEvaluatedResource().size());
            return this;
        }

        public SelectedReport evaluatedResourceHasNoDuplicateReferences() {
            var rawRefs = report().getEvaluatedResource().size();
            var distinctRefs =
                    (int) report().getEvaluatedResource().stream().distinct().count();
            assertEquals(rawRefs, distinctRefs, "duplicate reference found in evaluatedResources");
            return this;
        }

        public SelectedReport hasMeasureUrl(String url) {
            assertEquals(url, report().getMeasure());
            return this;
        }

        public SelectedReport hasMeasureReportDate() {
            assertNotNull(report().getDate());
            return this;
        }

        public SelectedReport hasStatus(MeasureReportStatus status) {
            assertEquals(status, report().getStatus());
            return this;
        }

        public SelectedReport hasEmptySubject() {
            assertNull(report().getSubject().getReference());
            return this;
        }

        public SelectedReport hasMeasureReportPeriod() {
            assertNotNull(report().getPeriod());
            return this;
        }

        public SelectedReport hasMeasureVersion(String version) {
            assertEquals(
                    version,
                    report().getMeasure().substring(report().getMeasure().indexOf('|') + 1));
            return this;
        }

        public SelectedReport hasContainedResourceCount(int count) {
            assertEquals(count, report().getContained().size());
            return this;
        }

        public SelectedReport hasContainedResource(Predicate<Resource> criteria) {
            var contained = this.report().getContained().stream();
            assertTrue(contained.anyMatch(criteria), "Did not find a resource matching this criteria ");
            return this;
        }

        public SelectedReport hasNoReportLevelImprovementNotation() {
            assertFalse(this.value().hasImprovementNotation());

            return this;
        }

        public SelectedReport hasReportLevelImprovementNotation() {
            assertTrue(this.value().hasImprovementNotation());

            return this;
        }

        public SelectedReport improvementNotationCode(String code) {
            assertEquals(
                    code,
                    this.value().getImprovementNotation().getCodingFirstRep().getCode());

            return this;
        }

        public SelectedReport hasSubjectReference(String subjectReference) {
            var ref = this.report().getSubject();
            assertEquals(ref.getReference(), subjectReference);
            return this;
        }

        public SelectedReport hasReportType(String reportType) {
            var ref = this.report().getType();
            assertEquals(reportType, ref.getDisplay());
            return this;
        }

        public SelectedReport hasPeriodStart(Date periodStart) {
            var period = this.report().getPeriod();
            assertEquals(
                    periodStart,
                    period.getStart(),
                    "Expected period start of %s but was: %s"
                            .formatted(formatDate(periodStart), formatDate(period.getStart())));
            return this;
        }

        public SelectedReport hasPeriodEnd(Date periodEnd) {
            var period = this.report().getPeriod();
            assertEquals(
                    periodEnd,
                    period.getEnd(),
                    "Expected period start of %s but was: %s"
                            .formatted(formatDate(periodEnd), formatDate(period.getEnd())));
            return this;
        }

        public SelectedExtension extension(Selector<Extension, MeasureReport> extensionSelector) {
            var e = extensionSelector.select(value());
            return new SelectedExtension(e, this);
        }

        public SelectedExtension extension(String supplementalDataId) {
            return this.extension(t -> getExtensions(t).stream()
                    .filter(x -> x.getValue()
                            .getExtensionByUrl(SDE_DAVINCI_DEQM_EXT_URL)
                            .getValue()
                            .toString()
                            .equals(supplementalDataId))
                    .findFirst()
                    .orElseThrow());
        }

        /**
         * for looking up resource reference values for List SDE
         * @param resourceReference example Encounter/{id}
         * @return SelectedExtension
         */
        public SelectedExtension extensionByValueReference(String resourceReference) {
            return this.extension(t -> getExtensions(t).stream()
                    .filter(y -> ((Reference) y.getValue()).getReference().equals(resourceReference))
                    .findFirst()
                    .orElseThrow());
        }

        public List<Extension> getExtensions(MeasureReport measureReport) {
            return measureReport.getExtension();
        }

        public SelectedReport hasExtension(String url, int count) {
            var ex = this.value().getExtensionsByUrl(url);
            assertEquals(ex.size(), count);

            return this;
        }

        public SelectedContained contained(Selector<Resource, MeasureReport> containedSelector) {
            var c = containedSelector.select(value());
            return new SelectedContained(c, this);
        }

        public SelectedContained containedByValue(String codeValue) {
            /*
             * SelectedContained will only be useful for Observation resources
             * Explanation: This will retrieve the CodeableConcept value for individual Measure Reports
             * Example: "M" for 'Male' gender code
             */
            return this.contained(t -> getContainedResources(t).stream()
                    .filter(Observation.class::isInstance)
                    .filter(y -> ((Observation) y)
                            .getValueCodeableConcept()
                            .getCodingFirstRep()
                            .getCode()
                            .equals(codeValue))
                    .findFirst()
                    .orElseThrow());
        }

        public SelectedContained containedByCoding(String codeCoding) {
            /*
             * SelectedContained will only be useful for Observation resources
             * Explanation: This will retrieve the Observation.Coding.code for Summary Measure Reports, as value then becomes a count
             * Example: "M" for 'Male' gender code
             */
            return this.contained(t -> getContainedResources(t).stream()
                    .filter(Observation.class::isInstance)
                    .filter(y -> ((Observation) y)
                            .getCode()
                            .getCodingFirstRep()
                            .getCode()
                            .equals(codeCoding))
                    .findFirst()
                    .orElseThrow());
        }

        private List<Resource> getContainedResources(MeasureReport measureReport) {
            return ContainedHelper.getAllContainedResources(measureReport);
        }

        public SelectedReport containedObservationsHaveMatchingExtension() {
            Set<String> contained = value().getContained().stream()
                    .filter(t -> t.getResourceType().equals(ResourceType.Observation))
                    .map(Resource::getIdPart)
                    .collect(Collectors.toSet());

            Set<String> extIds = value().getExtensionsByUrl(SDE_REFERENCE_EXT_URL).stream()
                    .map(x -> (Reference) x.getValue())
                    .map(t -> t.getReference().replace("#", ""))
                    .collect(Collectors.toSet());

            assertEquals(
                    contained.size(),
                    extIds.size(),
                    "Qty of SDE Observation resources don't match qty of SDE Extension references");
            // contained Observations have a matching extension reference
            Set<String> intersection = new HashSet<>(contained);
            intersection.retainAll(extIds);
            assertEquals(intersection.size(), contained.size());

            return this;
        }

        public SelectedReport containedListHasCorrectResourceType(String resourceType) {
            var resourceTypeToUse = ContainedHelper.getAllContainedResources(value()).stream()
                    .filter(t -> t.getResourceType().equals(ResourceType.List))
                    .map(x -> (ListResource) x)
                    .findFirst()
                    .orElseThrow()
                    .getEntryFirstRep()
                    .getItem()
                    .getReference();
            assertTrue(resourceTypeToUse.contains(resourceType));
            return this;
        }

        private List<String> getContainedIdsPerResourceType(ResourceType resourceType) {
            List<String> containedIds = new ArrayList<>();
            List<Resource> resources = ContainedHelper.getAllContainedResources(value());
            for (Resource resource : resources) {
                if (resource.getResourceType().equals(resourceType)) {
                    containedIds.add(resource.getId());
                }
            }
            return containedIds;
        }

        /**
         * Subject-List will contain Lists of resource references to represent population. This test validates that correct resourceType is present.
         * TODO: if group specifies basis instead of Measure then this will need to be updated.
         * @param resourceType resource basis of population (encounter or patient)
         * @return value allowing chaining of more methods
         */
        public SelectedReport subjectResultsHaveResourceType(String resourceType) {
            var lists = value().getContained().stream()
                    .filter(ListResource.class::isInstance)
                    .map(x -> (ListResource) x)
                    .toList();
            for (ListResource list : lists) {
                // all contained lists have correct ResourceType
                var size = list.getEntry().size();
                var matchSize = (int) list.getEntry().stream()
                        .filter(x -> x.getItem().getReference().startsWith(resourceType))
                        .count();
                assertEquals(size, matchSize, "SubjectResult List does not have correct ResourceType");
            }
            return this;
        }

        /**
         * This method is a top level validation that all subjectResult lists accurately represent population counts
         *
         * This gets all contained Lists and checks for a matching reference on a report population
         * It then checks that each population.count matches the size of the List (ex population.count=10, subjectResult list has 10 items)
         * @return
         */
        public SelectedReport subjectResultsValidation() {
            List<String> contained = getContainedIdsPerResourceType(ResourceType.List);
            List<String> subjectRefs = subjectResultReferences();
            // where lists are contained resources
            if (!contained.isEmpty()) {
                // all contained List resources have a matching population referencing it
                for (String s : contained) {
                    assertTrue(subjectRefs.stream().anyMatch(t -> t.contains(s)));
                    // validate matching counts for resource and MeasureReport population count
                    var listEntryCount = getListEntrySize(value(), s);
                    var populationCount = getPopulationCount(value(), s);
                    assertEquals(populationCount, listEntryCount);
                }
                // all referenced resources are found in contained array
                for (String subjectRef : subjectRefs) {
                    // inline resource references concat prefix '#' to indicate they are not persisted
                    assertTrue(contained.contains(subjectRef.replace("#", "")));
                }
            }

            return this;
        }

        private int getPopulationCount(MeasureReport measureReport, String subjectResultId) {
            // find population with reference to contained List resource
            var groups = measureReport.getGroup();
            for (MeasureReportGroupComponent group : groups) {
                final Integer stratumPopulation = getPopulationCount(subjectResultId, group);
                if (stratumPopulation != null) {
                    return stratumPopulation;
                }
            }
            // if reached then no match found
            return 0;
        }

        @Nullable
        private Integer getPopulationCount(String subjectResultId, MeasureReportGroupComponent group) {
            var population = group.getPopulation().stream()
                    .filter(MeasureReportGroupPopulationComponent::hasSubjectResults)
                    .filter(x -> x.getSubjectResults().getReference().contains(subjectResultId))
                    .findFirst()
                    .orElse(null);
            if (population == null && group.getStratifier() != null) {
                final Integer stratumPopulation = getStratumCount(subjectResultId, group);
                if (stratumPopulation != null) {
                    return stratumPopulation;
                }
            } else if (population != null) {
                return population.getCount();
            }
            return null;
        }

        @Nullable
        private Integer getStratumCount(String subjectResultId, MeasureReportGroupComponent group) {
            var stratifiers = group.getStratifier();
            for (MeasureReportGroupStratifierComponent strat : stratifiers) {
                var stratifierGroups = strat.getStratum();
                for (StratifierGroupComponent stratGroup : stratifierGroups) {
                    var stratumPops = stratGroup.getPopulation();
                    for (StratifierGroupPopulationComponent stratumPopulation : stratumPops) {
                        // empty results could omit subjectResult reference
                        if (stratumPopulation.getSubjectResults().hasReference()
                                && stratumPopulation
                                        .getSubjectResults()
                                        .getReference()
                                        .contains(subjectResultId)) {
                            return stratumPopulation.getCount();
                        }
                    }
                }
            }
            return null;
        }

        private int getListEntrySize(MeasureReport measureReport, String resourceId) {
            var entry = (ListResource) ContainedHelper.getAllContainedResources(measureReport).stream()
                    .filter(t -> t.getResourceType().equals(ResourceType.List))
                    .filter(x -> x.getId().equals(resourceId))
                    .findAny()
                    .orElseThrow();
            return entry.getEntry().size();
        }

        private List<String> subjectResultReferences() {
            List<String> refs = new ArrayList<>();
            // loop through all groups and populations
            var groupPops = value().getGroup();
            for (MeasureReportGroupComponent groupPop : groupPops) {
                // standard population elements
                subjectResultReference(groupPop, refs);
            }
            return refs;
        }

        private void subjectResultReference(MeasureReportGroupComponent groupPop, List<String> refs) {
            var pops = groupPop.getPopulation();
            for (MeasureReportGroupPopulationComponent pop : pops) {
                if (pop.getSubjectResults().hasReference()) {
                    refs.add(pop.getSubjectResults().getReference());
                }
            }
            // stratifier results have references too
            if (groupPop.getStratifier() != null) {
                subjectResultReferenceStratifier(groupPop, refs);
            }
        }

        private void subjectResultReferenceStratifier(MeasureReportGroupComponent groupPop, List<String> refs) {
            var stratifiers = groupPop.getStratifier();
            for (MeasureReportGroupStratifierComponent strat : stratifiers) {
                var stratifierGroups = strat.getStratum();
                for (StratifierGroupComponent stratGroup : stratifierGroups) {
                    var stratumPops = stratGroup.getPopulation();
                    for (StratifierGroupPopulationComponent stratumPopulation : stratumPops) {
                        // empty results could omit subjectResult reference
                        if (stratumPopulation.getSubjectResults().hasReference()) {
                            refs.add(stratumPopulation.getSubjectResults().getReference());
                        }
                    }
                }
            }
        }

        public SelectedReport hasContainedOperationOutcome() {
            assertTrue(report().hasContained()
                    && report().getContained().stream()
                            .anyMatch(t -> t.getResourceType().equals(ResourceType.OperationOutcome)));
            return this;
        }

        public SelectedReport hasContainedOperationOutcomeMsg(String expectedMsg) {
            assertNotNull(expectedMsg);
            assertTrue(expectedMsg.length() > 1);

            final List<String> actualDiagnostics = report().getContained().stream()
                    .filter(OperationOutcome.class::isInstance)
                    .map(OperationOutcome.class::cast)
                    .map(OperationOutcome::getIssueFirstRep)
                    .map(OperationOutcomeIssueComponent::getDiagnostics)
                    .toList();

            assertTrue(
                    actualDiagnostics.stream().anyMatch(actualMsg -> actualMsg.contains(expectedMsg)),
                    "Expected: %n%s was not found in actual:%n%s".formatted(expectedMsg, actualDiagnostics));

            return this;
        }

        private static String formatDate(Date javaUtilDate) {
            return javaUtilDate
                    .toInstant()
                    .atZone(ZoneId.systemDefault())
                    .toLocalDateTime()
                    .format(FORMATTER);
        }
    }

    static class SelectedExtension extends Selected<Extension, SelectedReport> {

        public SelectedExtension(Extension value, SelectedReport parent) {
            super(value, parent);
        }

        public SelectedExtension extensionHasSDEUrl() {
            assertEquals(SDE_REFERENCE_EXT_URL, value().getUrl());
            return this;
        }

        public SelectedExtension extensionHasSDEId(String id) {
            assertEquals(
                    id,
                    value().getValue()
                            .getExtensionByUrl(EXT_CRITERIA_REFERENCE_URL)
                            .getValue()
                            .toString());
            return this;
        }
    }

    static class SelectedContained extends Selected<Resource, SelectedReport> {

        public SelectedContained(Resource value, SelectedReport parent) {
            super(value, parent);
        }

        public SelectedContained observationHasExtensionUrl() {
            var obs = (Observation) value();
            assertEquals(EXT_URL, obs.getExtension().get(0).getUrl());
            return this;
        }

        /**
         * only applicable to individual reports
         * @return
         */
        public SelectedContained observationHasSDECoding() {
            assert value() instanceof Observation;
            var obs = (Observation) value();
            assertEquals(SDE_SYSTEM_URL, obs.getCode().getCodingFirstRep().getSystem());
            assertEquals("supplemental-data", obs.getCode().getCodingFirstRep().getCode());
            return this;
        }

        public SelectedContained observationHasCode(String code) {
            var obs = (Observation) value();
            assertEquals(code, obs.getCode().getCoding().get(0).getCode());
            return this;
        }

        public SelectedContained observationCount(int count) {
            var obs = (Observation) value();
            assertEquals(count, obs.getValueIntegerType().getValue());
            return this;
        }
    }

    public static class SelectedGroup extends Selected<MeasureReport.MeasureReportGroupComponent, SelectedReport> {

        public SelectedGroup(MeasureReportGroupComponent value, SelectedReport parent) {
            super(value, parent);
        }

        public SelectedGroup hasScore(String score) {
            MeasureValidationUtils.validateGroupScore(this.value(), score);
            return this;
        }

        public SelectedGroup hasMeasureScore(boolean hasScore) {
            assertEquals(hasScore, this.value().hasMeasureScore());
            return this;
        }

        public SelectedGroup hasImprovementNotationExt(String code) {
            var improvementNotationExt = value().getExtensionByUrl(MEASUREREPORT_IMPROVEMENT_NOTATION_EXTENSION);
            assertNotNull(improvementNotationExt);
            var codeConcept = (CodeableConcept) improvementNotationExt.getValue();
            assertTrue(codeConcept.hasCoding(MEASUREREPORT_IMPROVEMENT_NOTATION_SYSTEM, code));

            return this;
        }

        public SelectedGroup hasNoImprovementNotationExt() {
            var improvementNotationExt = value().getExtensionByUrl(MEASUREREPORT_IMPROVEMENT_NOTATION_EXTENSION);
            assertNull(improvementNotationExt);
            return this;
        }

        public SelectedGroup hasDateOfCompliance() {
            assertEquals(
                    CQFM_CARE_GAP_DATE_OF_COMPLIANCE_EXT_URL,
                    this.value()
                            .getExtensionsByUrl(CQFM_CARE_GAP_DATE_OF_COMPLIANCE_EXT_URL)
                            .get(0)
                            .getUrl());
            assertFalse(this.value()
                    .getExtensionsByUrl(CQFM_CARE_GAP_DATE_OF_COMPLIANCE_EXT_URL)
                    .get(0)
                    .getValue()
                    .isEmpty());
            assertTrue(
                    this.value()
                                    .getExtensionsByUrl(CQFM_CARE_GAP_DATE_OF_COMPLIANCE_EXT_URL)
                                    .get(0)
                                    .getValue()
                            instanceof Period);
            return this;
        }

        public SelectedPopulation population(String name) {
            return this.population(g -> g.getPopulation().stream()
                    .filter(x -> x.hasCode()
                            && x.getCode().hasCoding()
                            && x.getCode().getCoding().get(0).getCode().equals(name))
                    .findFirst()
                    .get());
        }

        public SelectedPopulation population(
                Selector<MeasureReportGroupPopulationComponent, MeasureReportGroupComponent> populationSelector) {
            var p = populationSelector.select(value());
            return new SelectedPopulation(p, this);
        }

        public SelectedPopulation firstPopulation() {
            return this.population(MeasureReport.MeasureReportGroupComponent::getPopulationFirstRep);
        }

        public SelectedGroup hasStratifierCount(int count) {
            assertEquals(count, this.value().getStratifier().size());
            return this;
        }

        public SelectedStratifier firstStratifier() {
            return this.stratifier(MeasureReport.MeasureReportGroupComponent::getStratifierFirstRep);
        }

        public SelectedStratifier stratifierById(String stratId) {
            return this.stratifier(g -> g.getStratifier().stream()
                    .filter(t -> t.getId().equals(stratId))
                    .findFirst()
                    .get());
        }

        public SelectedStratifier stratifier(
                Selector<MeasureReportGroupStratifierComponent, MeasureReportGroupComponent> stratifierSelector) {
            var s = stratifierSelector.select(value());
            return new SelectedStratifier(s, this);
        }

        static class SelectedReference extends Selected<Reference, SelectedReport> {

            public SelectedReference(Reference value, SelectedReport parent) {
                super(value, parent);
            }

            public SelectedReference hasNoDuplicateExtensions() {
                var exts = this.value().getExtensionsByUrl(EXT_CRITERIA_REFERENCE_URL);
                var extsCount = exts.size();
                var distinctExtCount = (int) exts.stream()
                        .map(t -> ((StringType) t.getValue()).getValue())
                        .distinct()
                        .count();
                assertEquals(extsCount, distinctExtCount, "extension contain duplicate values");
                return this;
            }

            public SelectedReference referenceHasExtension(String extValueRef) {
                var ex = this.value().getExtensionsByUrl(EXT_CRITERIA_REFERENCE_URL);
                if (ex.isEmpty()) {
                    throw new IllegalStateException(
                            "no evaluated resource extensions were found, and expected %s".formatted(extValueRef));
                }
                String foundRef = null;
                for (Extension extension : ex) {
                    assert extension.getValue() instanceof StringType;
                    StringType extValue = (StringType) extension.getValue();
                    if (extValue.getValue().equals(extValueRef)) {
                        foundRef = extValue.getValue();
                        break;
                    }
                }
                assertNotNull(foundRef);
                return this;
            }

            // Hmm.. may need to rethink this one a bit.
            public SelectedReference hasPopulations(String... population) {
                var ex = this.value().getExtensionsByUrl(EXT_CRITERIA_REFERENCE_URL);
                if (ex.isEmpty()) {
                    throw new IllegalStateException("no evaluated resource extensions were found, and expected %s"
                            .formatted(population.length));
                }

                @SuppressWarnings("unchecked")
                var set = ex.stream()
                        .map(x -> ((IPrimitiveType<String>) x.getValue()).getValue())
                        .collect(Collectors.toSet());

                for (var p : population) {
                    assertTrue(
                            set.contains(p),
                            "population: %s was not found in the evaluated resources criteria reference extension list"
                                    .formatted(p));
                }

                return this;
            }
        }

        public static class SelectedPopulation
                extends Selected<MeasureReport.MeasureReportGroupPopulationComponent, SelectedGroup> {

            public SelectedPopulation(MeasureReportGroupPopulationComponent value, SelectedGroup parent) {
                super(value, parent);
            }

            public SelectedPopulation hasCount(int count) {
                MeasureValidationUtils.validatePopulation(value(), count);
                return this;
            }

            public SelectedPopulation hasSubjectResults() {
                assertNotNull(value().getSubjectResults().getReference());
                return this;
            }

            public SelectedPopulation passes(
                    Validator<MeasureReport.MeasureReportGroupPopulationComponent> populationValidator) {
                populationValidator.validate(value());
                return this;
            }
        }
    }

    static class SelectedStratifier
            extends Selected<MeasureReport.MeasureReportGroupStratifierComponent, SelectedGroup> {

        public SelectedStratifier(MeasureReportGroupStratifierComponent value, SelectedGroup parent) {
            super(value, parent);
        }

        public SelectedStratum firstStratum() {
            return stratum(MeasureReport.MeasureReportGroupStratifierComponent::getStratumFirstRep);
        }

        public SelectedStratifier stratumCount(int stratumCount) {
            assertEquals(stratumCount, value().getStratum().size());
            return this;
        }

        public SelectedStratum stratum(CodeableConcept value) {
            return stratum(s -> s.getStratum().stream()
                    .filter(x -> x.hasValue() && x.getValue().equalsDeep(value))
                    .findFirst()
                    .get());
        }

        public SelectedStratum stratum(String textValue) {
            return stratum(s -> s.getStratum().stream()
                    .filter(x -> x.hasValue() && x.getValue().hasText())
                    .filter(x -> x.getValue().getText().equals(textValue))
                    .findFirst()
                    .orElse(null));
        }

        public SelectedStratum stratumByComponentText(String textValue) {
            return stratum(s -> s.getStratum().stream()
                    .filter(x -> x.getComponent().stream()
                            .anyMatch(t -> t.getCode().getText().equals(textValue)))
                    .findFirst()
                    .get());
        }

        public SelectedStratum stratum(
                Selector<MeasureReport.StratifierGroupComponent, MeasureReport.MeasureReportGroupStratifierComponent>
                        stratumSelector) {
            var s = stratumSelector.select(value());
            return new SelectedStratum(s, this);
        }
    }

    static class SelectedStratum extends Selected<MeasureReport.StratifierGroupComponent, SelectedStratifier> {

        public SelectedStratum(MeasureReport.StratifierGroupComponent value, SelectedStratifier parent) {
            super(value, parent);
        }

        public SelectedStratum hasScore(String score) {
            MeasureValidationUtils.validateStratumScore(value(), score);
            return this;
        }

        public SelectedStratum hasComponentStratifierCount(int count) {
            assertEquals(count, value().getComponent().size());
            return this;
        }

        public SelectedStratumPopulation firstPopulation() {
            return population(MeasureReport.StratifierGroupComponent::getPopulationFirstRep);
        }

        public SelectedStratumPopulation population(String name) {
            return population(s -> s.getPopulation().stream()
                    .filter(x -> x.hasCode()
                            && x.getCode().hasCoding()
                            && x.getCode().getCoding().get(0).getCode().equals(name))
                    .findFirst()
                    .get());
        }

        public SelectedStratumPopulation population(
                Selector<MeasureReport.StratifierGroupPopulationComponent, MeasureReport.StratifierGroupComponent>
                        populationSelector) {
            var p = populationSelector.select(value());
            return new SelectedStratumPopulation(p, this);
        }
    }

    static class SelectedStratumPopulation
            extends Selected<MeasureReport.StratifierGroupPopulationComponent, SelectedStratum> {

        public SelectedStratumPopulation(
                MeasureReport.StratifierGroupPopulationComponent value, SelectedStratum parent) {
            super(value, parent);
        }

        public SelectedStratumPopulation hasCount(int count) {
            assertEquals(count, this.value().getCount());
            return this;
        }

        /**
         * if population has a count>0 and mode= subject-list, then population should have a subjectResult reference
         * @return assertNotNull
         */
        public SelectedStratumPopulation hasStratumPopulationSubjectResults() {
            assertNotNull(value().getSubjectResults().getReference());
            return this;
        }
        /**
         * if population has a count=0 and mode= subject-list, then population should NOT have a subjectResult reference
         * @return assertNull
         */
        public SelectedStratumPopulation hasNoStratumPopulationSubjectResults() {
            assertNull(value().getSubjectResults().getReference());
            return this;
        }
    }
}<|MERGE_RESOLUTION|>--- conflicted
+++ resolved
@@ -16,13 +16,10 @@
 import static org.opencds.cqf.fhir.test.Resources.getResourcePath;
 
 import ca.uhn.fhir.context.FhirContext;
-<<<<<<< HEAD
+import ca.uhn.fhir.repository.IRepository;
+import java.nio.file.Path;
 import jakarta.annotation.Nonnull;
 import java.nio.file.Paths;
-=======
-import ca.uhn.fhir.repository.IRepository;
-import java.nio.file.Path;
->>>>>>> e0987a97
 import java.time.LocalDate;
 import java.time.ZoneId;
 import java.time.ZonedDateTime;
@@ -184,7 +181,7 @@
             return this;
         }
 
-        public Repository getRepository() {
+        public IRepository getRepository() {
             return repository;
         }
 
