package org.opencds.cqf.fhir.cr.measure.r4;

import java.util.List;
import java.util.Objects;
import java.util.function.Function;
import java.util.stream.Collectors;
import javax.inject.Named;
import org.apache.commons.lang3.StringUtils;
import org.hl7.fhir.instance.model.api.IBaseBundle;
import org.hl7.fhir.r4.model.Bundle;
import org.hl7.fhir.r4.model.CanonicalType;
import org.hl7.fhir.r4.model.IdType;
import org.hl7.fhir.r4.model.Measure;
import org.hl7.fhir.r4.model.MeasureReport;
import org.opencds.cqf.cql.engine.runtime.DateTime;
import org.opencds.cqf.cql.engine.runtime.Interval;
import org.opencds.cqf.fhir.api.Repository;
import org.opencds.cqf.fhir.cql.Engines;
import org.opencds.cqf.fhir.cql.VersionedIdentifiers;
import org.opencds.cqf.fhir.cr.measure.MeasureEvaluationOptions;
import org.opencds.cqf.fhir.cr.measure.common.MeasureEvalType;
import org.opencds.cqf.fhir.cr.measure.common.MeasureReportType;
import org.opencds.cqf.fhir.cr.measure.common.SubjectProvider;
import org.opencds.cqf.fhir.cr.measure.helper.DateHelper;
import org.opencds.cqf.fhir.utility.Canonicals;
import org.opencds.cqf.fhir.utility.monad.Either3;
import org.opencds.cqf.fhir.utility.repository.FederatedRepository;
import org.opencds.cqf.fhir.utility.repository.InMemoryFhirRepository;
import org.opencds.cqf.fhir.utility.search.Searches;

@Named
public class R4MeasureProcessor {
    private final Repository repository;
    private final MeasureEvaluationOptions measureEvaluationOptions;
    private final SubjectProvider subjectProvider;

    public R4MeasureProcessor(Repository repository, MeasureEvaluationOptions measureEvaluationOptions) {
        this(repository, measureEvaluationOptions, new R4RepositorySubjectProvider());
    }

    public R4MeasureProcessor(
            Repository repository, MeasureEvaluationOptions measureEvaluationOptions, SubjectProvider subjectProvider) {
        this.repository = Objects.requireNonNull(repository);
        this.measureEvaluationOptions =
                measureEvaluationOptions != null ? measureEvaluationOptions : MeasureEvaluationOptions.defaultOptions();
        this.subjectProvider = subjectProvider;
    }

    public MeasureReport evaluateMeasure(
            Either3<CanonicalType, IdType, Measure> measure,
            String periodStart,
            String periodEnd,
            String reportType,
            List<String> subjectIds,
            IBaseBundle additionalData) {

        var evalType = MeasureEvalType.fromCode(reportType)
                .orElse(
                        subjectIds.get(0) == null || subjectIds == null || subjectIds.isEmpty()
                                ? MeasureEvalType.POPULATION
                                : MeasureEvalType.SUBJECT);

        var actualRepo = this.repository;
        if (additionalData != null) {
            actualRepo = new FederatedRepository(
                    this.repository, new InMemoryFhirRepository(this.repository.fhirContext(), additionalData));
        }
        var subjects =
                subjectProvider.getSubjects(actualRepo, evalType, subjectIds).collect(Collectors.toList());

        return this.evaluateMeasure(measure, periodStart, periodEnd, reportType, subjects, additionalData, evalType);
    }

    public MeasureReport evaluateMeasure(
            Either3<CanonicalType, IdType, Measure> measure,
            String periodStart,
            String periodEnd,
            String reportType,
            List<String> subjectIds,
            IBaseBundle additionalData,
            MeasureEvalType evalType) {
        var m = measure.fold(this::resolveByUrl, this::resolveById, Function.identity());
        return this.evaluateMeasure(m, periodStart, periodEnd, reportType, subjectIds, additionalData, evalType);
    }

    protected MeasureReport evaluateMeasure(
            Measure measure,
            String periodStart,
            String periodEnd,
            String reportType,
            List<String> subjectIds,
            IBaseBundle additionalData,
            MeasureEvalType evalType) {

        if (!measure.hasLibrary()) {
            throw new IllegalArgumentException(
                    String.format("Measure %s does not have a primary library specified", measure.getUrl()));
        }

        Interval measurementPeriod = null;
        if (StringUtils.isNotBlank(periodStart) && StringUtils.isNotBlank(periodEnd)) {
            measurementPeriod = this.buildMeasurementPeriod(periodStart, periodEnd);
        }

        var id = VersionedIdentifiers.forUrl(measure.getLibrary().get(0).asStringValue());
        var context = Engines.forRepositoryAndSettings(
                this.measureEvaluationOptions.getEvaluationSettings(), this.repository, additionalData);

        var lib = context.getEnvironment().getLibraryManager().resolveLibrary(id);

        context.getState().init(lib.getLibrary());

<<<<<<< HEAD
        var evalType = MeasureEvalType.fromCode(reportType)
                .orElse(
                        subjectIds == null || subjectIds.isEmpty() || subjectIds.get(0) == null
                                ? MeasureEvalType.POPULATION
                                : MeasureEvalType.SUBJECT);

        var actualRepo = this.repository;
        if (additionalData != null) {
            actualRepo = new FederatedRepository(
                    this.repository, new InMemoryFhirRepository(this.repository.fhirContext(), additionalData));
=======
        if (evalType == null) {
            evalType = MeasureEvalType.fromCode(reportType)
                    .orElse(
                            subjectIds.get(0) == null || subjectIds == null || subjectIds.isEmpty()
                                    ? MeasureEvalType.POPULATION
                                    : MeasureEvalType.SUBJECT);
>>>>>>> 5b5414eb
        }

        R4MeasureEvaluation measureEvaluator = new R4MeasureEvaluation(context, measure);
        return measureEvaluator.evaluate(evalType, subjectIds, measurementPeriod);
    }

    protected Measure resolveByUrl(CanonicalType url) {
        var parts = Canonicals.getParts(url);
        var result = this.repository.search(
                Bundle.class, Measure.class, Searches.byNameAndVersion(parts.idPart(), parts.version()));
        return (Measure) result.getEntryFirstRep().getResource();
    }

    protected Measure resolveById(IdType id) {
        return this.repository.read(Measure.class, id);
    }

    protected MeasureReportType evalTypeToReportType(MeasureEvalType measureEvalType) {
        switch (measureEvalType) {
            case PATIENT:
            case SUBJECT:
                return MeasureReportType.INDIVIDUAL;
            case PATIENTLIST:
            case SUBJECTLIST:
                return MeasureReportType.PATIENTLIST;
            case POPULATION:
                return MeasureReportType.SUMMARY;
            default:
                throw new IllegalArgumentException(
                        String.format("Unsupported MeasureEvalType: %s", measureEvalType.toCode()));
        }
    }

    private Interval buildMeasurementPeriod(String periodStart, String periodEnd) {
        // resolve the measurement period
        return new Interval(
                DateTime.fromJavaDate(DateHelper.resolveRequestDate(periodStart, true)),
                true,
                DateTime.fromJavaDate(DateHelper.resolveRequestDate(periodEnd, false)),
                true);
    }
}<|MERGE_RESOLUTION|>--- conflicted
+++ resolved
@@ -110,25 +110,12 @@
 
         context.getState().init(lib.getLibrary());
 
-<<<<<<< HEAD
-        var evalType = MeasureEvalType.fromCode(reportType)
-                .orElse(
-                        subjectIds == null || subjectIds.isEmpty() || subjectIds.get(0) == null
-                                ? MeasureEvalType.POPULATION
-                                : MeasureEvalType.SUBJECT);
-
-        var actualRepo = this.repository;
-        if (additionalData != null) {
-            actualRepo = new FederatedRepository(
-                    this.repository, new InMemoryFhirRepository(this.repository.fhirContext(), additionalData));
-=======
         if (evalType == null) {
             evalType = MeasureEvalType.fromCode(reportType)
                     .orElse(
-                            subjectIds.get(0) == null || subjectIds == null || subjectIds.isEmpty()
+                            subjectIds == null || subjectIds.isEmpty() || subjectIds.get(0) == null
                                     ? MeasureEvalType.POPULATION
                                     : MeasureEvalType.SUBJECT);
->>>>>>> 5b5414eb
         }
 
         R4MeasureEvaluation measureEvaluator = new R4MeasureEvaluation(context, measure);
