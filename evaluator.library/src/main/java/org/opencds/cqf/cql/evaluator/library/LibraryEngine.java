package org.opencds.cqf.cql.evaluator.library;

import java.util.ArrayList;
import java.util.Collections;
import java.util.HashSet;
import java.util.List;
import java.util.Set;

import org.apache.commons.lang3.tuple.Pair;
import org.cqframework.cql.cql2elm.LibrarySourceProvider;
import org.cqframework.cql.elm.execution.VersionedIdentifier;
import org.hl7.fhir.instance.model.api.IBase;
import org.hl7.fhir.instance.model.api.IBaseBundle;
import org.hl7.fhir.instance.model.api.IBaseParameters;
import org.hl7.fhir.instance.model.api.IBaseResource;
import org.opencds.cqf.cql.engine.model.ModelResolver;
import org.opencds.cqf.cql.evaluator.builder.data.FhirModelResolverFactory;
import org.opencds.cqf.cql.evaluator.cql2elm.content.InMemoryLibrarySourceProvider;
import org.opencds.cqf.cql.evaluator.fhir.util.FhirPathCache;
import org.opencds.cqf.fhir.api.Repository;
import org.slf4j.Logger;
import org.slf4j.LoggerFactory;

import com.google.common.collect.Lists;

import ca.uhn.fhir.context.FhirContext;
import ca.uhn.fhir.fhirpath.FhirPathExecutionException;
import ca.uhn.fhir.fhirpath.IFhirPath;
import ca.uhn.fhir.util.ParametersUtil;

public class LibraryEngine {

  private static Logger ourLogger = LoggerFactory.getLogger(LibraryEngine.class);

  protected final Repository myRepository;
  protected final FhirContext myFhirContext;
  protected final IFhirPath myFhirPath;
  protected final ModelResolver myModelResolver;
  protected EvaluationSettings mySettings;

  public LibraryEngine(Repository theRepository) {
    myRepository = theRepository;
    myFhirContext = myRepository.fhirContext();
    myFhirPath = FhirPathCache.cachedForContext(myFhirContext);
    mySettings = EvaluationSettings.getDefault().withFhirContext(myFhirContext);
    myModelResolver = new FhirModelResolverFactory()
        .create(myRepository.fhirContext().getVersion().getVersion().getFhirVersionString());
  }

  public void setMySettings(EvaluationSettings theSettings) {
    mySettings = theSettings;
  }

  public LibraryEngine withSettings(EvaluationSettings theSettings) {
    setMySettings(theSettings);

    return this;
  }

  private Pair<String, Object> buildContextParameter(String thePatientId) {
    Pair<String, Object> contextParameter = null;
    if (thePatientId != null) {
      if (thePatientId.startsWith("Patient/")) {
        thePatientId = thePatientId.replace("Patient/", "");
      }
      contextParameter = Pair.of("Patient", thePatientId);
    }

    return contextParameter;
  }

<<<<<<< HEAD
  public IBaseParameters evaluate(String url, String patientId, IBaseParameters parameters,
      IBaseBundle additionalData, Set<String> expressions) {
    return this.evaluate(VersionedIdentifiers.forUrl(url), patientId, parameters, additionalData,
        expressions);
=======
  public IBaseParameters evaluate(String theUrl, String thePatientId, IBaseParameters theParameters,
      IBaseBundle theAdditionalData, Set<String> theExpressions) {
    return evaluate(getVersionedIdentifier(theUrl), thePatientId, theParameters, theAdditionalData,
        theExpressions);
>>>>>>> 18a5496f
  }

  public IBaseParameters evaluate(VersionedIdentifier theId, String thePatientId,
      IBaseParameters theParameters, IBaseBundle theAdditionalData, Set<String> theExpressions) {
    var libraryEvaluator = Contexts.forRepository(mySettings, myRepository, theAdditionalData);

    return libraryEvaluator.evaluate(theId, buildContextParameter(thePatientId), theParameters,
        theExpressions);
  }

  public IBaseParameters evaluateExpression(String theExpression, IBaseParameters theParameters,
      String thePatientId, List<Pair<String, String>> theLibraries, IBaseBundle theBundle) {
    var libraryConstructor = new LibraryConstructor(myFhirContext);
    var cqlFhirParametersConverter = Contexts.getCqlFhirParametersConverter(myFhirContext);
    var cqlParameters = cqlFhirParametersConverter.toCqlParameterDefinitions(theParameters);
    var cql = libraryConstructor.constructCqlLibrary(theExpression, theLibraries, cqlParameters);

    Set<String> expressions = new HashSet<>();
    expressions.add("return");

    List<LibrarySourceProvider> librarySourceProviders = new ArrayList<>();
    librarySourceProviders.add(new InMemoryLibrarySourceProvider(Lists.newArrayList(cql)));
    var libraryEvaluator = Contexts.forRepository(mySettings, myRepository, theBundle,
        librarySourceProviders, cqlFhirParametersConverter);

    return libraryEvaluator.evaluate(
        new VersionedIdentifier().withId("expression").withVersion("1.0.0"),
        buildContextParameter(thePatientId), theParameters, expressions);
  }

  public List<IBase> getExpressionResult(String theSubjectId, String theSubjectType,
      String theExpression,
      String theLanguage, String theLibraryToBeEvaluated, IBaseParameters theParameters,
      IBaseBundle theBundle) {
    validateExpression(theLanguage, theExpression, theLibraryToBeEvaluated);
    List<IBase> results = null;
    IBaseParameters parametersResult;
    switch (theLanguage) {
      case "text/cql":
      case "text/cql.expression":
      case "text/cql-expression":
        parametersResult =
            this.evaluateExpression(theExpression, theParameters, theSubjectId, null, theBundle);
        // The expression is assumed to be the parameter component name
        // The expression evaluator creates a library with a single expression defined as "return"
        theExpression = "return";
        results = resolveParameterValues(ParametersUtil
            .getNamedParameters(myFhirContext, parametersResult, theExpression));
        break;
      case "text/cql-identifier":
      case "text/cql.identifier":
      case "text/cql.name":
      case "text/cql-name":
        parametersResult =
            this.evaluate(theLibraryToBeEvaluated, theSubjectId, theParameters, theBundle,
                Collections.singleton(theExpression));
        results = resolveParameterValues(ParametersUtil
            .getNamedParameters(myFhirContext, parametersResult, theExpression));
        break;
      case "text/fhirpath":
        List<IBase> outputs;
        try {
          outputs =
              myFhirPath.evaluate(getSubject(theSubjectId, theSubjectType), theExpression,
                  IBase.class);
        } catch (FhirPathExecutionException e) {
          throw new IllegalArgumentException("Error evaluating FHIRPath expression", e);
        }
        if (outputs != null && outputs.size() == 1) {
          results = Collections.singletonList(outputs.get(0));
        } else {
          throw new IllegalArgumentException(
              "Expected only one value when evaluating FHIRPath expression: " + theExpression);
        }
        break;
      default:
        ourLogger.warn("An action language other than CQL was found: {}", theLanguage);
    }

    return results;
  }

  public void validateExpression(String theLanguage, String theExpression, String theLibraryUrl) {
    if (theLanguage == null) {
      ourLogger.error("Missing language type for the Expression");
      throw new IllegalArgumentException("Missing language type for the Expression");
    } else if (theExpression == null) {
      ourLogger.error("Missing expression for the Expression");
      throw new IllegalArgumentException("Missing expression for the Expression");
    } else if (theLibraryUrl == null) {
      ourLogger.error("Missing library for the Expression");
      throw new IllegalArgumentException("Missing library for the Expression");
    }
  }

  public List<IBase> resolveParameterValues(List<IBase> theValues) {
    if (theValues == null || theValues.isEmpty()) {
      return null;
    }

    List<IBase> returnValues = new ArrayList<>();
    switch (myFhirContext.getVersion().getVersion()) {
      case DSTU3:
        theValues.forEach(v -> {
          var param = (org.hl7.fhir.dstu3.model.Parameters.ParametersParameterComponent) v;
          if (param.hasValue()) {
            returnValues.add(param.getValue());
          } else if (param.hasResource()) {
            returnValues.add(param.getResource());
          }
        });
        break;
      case R4:
        theValues.forEach(v -> {
          var param = (org.hl7.fhir.r4.model.Parameters.ParametersParameterComponent) v;
          if (param.hasValue()) {
            returnValues.add(param.getValue());
          } else if (param.hasResource()) {
            returnValues.add(param.getResource());
          }
        });
        break;
      case R5:
        theValues.forEach(v -> {
          var param = (org.hl7.fhir.r5.model.Parameters.ParametersParameterComponent) v;
          if (param.hasValue()) {
            returnValues.add(param.getValue());
          } else if (param.hasResource()) {
            returnValues.add(param.getResource());
          }
        });
        break;
      default:
        throw new IllegalArgumentException(
            String.format("unsupported FHIR version: %s", myFhirContext));
    }

    return returnValues;
  }

  protected IBaseResource getSubject(String theSubjectId, String theSubjectType) {
    if (theSubjectType == null || theSubjectType.isEmpty()) {
      theSubjectType = "Patient";
    }
    var resourceType = (IBaseResource) myModelResolver.createInstance(theSubjectType);
    switch (myFhirContext.getVersion().getVersion()) {
      case DSTU3:
        return myRepository.read(resourceType.getClass(),
            new org.hl7.fhir.dstu3.model.IdType(theSubjectType, theSubjectId));
      case R4:
        return myRepository.read(resourceType.getClass(),
            new org.hl7.fhir.r4.model.IdType(theSubjectType, theSubjectId));
      case R5:
        return myRepository.read(resourceType.getClass(),
            new org.hl7.fhir.r5.model.IdType(theSubjectType, theSubjectId));
      default:
        throw new IllegalArgumentException(
            String.format("unsupported FHIR version: %s", myFhirContext));
    }
  }
<<<<<<< HEAD
=======

  protected VersionedIdentifier getVersionedIdentifier(String theUrl) {
    if (!theUrl.contains("/Library/")) {
      throw new IllegalArgumentException(
          "Invalid resource type for determining library version identifier: Library");
    }
    String[] urlSplit = theUrl.split("/Library/");
    if (urlSplit.length != 2) {
      throw new IllegalArgumentException(
          "Invalid url, Library.url SHALL be <CQL namespace url>/Library/<CQL library name>");
    }

    String cqlName = urlSplit[1];
    VersionedIdentifier versionedIdentifier = new VersionedIdentifier();
    if (cqlName.contains("|")) {
      String[] nameVersion = cqlName.split("\\|");
      String name = nameVersion[0];
      String version = nameVersion[1];
      versionedIdentifier.setId(name);
      versionedIdentifier.setVersion(version);
    } else {
      versionedIdentifier.setId(cqlName);
    }

    return versionedIdentifier;
  }
>>>>>>> 18a5496f
}<|MERGE_RESOLUTION|>--- conflicted
+++ resolved
@@ -30,29 +30,29 @@
 
 public class LibraryEngine {
 
-  private static Logger ourLogger = LoggerFactory.getLogger(LibraryEngine.class);
-
-  protected final Repository myRepository;
-  protected final FhirContext myFhirContext;
-  protected final IFhirPath myFhirPath;
-  protected final ModelResolver myModelResolver;
-  protected EvaluationSettings mySettings;
+  private static Logger logger = LoggerFactory.getLogger(LibraryEngine.class);
+
+  protected final Repository repository;
+  protected final FhirContext fhirContext;
+  protected final IFhirPath fhirPath;
+  protected final ModelResolver modelResolver;
+  protected EvaluationSettings settings;
 
   public LibraryEngine(Repository theRepository) {
-    myRepository = theRepository;
-    myFhirContext = myRepository.fhirContext();
-    myFhirPath = FhirPathCache.cachedForContext(myFhirContext);
-    mySettings = EvaluationSettings.getDefault().withFhirContext(myFhirContext);
-    myModelResolver = new FhirModelResolverFactory()
-        .create(myRepository.fhirContext().getVersion().getVersion().getFhirVersionString());
-  }
-
-  public void setMySettings(EvaluationSettings theSettings) {
-    mySettings = theSettings;
+    repository = theRepository;
+    fhirContext = repository.fhirContext();
+    fhirPath = FhirPathCache.cachedForContext(fhirContext);
+    settings = EvaluationSettings.getDefault().withFhirContext(fhirContext);
+    modelResolver = new FhirModelResolverFactory()
+        .create(repository.fhirContext().getVersion().getVersion().getFhirVersionString());
+  }
+
+  public void setSettings(EvaluationSettings theSettings) {
+    settings = theSettings;
   }
 
   public LibraryEngine withSettings(EvaluationSettings theSettings) {
-    setMySettings(theSettings);
+    setSettings(theSettings);
 
     return this;
   }
@@ -69,22 +69,15 @@
     return contextParameter;
   }
 
-<<<<<<< HEAD
   public IBaseParameters evaluate(String url, String patientId, IBaseParameters parameters,
       IBaseBundle additionalData, Set<String> expressions) {
     return this.evaluate(VersionedIdentifiers.forUrl(url), patientId, parameters, additionalData,
         expressions);
-=======
-  public IBaseParameters evaluate(String theUrl, String thePatientId, IBaseParameters theParameters,
-      IBaseBundle theAdditionalData, Set<String> theExpressions) {
-    return evaluate(getVersionedIdentifier(theUrl), thePatientId, theParameters, theAdditionalData,
-        theExpressions);
->>>>>>> 18a5496f
   }
 
   public IBaseParameters evaluate(VersionedIdentifier theId, String thePatientId,
       IBaseParameters theParameters, IBaseBundle theAdditionalData, Set<String> theExpressions) {
-    var libraryEvaluator = Contexts.forRepository(mySettings, myRepository, theAdditionalData);
+    var libraryEvaluator = Contexts.forRepository(settings, repository, theAdditionalData);
 
     return libraryEvaluator.evaluate(theId, buildContextParameter(thePatientId), theParameters,
         theExpressions);
@@ -92,8 +85,8 @@
 
   public IBaseParameters evaluateExpression(String theExpression, IBaseParameters theParameters,
       String thePatientId, List<Pair<String, String>> theLibraries, IBaseBundle theBundle) {
-    var libraryConstructor = new LibraryConstructor(myFhirContext);
-    var cqlFhirParametersConverter = Contexts.getCqlFhirParametersConverter(myFhirContext);
+    var libraryConstructor = new LibraryConstructor(fhirContext);
+    var cqlFhirParametersConverter = Contexts.getCqlFhirParametersConverter(fhirContext);
     var cqlParameters = cqlFhirParametersConverter.toCqlParameterDefinitions(theParameters);
     var cql = libraryConstructor.constructCqlLibrary(theExpression, theLibraries, cqlParameters);
 
@@ -102,7 +95,7 @@
 
     List<LibrarySourceProvider> librarySourceProviders = new ArrayList<>();
     librarySourceProviders.add(new InMemoryLibrarySourceProvider(Lists.newArrayList(cql)));
-    var libraryEvaluator = Contexts.forRepository(mySettings, myRepository, theBundle,
+    var libraryEvaluator = Contexts.forRepository(settings, repository, theBundle,
         librarySourceProviders, cqlFhirParametersConverter);
 
     return libraryEvaluator.evaluate(
@@ -127,7 +120,7 @@
         // The expression evaluator creates a library with a single expression defined as "return"
         theExpression = "return";
         results = resolveParameterValues(ParametersUtil
-            .getNamedParameters(myFhirContext, parametersResult, theExpression));
+            .getNamedParameters(fhirContext, parametersResult, theExpression));
         break;
       case "text/cql-identifier":
       case "text/cql.identifier":
@@ -137,13 +130,13 @@
             this.evaluate(theLibraryToBeEvaluated, theSubjectId, theParameters, theBundle,
                 Collections.singleton(theExpression));
         results = resolveParameterValues(ParametersUtil
-            .getNamedParameters(myFhirContext, parametersResult, theExpression));
+            .getNamedParameters(fhirContext, parametersResult, theExpression));
         break;
       case "text/fhirpath":
         List<IBase> outputs;
         try {
           outputs =
-              myFhirPath.evaluate(getSubject(theSubjectId, theSubjectType), theExpression,
+              fhirPath.evaluate(getSubject(theSubjectId, theSubjectType), theExpression,
                   IBase.class);
         } catch (FhirPathExecutionException e) {
           throw new IllegalArgumentException("Error evaluating FHIRPath expression", e);
@@ -156,7 +149,7 @@
         }
         break;
       default:
-        ourLogger.warn("An action language other than CQL was found: {}", theLanguage);
+        logger.warn("An action language other than CQL was found: {}", theLanguage);
     }
 
     return results;
@@ -164,13 +157,13 @@
 
   public void validateExpression(String theLanguage, String theExpression, String theLibraryUrl) {
     if (theLanguage == null) {
-      ourLogger.error("Missing language type for the Expression");
+      logger.error("Missing language type for the Expression");
       throw new IllegalArgumentException("Missing language type for the Expression");
     } else if (theExpression == null) {
-      ourLogger.error("Missing expression for the Expression");
+      logger.error("Missing expression for the Expression");
       throw new IllegalArgumentException("Missing expression for the Expression");
     } else if (theLibraryUrl == null) {
-      ourLogger.error("Missing library for the Expression");
+      logger.error("Missing library for the Expression");
       throw new IllegalArgumentException("Missing library for the Expression");
     }
   }
@@ -181,7 +174,7 @@
     }
 
     List<IBase> returnValues = new ArrayList<>();
-    switch (myFhirContext.getVersion().getVersion()) {
+    switch (fhirContext.getVersion().getVersion()) {
       case DSTU3:
         theValues.forEach(v -> {
           var param = (org.hl7.fhir.dstu3.model.Parameters.ParametersParameterComponent) v;
@@ -214,59 +207,29 @@
         break;
       default:
         throw new IllegalArgumentException(
-            String.format("unsupported FHIR version: %s", myFhirContext));
+            String.format("unsupported FHIR version: %s", fhirContext));
     }
 
     return returnValues;
   }
 
-  protected IBaseResource getSubject(String theSubjectId, String theSubjectType) {
-    if (theSubjectType == null || theSubjectType.isEmpty()) {
-      theSubjectType = "Patient";
-    }
-    var resourceType = (IBaseResource) myModelResolver.createInstance(theSubjectType);
-    switch (myFhirContext.getVersion().getVersion()) {
+  protected IBaseResource getSubject(String subjectId, String subjectType) {
+    if (subjectType == null || subjectType.isEmpty()) {
+      subjectType = "Patient";
+    }
+    switch (fhirContext.getVersion().getVersion()) {
       case DSTU3:
-        return myRepository.read(resourceType.getClass(),
-            new org.hl7.fhir.dstu3.model.IdType(theSubjectType, theSubjectId));
+        return repository.read(org.hl7.fhir.dstu3.model.Patient.class,
+            new org.hl7.fhir.dstu3.model.IdType(subjectType, subjectId));
       case R4:
-        return myRepository.read(resourceType.getClass(),
-            new org.hl7.fhir.r4.model.IdType(theSubjectType, theSubjectId));
+        return repository.read(org.hl7.fhir.r4.model.Patient.class,
+            new org.hl7.fhir.r4.model.IdType(subjectType, subjectId));
       case R5:
-        return myRepository.read(resourceType.getClass(),
-            new org.hl7.fhir.r5.model.IdType(theSubjectType, theSubjectId));
+        return repository.read(org.hl7.fhir.r5.model.Patient.class,
+            new org.hl7.fhir.r5.model.IdType(subjectType, subjectId));
       default:
         throw new IllegalArgumentException(
-            String.format("unsupported FHIR version: %s", myFhirContext));
-    }
-  }
-<<<<<<< HEAD
-=======
-
-  protected VersionedIdentifier getVersionedIdentifier(String theUrl) {
-    if (!theUrl.contains("/Library/")) {
-      throw new IllegalArgumentException(
-          "Invalid resource type for determining library version identifier: Library");
-    }
-    String[] urlSplit = theUrl.split("/Library/");
-    if (urlSplit.length != 2) {
-      throw new IllegalArgumentException(
-          "Invalid url, Library.url SHALL be <CQL namespace url>/Library/<CQL library name>");
-    }
-
-    String cqlName = urlSplit[1];
-    VersionedIdentifier versionedIdentifier = new VersionedIdentifier();
-    if (cqlName.contains("|")) {
-      String[] nameVersion = cqlName.split("\\|");
-      String name = nameVersion[0];
-      String version = nameVersion[1];
-      versionedIdentifier.setId(name);
-      versionedIdentifier.setVersion(version);
-    } else {
-      versionedIdentifier.setId(cqlName);
-    }
-
-    return versionedIdentifier;
-  }
->>>>>>> 18a5496f
+            String.format("unsupported FHIR version: %s", fhirContext));
+    }
+  }
 }