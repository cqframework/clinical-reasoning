package org.opencds.cqf.fhir.cr.measure.r4;

import static org.opencds.cqf.fhir.cr.measure.common.MeasurePopulationType.DATEOFCOMPLIANCE;
import static org.opencds.cqf.fhir.cr.measure.constant.MeasureConstants.CQFM_CARE_GAP_DATE_OF_COMPLIANCE_EXT_URL;
import static org.opencds.cqf.fhir.cr.measure.constant.MeasureConstants.CQFM_SCORING_EXT_URL;
import static org.opencds.cqf.fhir.cr.measure.constant.MeasureConstants.EXT_CQFM_AGGREGATE_METHOD_URL;
import static org.opencds.cqf.fhir.cr.measure.constant.MeasureConstants.EXT_CQFM_CRITERIA_REFERENCE;
import static org.opencds.cqf.fhir.cr.measure.constant.MeasureConstants.FHIR_ALL_TYPES_SYSTEM_URL;
import static org.opencds.cqf.fhir.cr.measure.constant.MeasureReportConstants.IMPROVEMENT_NOTATION_SYSTEM_DECREASE;
import static org.opencds.cqf.fhir.cr.measure.constant.MeasureReportConstants.IMPROVEMENT_NOTATION_SYSTEM_INCREASE;
import static org.opencds.cqf.fhir.cr.measure.constant.MeasureReportConstants.MEASUREREPORT_IMPROVEMENT_NOTATION_EXTENSION;
import static org.opencds.cqf.fhir.cr.measure.constant.MeasureReportConstants.MEASUREREPORT_IMPROVEMENT_NOTATION_SYSTEM;
import static org.opencds.cqf.fhir.cr.measure.constant.MeasureReportConstants.SDE_USAGE_CODE;

import ca.uhn.fhir.rest.server.exceptions.InvalidRequestException;
import com.google.common.collect.ImmutableList;
import com.google.common.collect.ImmutableList.Builder;
import jakarta.annotation.Nonnull;
import jakarta.annotation.Nullable;
import java.util.ArrayList;
import java.util.Collections;
import java.util.List;
import java.util.Optional;
import org.apache.commons.collections4.CollectionUtils;
import org.apache.commons.lang3.StringUtils;
import org.hl7.fhir.r4.model.CodeableConcept;
import org.hl7.fhir.r4.model.Coding;
import org.hl7.fhir.r4.model.Element;
import org.hl7.fhir.r4.model.Enumerations;
import org.hl7.fhir.r4.model.Expression;
import org.hl7.fhir.r4.model.Extension;
import org.hl7.fhir.r4.model.Measure;
import org.hl7.fhir.r4.model.Measure.MeasureGroupComponent;
import org.hl7.fhir.r4.model.Measure.MeasureGroupPopulationComponent;
import org.hl7.fhir.r4.model.Measure.MeasureGroupStratifierComponent;
import org.hl7.fhir.r4.model.Measure.MeasureGroupStratifierComponentComponent;
import org.hl7.fhir.r4.model.Measure.MeasureSupplementalDataComponent;
import org.hl7.fhir.r4.model.Resource;
import org.opencds.cqf.fhir.cr.measure.MeasureStratifierType;
import org.opencds.cqf.fhir.cr.measure.common.CodeDef;
import org.opencds.cqf.fhir.cr.measure.common.ConceptDef;
import org.opencds.cqf.fhir.cr.measure.common.ContinuousVariableObservationAggregateMethod;
import org.opencds.cqf.fhir.cr.measure.common.GroupDef;
import org.opencds.cqf.fhir.cr.measure.common.MeasureDef;
import org.opencds.cqf.fhir.cr.measure.common.MeasureDefBuilder;
import org.opencds.cqf.fhir.cr.measure.common.MeasurePopulationType;
import org.opencds.cqf.fhir.cr.measure.common.MeasureScoring;
import org.opencds.cqf.fhir.cr.measure.common.PopulationDef;
import org.opencds.cqf.fhir.cr.measure.common.SdeDef;
import org.opencds.cqf.fhir.cr.measure.common.StratifierComponentDef;
import org.opencds.cqf.fhir.cr.measure.common.StratifierDef;
import org.opencds.cqf.fhir.cr.measure.common.StratifierUtils;
import org.opencds.cqf.fhir.cr.measure.constant.MeasureConstants;

public class R4MeasureDefBuilder implements MeasureDefBuilder<Measure> {
    @Override
    public MeasureDef build(Measure measure) {
        checkId(measure);

        // scoring
        var measureScoring = getMeasureScoring(measure);
        // populationBasis
        var measureBasis = getMeasureBasis(measure);
        // improvement Notation
        var measureImpNotation = getMeasureImprovementNotation(measure);

        // Groups
        List<GroupDef> groups = new ArrayList<>();
        for (MeasureGroupComponent group : measure.getGroup()) {
            var groupDef = buildGroupDef(measure, group, measureScoring, measureImpNotation, measureBasis);

            groups.add(groupDef);
        }

        return new MeasureDef(measure.getId(), measure.getUrl(), measure.getVersion(), groups, getSdeDefs(measure));
    }

    private GroupDef buildGroupDef(
            Measure measure,
            MeasureGroupComponent group,
            MeasureScoring measureScoring,
            CodeDef measureImpNotation,
            CodeDef measureBasis) {

        // group Measure Scoring
        var groupScoring = getGroupMeasureScoring(measure, group);
        // populationBasis
        var groupBasis = getGroupPopulationBasis(group);
        // improvement Notation
        var groupImpNotation = getGroupImpNotation(measure, group);
        var hasGroupImpNotation = groupImpNotation != null;

        final Optional<MeasureGroupPopulationComponent> optMeasureObservationPopulation = group.getPopulation().stream()
                .filter(this::isMeasureObservation)
                .findFirst();

        // aggregateMethod is used to capture continuous-variable method of aggregating MeasureObservation
        final ContinuousVariableObservationAggregateMethod aggregateMethod =
                getAggregateMethod(measure.getUrl(), optMeasureObservationPopulation.orElse(null));

        final String criteriaReference =
                getCriteriaReference(measure.getUrl(), group, optMeasureObservationPopulation.orElse(null));

        // Populations
<<<<<<< HEAD
        var populationsWithCriteriaReference = group.getPopulation().stream()
                .peek(R4MeasureDefBuilder::checkId)
                .map(population -> buildPopulationDefWithCriteriaReference(population, criteriaReference))
=======
        checkIds(group);

        var populationsWithCriteriaReference = group.getPopulation().stream()
                .map(population -> buildPopulationDef(population, criteriaReference))
>>>>>>> 17880923
                .toList();

        final Optional<PopulationDef> optPopulationDefDateOfCompliance =
                buildPopulationDefForDateOfCompliance(measure.getUrl(), group, populationsWithCriteriaReference);

        // Stratifiers
        var stratifiers =
                group.getStratifier().stream().map(this::buildStratifierDef).toList();

        return new GroupDef(
                group.getId(),
                conceptToConceptDef(group.getCode()),
                stratifiers,
                mergePopulations(populationsWithCriteriaReference, optPopulationDefDateOfCompliance.orElse(null)),
                getScoringDef(measure, measureScoring, groupScoring),
                hasGroupImpNotation,
                getImprovementNotation(measureImpNotation, groupImpNotation),
                getPopulationBasisDef(measureBasis, groupBasis),
                aggregateMethod);
    }
<<<<<<< HEAD

    private List<PopulationDef> mergePopulations(
            List<PopulationDef> populationsWithCriteriaReference, @Nullable PopulationDef populationDef) {

        final Builder<PopulationDef> immutableListBuilder = ImmutableList.builder();

        immutableListBuilder.addAll(populationsWithCriteriaReference);

        Optional.ofNullable(populationDef).ifPresent(immutableListBuilder::add);

        return immutableListBuilder.build();
    }

    @Nonnull
    private PopulationDef buildPopulationDefWithCriteriaReference(
            MeasureGroupPopulationComponent population, String criteriaReference) {
        return new PopulationDef(
                population.getId(),
                conceptToConceptDef(population.getCode()),
                MeasurePopulationType.fromCode(
                        population.getCode().getCodingFirstRep().getCode()),
                population.getCriteria().getExpression(),
                criteriaReference);
    }

    private Optional<PopulationDef> buildPopulationDefForDateOfCompliance(
            String measureUrl, MeasureGroupComponent group, List<PopulationDef> populationDefs) {

        if (group.getExtensionByUrl(CQFM_CARE_GAP_DATE_OF_COMPLIANCE_EXT_URL) == null
                || checkPopulationForCode(populationDefs, DATEOFCOMPLIANCE) == null) {
            return Optional.empty();
        }

        // add to definition
        var expressionType = (Expression) group.getExtensionByUrl(CQFM_CARE_GAP_DATE_OF_COMPLIANCE_EXT_URL)
                .getValue();
        if (!expressionType.hasExpression()) {
            throw new InvalidRequestException("no expression was listed for extension: %s for Measure: %s"
                    .formatted(CQFM_CARE_GAP_DATE_OF_COMPLIANCE_EXT_URL, measureUrl));
        }
        var expression = expressionType.getExpression();
        var populateDefDateOfCompliance = new PopulationDef(
                "dateOfCompliance", totalConceptDefCreator(DATEOFCOMPLIANCE), DATEOFCOMPLIANCE, expression);

        return Optional.of(populateDefDateOfCompliance);
    }

    private ContinuousVariableObservationAggregateMethod getAggregateMethod(
            String measureUrl, @Nullable MeasureGroupPopulationComponent measureObservationPopulation) {

        if (measureObservationPopulation == null) {
            return ContinuousVariableObservationAggregateMethod.N_A;
        }

=======

    private void checkIds(MeasureGroupComponent group) {
        group.getPopulation().forEach(R4MeasureDefBuilder::checkId);
    }

    private List<PopulationDef> mergePopulations(
            List<PopulationDef> populationsWithCriteriaReference, @Nullable PopulationDef populationDef) {

        final Builder<PopulationDef> immutableListBuilder = ImmutableList.builder();

        immutableListBuilder.addAll(populationsWithCriteriaReference);

        Optional.ofNullable(populationDef).ifPresent(immutableListBuilder::add);

        return immutableListBuilder.build();
    }

    @Nonnull
    private PopulationDef buildPopulationDef(MeasureGroupPopulationComponent population, String criteriaReference) {
        return new PopulationDef(
                population.getId(),
                conceptToConceptDef(population.getCode()),
                MeasurePopulationType.fromCode(
                        population.getCode().getCodingFirstRep().getCode()),
                population.getCriteria().getExpression(),
                criteriaReference);
    }

    private Optional<PopulationDef> buildPopulationDefForDateOfCompliance(
            String measureUrl, MeasureGroupComponent group, List<PopulationDef> populationDefs) {

        if (group.getExtensionByUrl(CQFM_CARE_GAP_DATE_OF_COMPLIANCE_EXT_URL) == null
                || checkPopulationForCode(populationDefs, DATEOFCOMPLIANCE) == null) {
            return Optional.empty();
        }

        // add to definition
        var expressionType = (Expression) group.getExtensionByUrl(CQFM_CARE_GAP_DATE_OF_COMPLIANCE_EXT_URL)
                .getValue();
        if (!expressionType.hasExpression()) {
            throw new InvalidRequestException("no expression was listed for extension: %s for Measure: %s"
                    .formatted(CQFM_CARE_GAP_DATE_OF_COMPLIANCE_EXT_URL, measureUrl));
        }
        var expression = expressionType.getExpression();
        var populateDefDateOfCompliance = new PopulationDef(
                "dateOfCompliance", totalConceptDefCreator(DATEOFCOMPLIANCE), DATEOFCOMPLIANCE, expression);

        return Optional.of(populateDefDateOfCompliance);
    }

    private ContinuousVariableObservationAggregateMethod getAggregateMethod(
            String measureUrl, @Nullable MeasureGroupPopulationComponent measureObservationPopulation) {

        if (measureObservationPopulation == null) {
            return ContinuousVariableObservationAggregateMethod.N_A;
        }

>>>>>>> 17880923
        var aggMethodExt = measureObservationPopulation.getExtensionByUrl(EXT_CQFM_AGGREGATE_METHOD_URL);
        if (aggMethodExt != null) {
            // this method is only required if scoringType = continuous-variable
            var aggregateMethodString = aggMethodExt.getValue().toString();

            var aggregateMethod = ContinuousVariableObservationAggregateMethod.fromString(aggregateMethodString);

            // check that method is accepted
            if (aggregateMethod == null) {
                throw new InvalidRequestException("Measure Observation method: %s is not a valid value for Measure: %s"
                        .formatted(aggregateMethodString, measureUrl));
            }

            return aggregateMethod;
        }

        return ContinuousVariableObservationAggregateMethod.N_A;
    }

    @Nullable
    private String getCriteriaReference(
            String measureUrl,
            MeasureGroupComponent group,
            @Nullable MeasureGroupPopulationComponent measureObservationPopulation) {

        if (measureObservationPopulation == null) {
            return null;
        }

        var populationCriteriaExt = measureObservationPopulation.getExtensionByUrl(EXT_CQFM_CRITERIA_REFERENCE);
        if (populationCriteriaExt != null) {
            // required for measure-observation populations
            // the underlying expression is a cql function
            // the criteria reference is what is used to populate parameters of the function
            String critReference = populationCriteriaExt.getValue().toString();
            // check that the reference exists in the GroupDef.populationId
            if (group.getPopulation().stream().map(Element::getId).noneMatch(id -> id.equals(critReference))) {
                throw new InvalidRequestException(
                        "no matching criteria reference was found for extension: %s for Measure: %s"
                                .formatted(EXT_CQFM_CRITERIA_REFERENCE, measureUrl));
            }
            // assign validated reference
            return critReference;
        }

        return null;
    }

    private boolean isMeasureObservation(MeasureGroupPopulationComponent pop) {

        checkId(pop);

        MeasurePopulationType populationType =
                MeasurePopulationType.fromCode(pop.getCode().getCodingFirstRep().getCode());

        return populationType != null && populationType.equals(MeasurePopulationType.MEASUREOBSERVATION);
    }

    @Nonnull
    private StratifierDef buildStratifierDef(MeasureGroupStratifierComponent mgsc) {
        checkId(mgsc);

        // Components
        var components = new ArrayList<StratifierComponentDef>();
        for (MeasureGroupStratifierComponentComponent scc : mgsc.getComponent()) {
            checkId(scc);
            var scd = new StratifierComponentDef(
                    scc.getId(),
                    conceptToConceptDef(scc.getCode()),
                    scc.hasCriteria() ? scc.getCriteria().getExpression() : null);

            components.add(scd);
        }

        if (!components.isEmpty() && mgsc.getCriteria().getExpression() != null) {
            throw new InvalidRequestException(
                    "Measure stratifier: %s, has both component and stratifier criteria expression defined. Only one should be specified"
                            .formatted(mgsc.getId()));
        }

        return new StratifierDef(
                mgsc.getId(),
                conceptToConceptDef(mgsc.getCode()),
                mgsc.getCriteria().getExpression(),
                getStratifierType(mgsc),
                components);
    }

    public static void triggerFirstPassValidation(List<Measure> measures) {
        measures.forEach(R4MeasureDefBuilder::triggerFirstPassValidation);
    }

    @Nonnull
    private List<SdeDef> getSdeDefs(Measure measure) {
        final List<SdeDef> sdes = new ArrayList<>();
        for (MeasureSupplementalDataComponent s : measure.getSupplementalData()) {
            checkId(s);
            checkSDEUsage(measure, s);
            var sdeDef = new SdeDef(
                    s.getId(), conceptToConceptDef(s.getCode()), s.getCriteria().getExpression());
            sdes.add(sdeDef);
        }
        return sdes;
    }

    private static MeasureStratifierType getStratifierType(
            MeasureGroupStratifierComponent measureGroupStratifierComponent) {
        if (measureGroupStratifierComponent == null) {
            return MeasureStratifierType.VALUE;
        }

        final List<Extension> stratifierExtensions = measureGroupStratifierComponent.getExtension();

        return StratifierUtils.getStratifierType(stratifierExtensions);
    }

    private static void triggerFirstPassValidation(Measure measure) {

        checkId(measure);

        // SDES
        for (MeasureSupplementalDataComponent s : measure.getSupplementalData()) {
            checkId(s);
            checkSDEUsage(measure, s);
        }
        // scoring
        getMeasureScoring(measure);

        validateMeasureImprovementNotation(measure);
    }

    private PopulationDef checkPopulationForCode(
            List<PopulationDef> populations, MeasurePopulationType measurePopType) {
        return populations.stream()
                .filter(e -> e.code().first().code().equals(measurePopType.toCode()))
                .findAny()
                .orElse(null);
    }

    private ConceptDef totalConceptDefCreator(MeasurePopulationType measurePopulationType) {
        return new ConceptDef(
                Collections.singletonList(
                        new CodeDef(measurePopulationType.getSystem(), measurePopulationType.toCode())),
                null);
    }

    private static void checkSDEUsage(
            Measure measure, MeasureSupplementalDataComponent measureSupplementalDataComponent) {
        var hasUsage = measureSupplementalDataComponent.getUsage().stream()
                .filter(t -> t.getCodingFirstRep().getCode().equals(SDE_USAGE_CODE))
                .toList();
        if (CollectionUtils.isEmpty(hasUsage)) {
            throw new InvalidRequestException("SupplementalDataComponent usage is missing code: %s for Measure: %s"
                    .formatted(SDE_USAGE_CODE, measure.getUrl()));
        }
    }

    private ConceptDef conceptToConceptDef(CodeableConcept codeable) {
        if (codeable == null) {
            return null;
        }

        List<CodeDef> codes = new ArrayList<>();
        for (var c : codeable.getCoding()) {
            codes.add(codeToCodeDef(c));
        }

        return new ConceptDef(codes, codeable.getText());
    }

    private CodeDef codeToCodeDef(Coding coding) {
        return new CodeDef(coding.getSystem(), coding.getVersion(), coding.getCode(), coding.getDisplay());
    }

    private static void checkId(Element e) {
        if (e.getId() == null || StringUtils.isBlank(e.getId())) {
            throw new InvalidRequestException("id is required on all Elements of type: " + e.fhirType());
        }
    }

    private static void checkId(Resource r) {
        if (r.getId() == null || StringUtils.isBlank(r.getId())) {
            throw new InvalidRequestException("id is required on all Resources of type: " + r.fhirType());
        }
    }

    private static MeasureScoring getMeasureScoring(Measure measure, @Nullable String scoringCode) {
        if (scoringCode != null) {
            var code = MeasureScoring.fromCode(scoringCode);
            if (code == null) {
                throw new InvalidRequestException(
                        "Measure Scoring code: %s, is not a valid Measure Scoring Type for measure: %s."
                                .formatted(scoringCode, measure.getUrl()));
            } else {
                return code;
            }
        }
        return null;
    }

    private static MeasureScoring getMeasureScoring(Measure measure) {
        var scoringCode = measure.getScoring().getCodingFirstRep().getCode();
        return getMeasureScoring(measure, scoringCode);
    }

    private static void validateImprovementNotationCode(Measure measure, CodeDef improvementNotation) {
        var code = improvementNotation.code();
        var system = improvementNotation.system();
        boolean hasValidSystem = system.equals(MEASUREREPORT_IMPROVEMENT_NOTATION_SYSTEM);
        boolean hasValidCode =
                IMPROVEMENT_NOTATION_SYSTEM_INCREASE.equals(code) || IMPROVEMENT_NOTATION_SYSTEM_DECREASE.equals(code);
        if (!hasValidCode || !hasValidSystem) {
            throw new InvalidRequestException(
                    "ImprovementNotation Coding has invalid System: %s, code: %s, combination for Measure: %s"
                            .formatted(system, code, measure.getUrl()));
        }
    }

    public CodeDef getMeasureBasis(Measure measure) {

        var ext = measure.getExtensionByUrl(MeasureConstants.POPULATION_BASIS_URL);
        // check for population-basis Extension, assume boolean if no Extension is found
        if (ext != null) {
            return makeCodeDefFromExtension(ext);
        }
        return null;
    }

    private CodeDef makeCodeDefFromExtension(Extension extension) {
        var code = extension.getValue().toString();
        // validate code membership
        assert Enumerations.FHIRAllTypes.fromCode(code) != null;
        return new CodeDef(MeasureConstants.POPULATION_BASIS_URL, code);
    }

    public CodeDef getMeasureImprovementNotation(Measure measure) {
        if (measure.hasImprovementNotation()) {
            var improvementNotationValue = measure.getImprovementNotation();
            var codeDef = new CodeDef(
                    improvementNotationValue.getCodingFirstRep().getSystem(),
                    improvementNotationValue.getCodingFirstRep().getCode());
            validateImprovementNotationCode(measure, codeDef);
            return codeDef;
        }
        return null;
    }

    private static void validateMeasureImprovementNotation(Measure measure) {
        if (measure.hasImprovementNotation()) {
            var improvementNotationValue = measure.getImprovementNotation();
            var codeDef = new CodeDef(
                    improvementNotationValue.getCodingFirstRep().getSystem(),
                    improvementNotationValue.getCodingFirstRep().getCode());
            validateImprovementNotationCode(measure, codeDef);
        }
    }

    public CodeDef getGroupImpNotation(Measure measure, MeasureGroupComponent group) {
        var ext = group.getExtensionByUrl(MEASUREREPORT_IMPROVEMENT_NOTATION_EXTENSION);
        if (ext != null) {
            var value = ext.getValue();
            if (value instanceof CodeableConcept coding) {
                var codeDef = new CodeDef(
                        coding.getCodingFirstRep().getSystem(),
                        coding.getCodingFirstRep().getCode());
                validateImprovementNotationCode(measure, codeDef);
                return codeDef;
            }
        }
        return null;
    }

    public MeasureScoring getGroupMeasureScoring(Measure measure, MeasureGroupComponent group) {
        var ext = group.getExtensionByUrl(CQFM_SCORING_EXT_URL);
        if (ext != null) {
            var extVal = ext.getValue();
            assert extVal instanceof CodeableConcept;
            CodeableConcept coding = (CodeableConcept) extVal;
            return getMeasureScoring(measure, coding.getCodingFirstRep().getCode());
        }
        return null;
    }

    public CodeDef getGroupPopulationBasis(MeasureGroupComponent group) {
        var ext = group.getExtensionByUrl(MeasureConstants.POPULATION_BASIS_URL);
        // check for population-basis Extension, assume boolean if no Extension is found
        if (ext != null) {
            return makeCodeDefFromExtension(ext);
        }
        return null;
    }

    private MeasureScoring getScoringDef(Measure measure, MeasureScoring measureScoring, MeasureScoring groupScoring) {
        if (groupScoring == null && measureScoring == null) {
            throw new InvalidRequestException(
                    "MeasureScoring must be specified on Group or Measure for Measure: " + measure.getUrl());
        }
        if (groupScoring != null) {
            return groupScoring;
        }
        return measureScoring;
    }

    private CodeDef getPopulationBasisDef(@Nullable CodeDef measureBasis, @Nullable CodeDef groupBasis) {
        if (measureBasis == null && groupBasis == null) {
            // default basis, if not defined
            return new CodeDef(FHIR_ALL_TYPES_SYSTEM_URL, "boolean");
        }
        return defaultCodeDef(groupBasis, measureBasis);
    }

    private CodeDef getImprovementNotation(@Nullable CodeDef measureImpNotation, @Nullable CodeDef groupImpNotation) {
        if (measureImpNotation == null && groupImpNotation == null) {
            // default Improvement Notation, if not defined
            return new CodeDef(MEASUREREPORT_IMPROVEMENT_NOTATION_SYSTEM, IMPROVEMENT_NOTATION_SYSTEM_INCREASE);
        }
        return defaultCodeDef(groupImpNotation, measureImpNotation);
    }

    private CodeDef defaultCodeDef(@Nullable CodeDef code, @Nullable CodeDef codeDefault) {
        if (code != null) {
            return code;
        }
        return codeDefault;
    }
}<|MERGE_RESOLUTION|>--- conflicted
+++ resolved
@@ -102,16 +102,10 @@
                 getCriteriaReference(measure.getUrl(), group, optMeasureObservationPopulation.orElse(null));
 
         // Populations
-<<<<<<< HEAD
-        var populationsWithCriteriaReference = group.getPopulation().stream()
-                .peek(R4MeasureDefBuilder::checkId)
-                .map(population -> buildPopulationDefWithCriteriaReference(population, criteriaReference))
-=======
         checkIds(group);
 
         var populationsWithCriteriaReference = group.getPopulation().stream()
                 .map(population -> buildPopulationDef(population, criteriaReference))
->>>>>>> 17880923
                 .toList();
 
         final Optional<PopulationDef> optPopulationDefDateOfCompliance =
@@ -132,62 +126,6 @@
                 getPopulationBasisDef(measureBasis, groupBasis),
                 aggregateMethod);
     }
-<<<<<<< HEAD
-
-    private List<PopulationDef> mergePopulations(
-            List<PopulationDef> populationsWithCriteriaReference, @Nullable PopulationDef populationDef) {
-
-        final Builder<PopulationDef> immutableListBuilder = ImmutableList.builder();
-
-        immutableListBuilder.addAll(populationsWithCriteriaReference);
-
-        Optional.ofNullable(populationDef).ifPresent(immutableListBuilder::add);
-
-        return immutableListBuilder.build();
-    }
-
-    @Nonnull
-    private PopulationDef buildPopulationDefWithCriteriaReference(
-            MeasureGroupPopulationComponent population, String criteriaReference) {
-        return new PopulationDef(
-                population.getId(),
-                conceptToConceptDef(population.getCode()),
-                MeasurePopulationType.fromCode(
-                        population.getCode().getCodingFirstRep().getCode()),
-                population.getCriteria().getExpression(),
-                criteriaReference);
-    }
-
-    private Optional<PopulationDef> buildPopulationDefForDateOfCompliance(
-            String measureUrl, MeasureGroupComponent group, List<PopulationDef> populationDefs) {
-
-        if (group.getExtensionByUrl(CQFM_CARE_GAP_DATE_OF_COMPLIANCE_EXT_URL) == null
-                || checkPopulationForCode(populationDefs, DATEOFCOMPLIANCE) == null) {
-            return Optional.empty();
-        }
-
-        // add to definition
-        var expressionType = (Expression) group.getExtensionByUrl(CQFM_CARE_GAP_DATE_OF_COMPLIANCE_EXT_URL)
-                .getValue();
-        if (!expressionType.hasExpression()) {
-            throw new InvalidRequestException("no expression was listed for extension: %s for Measure: %s"
-                    .formatted(CQFM_CARE_GAP_DATE_OF_COMPLIANCE_EXT_URL, measureUrl));
-        }
-        var expression = expressionType.getExpression();
-        var populateDefDateOfCompliance = new PopulationDef(
-                "dateOfCompliance", totalConceptDefCreator(DATEOFCOMPLIANCE), DATEOFCOMPLIANCE, expression);
-
-        return Optional.of(populateDefDateOfCompliance);
-    }
-
-    private ContinuousVariableObservationAggregateMethod getAggregateMethod(
-            String measureUrl, @Nullable MeasureGroupPopulationComponent measureObservationPopulation) {
-
-        if (measureObservationPopulation == null) {
-            return ContinuousVariableObservationAggregateMethod.N_A;
-        }
-
-=======
 
     private void checkIds(MeasureGroupComponent group) {
         group.getPopulation().forEach(R4MeasureDefBuilder::checkId);
@@ -245,7 +183,6 @@
             return ContinuousVariableObservationAggregateMethod.N_A;
         }
 
->>>>>>> 17880923
         var aggMethodExt = measureObservationPopulation.getExtensionByUrl(EXT_CQFM_AGGREGATE_METHOD_URL);
         if (aggMethodExt != null) {
             // this method is only required if scoringType = continuous-variable
