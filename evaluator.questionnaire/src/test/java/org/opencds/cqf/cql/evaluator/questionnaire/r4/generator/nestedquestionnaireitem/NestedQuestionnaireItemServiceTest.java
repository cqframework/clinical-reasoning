--- conflicted
+++ resolved
@@ -277,7 +277,7 @@
     // execute
     final QuestionnaireItemType actual = myFixture.parseItemType(elementType, false);
     // validate
-    Assert.assertEquals(actual, QuestionnaireItemType.QUANTITY);
+    Assertions.assertEquals(actual, QuestionnaireItemType.QUANTITY);
   }
 
   @Test
@@ -287,11 +287,7 @@
     // execute
     final QuestionnaireItemType actual = myFixture.parseItemType(elementType, false);
     // validate
-<<<<<<< HEAD
-    Assertions.assertEquals(actual, QuestionnaireItemType.STRING);
-=======
-    Assert.assertEquals(actual, QuestionnaireItemType.REFERENCE);
->>>>>>> 82db6d69
+    Assertions.assertEquals(actual, QuestionnaireItemType.REFERENCE);
   }
 
   @Test
@@ -301,11 +297,7 @@
     // execute
     final QuestionnaireItemType actual = myFixture.parseItemType(elementType, false);
     // validate
-<<<<<<< HEAD
-    Assertions.assertEquals(actual, QuestionnaireItemType.STRING);
-=======
-    Assert.assertEquals(actual, QuestionnaireItemType.URL);
->>>>>>> 82db6d69
+    Assertions.assertEquals(actual, QuestionnaireItemType.URL);
   }
 
   @Test
